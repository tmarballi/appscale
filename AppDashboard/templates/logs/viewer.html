--- conflicted
+++ resolved
@@ -60,13 +60,8 @@
             {% endfor %}
           </table>
           {% if is_more %}
-<<<<<<< HEAD
             <a class="btn" href="/logs/{{service_name}}/{{host}}">View Newest</a> |
             <a class="btn btn-success pull-right" href="/logs/{{service_name}}/{{host}}?next_cursor={{next_cursor}}">Next 20</a>
-=======
-            <a href="/logs/{{service_name}}/{{host}}">View from Newest</a> |
-            <a href="/logs/{{service_name}}/{{host}}?next_cursor={{next_cursor}}">Next 20</a>
->>>>>>> fe5077c5
           {% endif %}
           </div><!--close span6 -->
         <div class="span3"></div> <!--spacing div-->
