--- conflicted
+++ resolved
@@ -1,3 +1,6 @@
+# pylint: disable-msg=W0703
+# pylint: disable-msg=R0201
+
 import datetime
 import hashlib
 import os
@@ -31,7 +34,7 @@
   # Name of the cookie used for login.
   DEV_APPSERVER_LOGIN_COOKIE = 'dev_appserver_login'
 
-  # IP address of the AppController
+  # IP address of the AppController.
   APP_CONTROLLER_IP = '127.0.0.1'
 
   # Port number of the UserAppServer.
@@ -89,7 +92,7 @@
       An AppControllerClient object.
     """
     if self.server is None:
-      self.server = AppControllerClient(self.APP_CONTROLLER_IP,\
+      self.server = AppControllerClient(self.APP_CONTROLLER_IP, \
         GLOBAL_SECRET_KEY)
     return self.server
 
@@ -102,7 +105,7 @@
     if self.uaserver is None:
       acc = self.get_server()
       uas_host = acc.get_uaserver_host(False)
-      self.uaserver = SOAPpy.SOAPProxy('https://%s:%s' % (uas_host,\
+      self.uaserver = SOAPpy.SOAPProxy('https://%s:%s' % (uas_host, \
         self.UA_SERVER_PORT))
     return self.uaserver
 
@@ -128,11 +131,7 @@
       return caps_list
     except Exception as err:
       sys.stderr.write("AppDashboardHelper.get_user_capabilities() caught "\
-<<<<<<< HEAD
         "Exception " + str(type(err)) + ":" + str(err) + traceback.format_exc())
-=======
-        "Exception " + str(type(e)) + ":" + str(e))
->>>>>>> 461edd2a
       return []
 
 
@@ -169,7 +168,8 @@
         nodes = acc.get_role_info()
       except Exception as err:
         sys.stderr.write("AppDashboardHelper.get_host_with_role() caught "\
-          "Exception " + str(type(err)) + ":" + str(err) + traceback.format_exc())
+          "Exception " + str(type(err)) + ":" + str(err) + \
+          traceback.format_exc())
         return ''
     for node in nodes:
       if role in node['jobs']:
@@ -320,21 +320,25 @@
       return user.email()
     return ''
 
-  def get_user_app_list(self):
-    """ Get a list of apps that the current logged in user is an 
-        admin of.
-
+  def get_user_app_list(self, email=None):
+    """ Get a list of apps that the user is an admin of.
+
+    Args:
+      email: Email address of the user.
     Returns:
       A list of strs, each is the name of an app. 
     """
-    user = users.get_current_user()
-    if not user:
-      return []
-    user_data = self.query_user_data(user.email())
+    if email is None:
+      user = users.get_current_user()
+      if not user:
+        return []
+      email = user.email()
+    user_data = self.query_user_data(email)
     app_resp = re.search(self.USER_APP_LIST_REGEX, user_data)
     if app_resp:
       apps_list = app_resp.group(1).split(self.APP_DELIMITER)
     return apps_list
+
   def query_user_data(self, email):
     """ Queries the UserAppServer and returns the data on a user.
 
@@ -359,32 +363,40 @@
         "Exception " + str(type(err)) + ":" + str(err) + traceback.format_exc())
       return ''
 
-  def is_user_cloud_admin(self):
+  def is_user_cloud_admin(self, email=None):
     """ Check if the logged in user is a cloud admin.
 
+    Args:
+      email: Email address of the user.
     Returns:
       True or False.
     """
-    user = users.get_current_user()
-    if not user:
-      return False
-    email =  user.email()
+    if email is None:
+      user = users.get_current_user()
+      if not user:
+        return False
+      email =  user.email()
     user_data = self.query_user_data(email)
     if re.search(self.CLOUD_ADMIN_REGEX, user_data):
       return True
     else:
       return False
 
-  def i_can_upload(self):
-    """ Check if the logged in user can upload apps.
-
+  def i_can_upload(self, email=None):
+    """ Check if the user can upload apps.
+
+    Args:
+      email: Email address of the user.
     Returns:
       True or False.
     """
-    user = users.get_current_user()
-    if user:
-      if 'upload_app' in self.get_user_capabilities(user.email()):
-        return True
+    if email is None:
+      user = users.get_current_user()
+      if not user:
+        return False
+      email = user.email()
+    if 'upload_app' in self.get_user_capabilities(email):
+      return True
     return False
 
   def create_new_user(self, email, password, account_type='xmpp_user'):
@@ -485,7 +497,7 @@
       uaserver = self.get_uaserver()
       uaserver.commit_new_token(token, email, self.TOKEN_EXPIRATION, \
         GLOBAL_SECRET_KEY)
-    except Exception as e:
+    except Exception as err:
       sys.stderr.write("AppDashboardHelper.create_token() caught "\
         "Exception " + str(type(err)) + ":" + str(err) + traceback.format_exc())
 
@@ -521,6 +533,29 @@
     self.set_appserver_cookie(email)
     return True
 
+  def list_all_users(self):
+    """ Queries the UserAppServer and return a list of all users in the system.
+
+    Returns:
+      A list of strings, each string is a user the email of a user.
+    """
+    ret_list = []
+    try:
+      uas = self.get_uaserver()
+      all_users = uas.get_all_users(GLOBAL_SECRET_KEY)
+      all_users_list = all_users.split(self.USER_DELIMITER)
+      my_ip = self.get_head_node_ip()
+      for usr in all_users_list:
+        if re.search('@' + my_ip + '$', usr): # Skip the XMPP user accounts.
+          continue 
+        if re.search(self.ALL_USERS_NON_USER_REGEX, usr): # Skip non users.
+          continue
+        ret_list.append(usr)
+    except Exception as err:
+      sys.stderr.write("AppDashboardHelper.list_all_users() caught "\
+        "Exception " + str(type(err)) + ":" + str(err) + traceback.format_exc())
+    return ret_list
+
   def list_all_users_permisions(self):
     """ Queries the UserAppServer and returns a list of all the users and the 
         permission they have in the system.
@@ -530,16 +565,9 @@
     """
     ret_list = []
     try:
-      uas = self.get_uaserver()
-      all_users = uas.get_all_users( GLOBAL_SECRET_KEY )
-      all_users_list = all_users.split(self.USER_DELIMITER)
-      ip = self.get_head_node_ip()
+      all_users_list = self.list_all_users()
       perm_items = self.get_all_permission_items()
       for usr in all_users_list:
-        if re.search('@'+ip+'$', usr): #{ip}\Z/ # skip the XMPP user accounts
-          continue 
-        if re.search(self.ALL_USERS_NON_USER_REGEX, usr): #skip non users
-          continue
         usr_cap = {'email' : usr }
         caps_list = self.get_user_capabilities(usr)
         for perm in perm_items:
@@ -594,6 +622,7 @@
       return False
     return True
 
+
   def remove_user_permissions(self, email, perm):
     """ Remove a permission from a user.
 
