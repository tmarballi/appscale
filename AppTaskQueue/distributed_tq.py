#!/usr/bin/env python

""" 
A service for handling TaskQueue request from application servers.
It uses RabbitMQ and celery to handle tasks.
"""

import datetime
import hashlib
import json
import logging
import os
import socket
import sys
import time
 
import taskqueue_server
import tq_lib

from tq_config import TaskQueueConfig

sys.path.append(os.path.join(os.path.dirname(__file__), "../lib"))
import appscale_info
import constants
import file_io
import monit_app_configuration
import monit_interface

sys.path.append(os.path.join(os.path.dirname(__file__), "../AppServer"))
from google.appengine.runtime import apiproxy_errors
from google.appengine.api import apiproxy_stub_map
from google.appengine.api import datastore_errors
from google.appengine.api import datastore_distributed
from google.appengine.api import datastore
from google.appengine.ext import db

from google.appengine.api.taskqueue import taskqueue_service_pb

sys.path.append(TaskQueueConfig.CELERY_WORKER_DIR)

class TaskName(db.Model):
  """ A datastore model for tracking task names in order to prevent
  tasks with the same name from being enqueued repeatedly.
  
  Attributes:
    timestamp: The time the task was enqueued.
  """
  STORED_KIND_NAME = "__task_name__"
  timestamp = db.DateTimeProperty(auto_now_add=True)

  @classmethod
  def kind(cls):
    """ Kind name override. """
    return cls.STORED_KIND_NAME

def setup_env():
  """ Sets required environment variables for GAE datastore library """
  os.environ['AUTH_DOMAIN'] = "appscale.com"
  os.environ['USER_EMAIL'] = ""
  os.environ['USER_NICKNAME'] = ""
  os.environ['APPLICATION_ID'] = ""

class DistributedTaskQueue():
  """ AppScale taskqueue layer for the TaskQueue API. """

  # Required start worker name tags.
  SETUP_WORKERS_TAGS = ['app_id']

  # Required stop worker name tags.
  STOP_WORKERS_TAGS = ['app_id']

  # Autoscale argument for max/min amounds of concurrent for a 
  # celery worker.
  MIN_MAX_CONCURRENCY = "10,1"

  # The location of where celery logs go
  LOG_DIR = "/var/log/appscale/celery_workers/"

  # The hard time limit of a running task in seconds, extra
  # time over the soft limit allows it to catch up to interrupts.
  HARD_TIME_LIMIT = 610

  # The soft time limit of a running task.
  TASK_SOFT_TIME_LIMIT = 600

  # The location where celery tasks place their PID file. Prevents
  # the same worker from being started if it is already running.
  PID_FILE_LOC = "/etc/appscale/"

  # A port number given to God for the watch, but not actually used.
  CELERY_PORT = 9999

  # The longest a task is allowed to run in days.
  DEFAULT_EXPIRATION = 30

  # The default maximum number to retry task, where 0 or None is unlimited.
  DEFAULT_MAX_RETRIES = 0

  # The default amount of minimum/max time we wait before retrying 
  # a task in seconds.
  DEFAULT_MIN_BACKOFF = 1
  DEFAULT_MAX_BACKOFF = 3600.0

  # Default number of times we double the backoff value.
  DEFAULT_MAX_DOUBLINGS = 1000

  # Kind used for storing task names.
  TASK_NAME_KIND = "__task_name__"

  # A dict that tells celery to run tasks even though we are running as root.
  CELERY_ENV_VARS = {"C_FORCE_ROOT" : True}

  def __init__(self):
    """ DistributedTaskQueue Constructor. """
    file_io.set_logging_format()
    file_io.mkdir(self.LOG_DIR)
    file_io.mkdir(TaskQueueConfig.CELERY_WORKER_DIR)
    file_io.mkdir(TaskQueueConfig.CELERY_CONFIG_DIR)

    setup_env()
  
    # Cache all queue information in memory.
    self.__queue_info_cache = {}

    master_db_ip = appscale_info.get_db_master_ip()
    connection_str = master_db_ip + ":" + str(constants.DB_SERVER_PORT)
    ds_distrib = datastore_distributed.DatastoreDistributed(
    constants.DASHBOARD_APP_ID, connection_str, False, False)
    apiproxy_stub_map.apiproxy.RegisterStub('datastore_v3', ds_distrib)
    os.environ['APPLICATION_ID'] = constants.DASHBOARD_APP_ID

  def __parse_json_and_validate_tags(self, json_request, tags):
    """ Parses JSON and validates that it contains the 
        proper tags.

    Args: 
      json_request: A JSON string.
      tags: The tags to validate if they are in the json.
    Returns:
      A dictionary dumped from the JSON string.
    """
    try:
      json_response = json.loads(json_request)
    except ValueError:
      json_response = {"error": True, 
                       "reason": "Badly formed JSON"}
      return json_response

    for tag in tags:
      if tag  not in json_response:
        json_response = {'error': True, 
                         'reason': 'Missing ' + tag + ' tag'}
        break
    return json_response

  def stop_worker(self, json_request):
    """ Stops the monit watch for queues of an application on the current
        node.
   
    Args:
      json_request: A JSON string with the queue name for which we're 
                    stopping its queues.
    Returns:
      A JSON string with the result.
    """
    request = self.__parse_json_and_validate_tags(json_request,  
                                         self.STOP_WORKERS_TAGS)
    if 'error' in request:
      return json.dumps(request)

    app_id = request['app_id']
    watch = "celery-" + str(app_id)
    try:
      if monit_interface.stop(watch):
        stop_command = self.get_worker_stop_command(app_id)
        os.system(stop_command) 
        TaskQueueConfig.remove_config_files(app_id)
        result = {'error': False}
      else:
        result = {'error': True, 'reason': "Unable to stop watch %s" % watch}
    except OSError, os_error:
      result = {'error': True, 'reason' : str(os_error)}

    return json.dumps(result)
    
  def get_worker_stop_command(self, app_id):
    """ Returns the command to run to stop celery workers for
        a given application.
  
    Args:
      app_id: The application identifier.
    Returns:
      A string which, if run, will kill celery workers for a 
      given application id.
    """
    stop_command = "/usr/bin/python /root/appscale/stop_service.py worker {0}" \
      .format(app_id)
    return stop_command

  def start_worker(self, json_request):
    """ Starts taskqueue workers if they are not already running.
        A worker can be started on both a master and slave node.
 
    Args:
      json_request: A JSON string with the application id.
    Returns:
      A JSON string with the error status and error reason.
    """
    request = self.__parse_json_and_validate_tags(json_request,  
                                         self.SETUP_WORKERS_TAGS)
    if 'error' in request:
      return json.dumps(request)

    app_id = self.__cleanse(request['app_id'])

    hostname = socket.gethostbyname(socket.gethostname())

    config = TaskQueueConfig(TaskQueueConfig.RABBITMQ, app_id)

    # Load the queue info
    try:
      self.__queue_info_cache[app_id] = config.load_queues_from_file(app_id)
      config.create_celery_file(TaskQueueConfig.QUEUE_INFO_FILE) 
      config.create_celery_worker_scripts(TaskQueueConfig.QUEUE_INFO_FILE)
    except ValueError, value_error:
      return json.dumps({"error": True, "reason": str(value_error)}) 
    except NameError, name_error:
      return json.dumps({"error": True, "reason": str(name_error)}) 
 
    log_file = self.LOG_DIR + app_id + ".log"
    command = ["/usr/local/bin/celery",
               "worker",
               "--app=" + \
                    TaskQueueConfig.get_celery_worker_module_name(app_id),
               #"--autoscale=" + self.MIN_MAX_CONCURRENCY,
               "--hostname=" + hostname + "." + app_id,
               "--workdir=" + TaskQueueConfig.CELERY_WORKER_DIR,
               "--logfile=" + log_file,
               "--time-limit=" + str(self.HARD_TIME_LIMIT),
               "--soft-time-limit=" + str(self.TASK_SOFT_TIME_LIMIT),
               "--pidfile=" + self.PID_FILE_LOC + 'celery___' + \
                             app_id + ".pid",
               "--autoreload"]
    start_command = str(' '.join(command))
    stop_command = self.get_worker_stop_command(app_id)
    watch = "celery-" + str(app_id)
    monit_app_configuration.create_config_file(watch,
                                               start_command, 
                                               stop_command, 
                                               [self.CELERY_PORT],
<<<<<<< HEAD
                                               self.CELERY_ENV_VARS)
=======
                                               env_vars=self.CELERY_ENV_VARS)
>>>>>>> adcd7052
    if monit_interface.start(watch):
      json_response = {'error': False}
    else:
      json_response = {'error': True, 
                       'reason': "Start of monit watch for %s failed" % watch}
    return json.dumps(json_response)

  def fetch_queue_stats(self, app_id, http_data):
    """ 

    Args:
      app_id: The application ID.
      http_data: The payload containing the protocol buffer request.
    Returns:
      A tuple of a encoded response, error code, and error detail.
    """
    # TODO implement.
    request = taskqueue_service_pb.\
               TaskQueueFetchQueueStatsRequest(http_data)
    response = taskqueue_service_pb.\
               TaskQueueFetchQueueStatsResponse_QueueStats()
    response.set_num_tasks(0)
    response.set_oldest_eta_usec(0)
    return (response.Encode(), 0, "")

  def purge_queue(self, app_id, http_data):
    """ 

    Args:
      app_id: The application ID.
      http_data: The payload containing the protocol buffer request.
    Returns:
      A tuple of a encoded response, error code, and error detail.
    """
    # TODO implement.
    request = taskqueue_service_pb.TaskQueuePurgeQueueRequest(http_data)
    response = taskqueue_service_pb.TaskQueuePurgeQueueResponse()
    return (response.Encode(), 0, "")

  def delete(self, app_id, http_data):
    """ 

    Args:
      app_id: The application ID.
      http_data: The payload containing the protocol buffer request.
    Returns:
      A tuple of a encoded response, error code, and error detail.
    """
    # TODO implement.
    request = taskqueue_service_pb.TaskQueueDeleteRequest(http_data)
    response = taskqueue_service_pb.TaskQueueDeleteResponse()
    return (response.Encode(), 0, "")

  def query_and_own_tasks(self, app_id, http_data):
    """ 

    Args:
      app_id: The application ID.
      http_data: The payload containing the protocol buffer request.
    Returns:
      A tuple of a encoded response, error code, and error detail.
    """
    # TODO implement.
    request = taskqueue_service_pb.TaskQueueQueryAndOwnTasksRequest(http_data)
    response = taskqueue_service_pb.TaskQueueQueryAndOwnTasksResponse()
    return (response.Encode(), 0, "")

  def add(self, app_id, http_data):
    """ Adds a single task to the task queue.

    Args:
      app_id: The application ID.
      http_data: The payload containing the protocol buffer request.
    Returns:
      A tuple of a encoded response, error code, and error detail.
    """
    # Just call bulk add with one task.
    request = taskqueue_service_pb.TaskQueueAddRequest(http_data)
    request.set_app_id(app_id)
    response = taskqueue_service_pb.TaskQueueAddResponse()
    bulk_request = taskqueue_service_pb.TaskQueueBulkAddRequest()
    bulk_response = taskqueue_service_pb.TaskQueueBulkAddResponse()
    bulk_request.add_add_request().CopyFrom(request)

    self.__bulk_add(bulk_request, bulk_response) 

    if bulk_response.taskresult_size() == 1:
      result = bulk_response.taskresult(0).result()
    else:
      err_code = taskqueue_service_pb.TaskQueueServiceError.INTERNAL_ERROR 
      return (response.Encode(), err_code, 
              "Task did not receive a task response.")

    if result != taskqueue_service_pb.TaskQueueServiceError.OK:
      return (response.Encode(), result, "Task did not get an OK status.")
    elif bulk_response.taskresult(0).has_chosen_task_name():
      response.set_chosen_task_name(
             bulk_response.taskresult(0).chosen_task_name())

    return (response.Encode(), 0, "")

  def bulk_add(self, app_id, http_data):
    """ Adds multiple tasks to the task queue.

    Args:
      app_id: The application ID.
      http_data: The payload containing the protocol buffer request.
    Returns:
      A tuple of a encoded response, error code, and error detail.
    """
    request = taskqueue_service_pb.TaskQueueBulkAddRequest(http_data)
    response = taskqueue_service_pb.TaskQueueBulkAddResponse()
    self.__bulk_add(request, response)
    return (response.Encode(), 0, "")

  def __bulk_add(self, request, response):
    """ Function for bulk adding tasks.
   
    Args:
      request: taskqueue_service_pb.TaskQueueBulkAddRequest
      response: taskqueue_service_pb.TaskQUeueBulkAddResponse
    Raises:
      apiproxy_error.ApplicationError
    """
    if request.add_request_size() == 0:
      return
   
    now = datetime.datetime.utcfromtimestamp(time.time())

    # Assign names if needed and validate tasks
    error_found = False
    for add_request in request.add_request_list(): 
      task_result = response.add_taskresult()
      result = tq_lib.verify_task_queue_add_request(add_request.app_id(),
                                                    add_request, now)
      # Tasks go from SKIPPED to OK once its run. If there are 
      # any failures from other tasks then we pass this request 
      # back as skipped.
      if result == taskqueue_service_pb.TaskQueueServiceError.SKIPPED:
        task_name = None       
        if add_request.has_task_name():
          task_name = add_request.task_name()
           
        namespaced_name = tq_lib.choose_task_name(add_request.app_id(),
                                              add_request.queue_name(),
                                              user_chosen=task_name)
        add_request.set_task_name(namespaced_name)
        task_result.set_chosen_task_name(namespaced_name)
      else:
        error_found = True
        task_result.set_result(result)
    if error_found:
      return

    for add_request, task_result in zip(request.add_request_list(),
                                        response.taskresult_list()):
      try:  
        self.__enqueue_push_task(add_request)
      except apiproxy_errors.ApplicationError, e:
        task_result.set_result(e.application_error)
      else:
        task_result.set_result(taskqueue_service_pb.TaskQueueServiceError.OK)

  def __method_mapping(self, method):
    """ Maps an int index to a string. 
   
    Args:
      method: int representing a http method.
    Returns:
      A string version of the method.
   """
    if method == taskqueue_service_pb.TaskQueueQueryTasksResponse_Task.GET:
      return 'GET'
    elif method == taskqueue_service_pb.TaskQueueQueryTasksResponse_Task.POST:
      return  'POST'
    elif method == taskqueue_service_pb.TaskQueueQueryTasksResponse_Task.HEAD:
      return  'HEAD'
    elif method == taskqueue_service_pb.TaskQueueQueryTasksResponse_Task.PUT:
      return 'PUT'
    elif method == taskqueue_service_pb.TaskQueueQueryTasksResponse_Task.DELETE:
      return 'DELETE'

  def __check_and_store_task_names(self, request):
    """ Tries to fetch the taskqueue name, if it exists it will raise an 
    exception. 

    We store a receipt of each enqueued task in the datastore. If we find that
    task in the datastore, we will raise an exception. If the task is not
    in the datastore, then it is assumed this is the first time seeing the
    tasks and we create a receipt of the task in the datastore to prevent
    a duplicate task from being enqueued.
    
    Args:
      request: A taskqueue_service_pb.TaskQueueAddRequest.
    Raises:
      A apiproxy_errors.ApplicationError of TASK_ALREADY_EXISTS.
    """
    task_name = request.task_name()
    item = TaskName.get_by_key_name(task_name)
    logging.debug("Task name {0}".format(task_name))
    if item:
      logging.warning("Task already exists")
      raise apiproxy_errors.ApplicationError(
        taskqueue_service_pb.TaskQueueServiceError.TASK_ALREADY_EXISTS)
    else:
      new_name = TaskName(key_name=task_name)
      logging.debug("Creating entity {0}".format(str(new_name)))
      try:
        db.put(new_name)
      except datastore_errors.InternalError, internal_error:
        logging.error(str(internal_error))
        raise apiproxy_errors.ApplicationError(
          taskqueue_service_pb.TaskQueueServiceError.DATASTORE_ERROR)

  def __enqueue_push_task(self, request):
    """ Enqueues a batch of push tasks.
  
    Args:
      request: A taskqueue_service_pb.TaskQueueAddRequest.
    """
    self.__validate_push_task(request)
    self.__check_and_store_task_names(request)
    args = self.get_task_args(request)
    headers = self.get_task_headers(request)
    countdown = int(headers['X-AppEngine-TaskETA']) - \
          int(datetime.datetime.now().strftime("%s"))
    task_func = self.__get_task_function(request)
    result = task_func.apply_async(kwargs={'headers':headers,
                    'args':args},
                    expires=args['expires'],
                    acks_late=True,
                    countdown=countdown,
                    queue=TaskQueueConfig.get_celery_queue_name(
                              request.app_id(), request.queue_name()),
                    routing_key=TaskQueueConfig.get_celery_queue_name(
                              request.app_id(), request.queue_name()))

  def __get_task_function(self, request):
    """ Returns a function pointer to a celery task.
        Load the module for the app/queue.
    
    Args:
      request: A taskqueue_service_pb.TaskQueueAddRequest.
    Returns:
      A function pointer to a celery task.
    Raises:
      taskqueue_service_pb.TaskQueueServiceError
    """
    try:
      task_module = __import__(TaskQueueConfig.\
                  get_celery_worker_module_name(request.app_id()))
      task_func = getattr(task_module, 
        TaskQueueConfig.get_queue_function_name(request.queue_name()))
      return task_func
    except AttributeError, attribute_error:
      logging.exception(attribute_error)
      raise apiproxy_errors.ApplicationError(
              taskqueue_service_pb.TaskQueueServiceError.UNKNOWN_QUEUE)
    except ImportError, import_error:
      logging.exception(import_error)
      raise apiproxy_errors.ApplicationError(
              taskqueue_service_pb.TaskQueueServiceError.UNKNOWN_QUEUE)
     

  def get_task_args(self, request):
    """ Gets the task args used when making a task web request.
  
    Args:
      request: A taskqueue_service_pb.TaskQueueAddRequest
    Returns:
      A dictionary used by a task worker.
    """
    args = {}
    args['task_name'] = request.task_name()
    args['url'] = request.url()
    args['app_id'] = request.app_id()
    args['queue_name'] = request.queue_name()
    args['method'] = self.__method_mapping(request.method())
    args['body'] = request.body()
    args['payload'] = request.payload()
    args['description'] = request.description()

    # Set defaults.
    args['max_retries'] = self.DEFAULT_MAX_RETRIES
    args['expires'] = self.__when_to_expire(request)
    args['max_retries'] = self.DEFAULT_MAX_RETRIES
    args['max_backoff_sec'] = self.DEFAULT_MAX_BACKOFF 
    args['min_backoff_sec'] = self.DEFAULT_MIN_BACKOFF 
    args['max_doublings'] = self.DEFAULT_MAX_DOUBLINGS

    # Load queue info into cache.
    if request.app_id() not in self.__queue_info_cache:
      try:
        config = TaskQueueConfig(TaskQueueConfig.RABBITMQ, request.app_id())
        self.__queue_info_cache[request.app_id()] = config.load_queues_from_file(
          request.app_id())
      except ValueError, value_error:
        logging.error("Unable to load queues for app id {0} using defaults."\
          .format(request.app_id()))
      except NameError, name_error:
        logging.error("Unable to load queues for app id {0} using defaults."\
          .format(request.app_id()))
  
    # Use queue defaults.
    if request.app_id() in self.__queue_info_cache:
      queue_list = self.__queue_info_cache[request.app_id()]['queue']
      for queue in queue_list:
        if queue.get('name') == request.queue_name():
          if 'retry_parameters' in queue:
            retry_params = queue['retry_parameters']
            if 'task_retry_limit' in retry_params:
              args['max_retries'] = retry_params['task_retry_limit']
            if 'min_backoff_seconds' in retry_params:
              args['min_backoff_sec'] = retry_params['min_backoff_seconds']
            if 'max_backoff_seconds' in retry_params: 
              args['max_backoff_sec'] = retry_params['max_backoff_seconds']
            if 'max_doublings' in retry_params:
              args['max_doublings'] = retry_params['max_doublings']
          break

    # Override defaults.
    if request.has_retry_parameters():
      retry_params = request.retry_parameters()
      if retry_params.has_retry_limit():
        args['max_retries'] = retry_params.retry_limit()
      if retry_params.has_min_backoff_sec():
        args['min_backoff_sec'] = request.\
                                  retry_parameters().min_backoff_sec()
      if retry_params.has_max_backoff_sec():
        args['max_backoff_sec'] = request.\
                                  retry_parameters().max_backoff_sec()
      if retry_params.has_max_doublings():
        args['max_doublings'] = request.\
                                  retry_parameters().max_doublings()
    return args

  def get_task_headers(self, request):
    """ Gets the task headers used for a task web request. 

    Args:
      request: A taskqueue_service_pb.TaskQueueAddRequest
    Returns:
      A dictionary of key/values for a web request.
    """  
    headers = {}
    for header in request.header_list():
      headers[header.key()] = header.value()

    eta = self.__when_to_run(request)
    
    # This header is how we authenticate that it's an internal request
    secret = appscale_info.get_secret() 
    secret_hash = hashlib.sha1(request.app_id() + '/' + \
                      secret).hexdigest()
    headers['X-AppEngine-Fake-Is-Admin'] = secret_hash
    #headers['X-AppEngine-Development-Payload'] = secret_hash
    headers['X-AppEngine-QueueName'] = request.queue_name()
    headers['X-AppEngine-TaskName'] = request.task_name()
    headers['X-AppEngine-TaskRetryCount'] = '0'
    headers['X-AppEngine-TaskExecutionCount'] = '0'
    headers['X-AppEngine-TaskETA'] = str(int(eta.strftime("%s")))
    return headers

  def __when_to_run(self, request):
    """ Returns a datetime object of when a task should 
        execute.
    
    Args:
      request: A taskqueue_service_pb.TaskQueueAddRequest
    Returns:
      A datetime object for when the nearest time to run the 
     task is.
    """
    if request.has_eta_usec():
      eta = request.eta_usec()
      return datetime.datetime.fromtimestamp(eta/1000000)
    else:
      return datetime.datetime.now() 

  def __when_to_expire(self, request):
    """ Returns a datetime object of when a task should 
        expire.
    
    Args:
      A taskqueue_service_pb.TaskQueueAddRequest
    Returns:
      A datetime object of when the task should expire. 
    """
    if request.has_retry_parameters() and \
           request.retry_parameters().has_age_limit_sec():
      limit = request.retry_parameters().age_limit_sec()
      return datetime.datetime.now() + datetime.timedelta(seconds=limit)
    else:
      return datetime.datetime.now() + \
                   datetime.timedelta(days=self.DEFAULT_EXPIRATION)

  def __validate_push_task(self, request):
    """ Checks to make sure the task request is valid.
    
    Args:
      request: A taskqueue_service_pb.TaskQueueAddRequest. 
    Raises:
      apiproxy_errors.ApplicationError upon invalid tasks.
    """ 
    if not request.has_queue_name():
      raise apiproxy_errors.ApplicationError(
              taskqueue_service_pb.TaskQueueServiceError.INVALID_QUEUE_NAME)
    if not request.has_task_name():
      raise apiproxy_errors.ApplicationError(
              taskqueue_service_pb.TaskQueueServiceError.INVALID_TASK_NAME)
    if not request.has_app_id():
      raise apiproxy_errors.ApplicationError(
              taskqueue_service_pb.TaskQueueServiceError.UNKNOWN_QUEUE)
    if not request.has_url():
      raise apiproxy_errors.ApplicationError(
              taskqueue_service_pb.TaskQueueServiceError.INVALID_URL)
    if request.has_mode() and request.mode() == \
              taskqueue_service_pb.TaskQueueMode.PULL:
      raise apiproxy_errors.ApplicationError(
              taskqueue_service_pb.TaskQueueServiceError.INVALID_QUEUE_MODE)
     
  def modify_task_lease(self, app_id, http_data):
    """ 

    Args:
      app_id: The application ID.
      http_data: The payload containing the protocol buffer request.
    Returns:
      A tuple of a encoded response, error code, and error detail.
    """
    # TODO implement.
    request = taskqueue_service_pb.TaskQueueModifyTaskLeaseRequest(http_data)
    response = taskqueue_service_pb.TaskQueueModifyTaskLeaseResponse()
    return (response.Encode(), 0, "")

  def update_queue(self, app_id, http_data):
    """ Creates a queue entry in the database.

    Args:
      app_id: The application ID.
      http_data: The payload containing the protocol buffer request.
    Returns:
      A tuple of a encoded response, error code, and error detail.
    """
    # TODO implement.
    request = taskqueue_service_pb.TaskQueueUpdateQueueRequest(http_data)
    response = taskqueue_service_pb.TaskQueueUpdateQueueResponse()
    return (response.Encode(), 0, "")

  def fetch_queue(self, app_id, http_data):
    """ 

    Args:
      app_id: The application ID.
      http_data: The payload containing the protocol buffer request.
    Returns:
      A tuple of a encoded response, error code, and error detail.
    """
    # TODO implement.
    request = taskqueue_service_pb.TaskQueueFetchQueuesRequest(http_data)
    response = taskqueue_service_pb.TaskQueueFetchQueuesResponse()
    return (response.Encode(), 0, "")

  def query_tasks(self, app_id, http_data):
    """ 

    Args:
      app_id: The application ID.
      http_data: The payload containing the protocol buffer request.
    Returns:
      A tuple of a encoded response, error code, and error detail.
    """
    # TODO implement.
    request = taskqueue_service_pb.TaskQueueQueryTasksRequest(http_data)
    response = taskqueue_service_pb.TaskQueueQueryTasksResponse()
    return (response.Encode(), 0, "")

  def fetch_task(self, app_id, http_data):
    """ 

    Args:
      app_id: The application ID.
      http_data: The payload containing the protocol buffer request.
    Returns:
      A tuple of a encoded response, error code, and error detail.
    """
    # TODO implement.
    request = taskqueue_service_pb.TaskQueueFetchTaskRequest(http_data)
    response = taskqueue_service_pb.TaskQueueFetchTaskResponse()
    return (response.Encode(), 0, "")

  def force_run(self, app_id, http_data):
    """ 

    Args:
      app_id: The application ID.
      http_data: The payload containing the protocol buffer request.
    Returns:
      A tuple of a encoded response, error code, and error detail.
    """
    # TODO implement.
    request = taskqueue_service_pb.TaskQueueForceRunRequest(http_data)
    response = taskqueue_service_pb.TaskQueueForceRunResponse()
    return (response.Encode(), 0, "")

  def delete_queue(self, app_id, http_data):
    """ 

    Args:
      app_id: The application ID.
      http_data: The payload containing the protocol buffer request.
    Returns:
      A tuple of a encoded response, error code, and error detail.
    """
    # TODO implement.
    request = taskqueue_service_pb.TaskQueueDeleteQueueRequest(http_data)
    response = taskqueue_service_pb.TaskQueueDeleteQueueResponse()
    return (response.Encode(), 0, "")

  def pause_queue(self, app_id, http_data):
    """ 

    Args:
      app_id: The application ID.
      http_data: The payload containing the protocol buffer request.
    Returns:
      A tuple of a encoded response, error code, and error detail.
    """
    # TODO implement.
    request = taskqueue_service_pb.TaskQueuePauseQueueRequest(http_data)
    response = taskqueue_service_pb.TaskQueuePauseQueueResponse()
    return (response.Encode(), 0, "")

  def delete_group(self, app_id, http_data):
    """ 

    Args:
      app_id: The application ID.
      http_data: The payload containing the protocol buffer request.
    Returns:
      A tuple of a encoded response, error code, and error detail.
    """
    # TODO implement.
    request = taskqueue_service_pb.TaskQueueDeleteGroupRequest(http_data)
    response = taskqueue_service_pb.TaskQueueDeleteGroupResponse()
    return (response.Encode(), 0, "")

  def update_storage_limit(self, app_id, http_data):
    """ 

    Args:
      app_id: The application ID.
      http_data: The payload containing the protocol buffer request.
    Returns:
      A tuple of a encoded response, error code, and error detail.
    """
    # TODO implement.
    request = taskqueue_service_pb.TaskQueueUpdateStorageLimitRequest(http_data)
    response = taskqueue_service_pb.TaskQueueUpdateStorageLimitResponse()
    return (response.Encode(), 0, "")

  def __cleanse(self, str_input):
    """ Removes any questionable characters which might be apart of 
        a remote attack.
   
    Args:
      str_input: The string to cleanse.
    Returns: 
      A string which has questionable characters replaced.
    """ 
    for char in "~./\\!@#$%&*()]\+=|":
      str_input = str_input.replace(char, "_")
    return str_input

  def __is_localhost(self, hostname):
    """ Determines if the hostname is that of the current host.
 
    Args:
      hostname: A string representing the hostname.
    Returns:
      True if its the localhost, false otherwise.
    """
    if socket.gethostname() == hostname:
      return True
    elif socket.gethostbyname(socket.gethostname()) == hostname:
      return True
    else:
      return False<|MERGE_RESOLUTION|>--- conflicted
+++ resolved
@@ -248,11 +248,7 @@
                                                start_command, 
                                                stop_command, 
                                                [self.CELERY_PORT],
-<<<<<<< HEAD
-                                               self.CELERY_ENV_VARS)
-=======
                                                env_vars=self.CELERY_ENV_VARS)
->>>>>>> adcd7052
     if monit_interface.start(watch):
       json_response = {'error': False}
     else:
