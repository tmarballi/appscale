--- conflicted
+++ resolved
@@ -280,38 +280,20 @@
     if not hasattr(task, 'payloadBase64'):
       raise InvalidTaskInfo('{} is missing a payload.'.format(task))
 
-<<<<<<< HEAD
-=======
     enqueue_time = datetime.datetime.utcnow()
     try:
       lease_expires = task.leaseTimestamp
     except AttributeError:
       lease_expires = datetime.datetime.utcfromtimestamp(0)
 
-    insert_task = SimpleStatement("""
-      INSERT INTO pull_queue_tasks (
-        app, queue, id, payload,
-        enqueued, lease_expires, retry_count, tag
-      )
-      VALUES (
-        %(app)s, %(queue)s, %(id)s, %(payload)s,
-        %(enqueued)s, %(lease_expires)s, 0, %(tag)s
-      )
-      IF NOT EXISTS
-    """, retry_policy=BASIC_RETRIES)
->>>>>>> f688d87e
     parameters = {
       'app': self.app,
       'queue': self.name,
       'id': task.id,
       'payload': task.payloadBase64,
-<<<<<<< HEAD
-      'enqueued': datetime.datetime.utcnow(),
-      'retry_count': 0
-=======
       'enqueued': enqueue_time,
+      'retry_count': 0,
       'lease_expires': lease_expires
->>>>>>> f688d87e
     }
 
     try:
@@ -319,18 +301,7 @@
     except AttributeError:
       parameters['tag'] = None
 
-<<<<<<< HEAD
-    try:
-      parameters['lease_expires'] = task.leaseTimestamp
-    except AttributeError:
-      parameters['lease_expires'] = 0
-
     self._insert_task(parameters, retries)
-=======
-    result = self.db_access.session.execute(insert_task, parameters)[0]
-    if not result.applied:
-      raise InvalidTaskInfo('Task name already taken: {}'.format(task.id))
->>>>>>> f688d87e
 
     task.queueName = self.name
     task.enqueueTimestamp = enqueue_time
