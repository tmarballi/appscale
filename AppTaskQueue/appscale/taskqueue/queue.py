--- conflicted
+++ resolved
@@ -316,13 +316,8 @@
       tag = ''
 
     insert_eta_index = SimpleStatement("""
-<<<<<<< HEAD
-      INSERT INTO pull_queue_tasks_index (app, queue, eta, id, tag)
-      VALUES (%(app)s, %(queue)s, %(eta)s, %(id)s, %(tag)s)
-=======
           INSERT INTO pull_queue_tasks_index (app, queue, eta, id, tag)
           VALUES (%(app)s, %(queue)s, %(eta)s, %(id)s, %(tag)s)
->>>>>>> 15a1ff79
     """, retry_policy=BASIC_RETRIES)
     parameters = {
       'app': self.app,
@@ -334,15 +329,9 @@
     self.db_access.session.execute(insert_eta_index, parameters)
 
     insert_tag_index = SimpleStatement("""
-<<<<<<< HEAD
-          INSERT INTO pull_queue_tags_index (app, queue, tag, eta, id)
-          VALUES (%(app)s, %(queue)s, %(tag)s, %(eta)s, %(id)s)
-        """, retry_policy=BASIC_RETRIES)
-=======
       INSERT INTO pull_queue_tags_index (app, queue, tag, eta, id)
       VALUES (%(app)s, %(queue)s, %(tag)s, %(eta)s, %(id)s)
     """, retry_policy=BASIC_RETRIES)
->>>>>>> 15a1ff79
     self.db_access.session.execute(insert_tag_index, parameters)
 
     logger.debug('Added task: {}'.format(task))
@@ -532,8 +521,9 @@
                                 .format(self.MAX_LEASE_TIME))
 
     start_time = datetime.datetime.utcnow()
-    logger.debug('Leasing {} tasks for {} sec. group_by_tag={}, tag={}'.
-                 format(num_tasks, lease_seconds, group_by_tag, tag))
+    logger.debug('Leasing {} tasks for {} sec. queue={}, group_by_tag={}, '
+                 'tag={}'.format(num_tasks, lease_seconds, self.name,
+                                 group_by_tag, tag))
     # If not specified, the tag is assumed to be that of the oldest task.
     if group_by_tag and tag is None:
       try:
@@ -568,7 +558,7 @@
       # Determine new_eta when the first index_results are received
       if new_eta is None:
         new_eta = current_time_ms() + datetime.timedelta(seconds=lease_seconds)
-        
+
       lease_results = self._lease_batch(index_results, new_eta)
       for index_num, index_result in enumerate(index_results):
         task = lease_results[index_num]
@@ -781,18 +771,18 @@
         'Encountered error while updating lease: {}. Retrying.'.format(error))
       return self._update_lease(parameters, retries_left,
                                 check_lease=check_lease)
-
+    
     success_message = 'Task {} updated. New ETA: {}'.format(
       parameters['id'], parameters['new_eta'])
     if result.was_applied:
-      logger.debug(success_message)
+      logger.debug(success_message)   
       return
 
     if not self._task_mutated_by_id(parameters['id'], parameters['op_id']):
       select_statement = SimpleStatement("""
-              SELECT lease_expires FROM pull_queue_tasks
-              WHERE app = %(app)s AND queue = %(queue)s AND id = %(id)s
-            """, consistency_level=ConsistencyLevel.SERIAL)
+        SELECT lease_expires FROM pull_queue_tasks
+        WHERE app = %(app)s AND queue = %(queue)s AND id = %(id)s
+      """, consistency_level=ConsistencyLevel.SERIAL)
       parameters = {
         'app': self.app,
         'queue': self.name,
@@ -805,15 +795,12 @@
 
       logger.debug(
         'Lease already expired on task: {} '
-        '(lease_expires = {})'.format(parameters['id'], result.lease_expires))
+        '(lease_expires = {})'.format(parameters['id'], result.lease_expires))      
 
       raise InvalidLeaseRequest('The task lease has expired.')
-
-<<<<<<< HEAD
+   
     logger.debug(success_message)
 
-=======
->>>>>>> 15a1ff79
   def _query_index(self, num_tasks, group_by_tag, tag):
     """ Query the index table for available tasks.
 
@@ -843,6 +830,7 @@
         LIMIT {limit}
       """.format(limit=num_tasks)
       parameters = {'app': self.app, 'queue': self.name}
+      logger.info('params: {}'.format(parameters))
       results = self.db_access.session.execute(query_tasks, parameters)
     return results
 
@@ -1088,15 +1076,9 @@
       tag = ''
 
     statement = """
-<<<<<<< HEAD
-          INSERT INTO pull_queue_tasks_index (app, queue, eta, id, tag)
-          VALUES (?, ?, ?, ?, ?)
-        """
-=======
       INSERT INTO pull_queue_tasks_index (app, queue, eta, id, tag)
       VALUES (?, ?, ?, ?, ?)
     """
->>>>>>> 15a1ff79
     if statement not in self.prepared_statements:
       self.prepared_statements[statement] = session.prepare(statement)
     create_new_eta_index = self.prepared_statements[statement]
@@ -1105,15 +1087,9 @@
     update_index.add(create_new_eta_index, parameters)
 
     statement = """
-<<<<<<< HEAD
-          INSERT INTO pull_queue_tags_index (app, queue, tag, eta, id)
-          VALUES (?, ?, ?, ?, ?)
-        """
-=======
       INSERT INTO pull_queue_tags_index (app, queue, tag, eta, id)
       VALUES (?, ?, ?, ?, ?)
     """
->>>>>>> 15a1ff79
     if statement not in self.prepared_statements:
       self.prepared_statements[statement] = session.prepare(statement)
     create_new_tag_index = self.prepared_statements[statement]
@@ -1143,15 +1119,6 @@
     self.db_access.session.execute(delete_eta_index, parameters)
 
     delete_tag_index = """
-<<<<<<< HEAD
-          DELETE FROM pull_queue_tags_index
-          WHERE app = %(app)s
-          AND queue = %(queue)s
-          AND tag = %(tag)s
-          AND eta = %(eta)s
-          AND id = %(id)s
-        """
-=======
       DELETE FROM pull_queue_tags_index
       WHERE app = %(app)s
       AND queue = %(queue)s
@@ -1159,7 +1126,6 @@
       AND eta = %(eta)s
       AND id = %(id)s
     """
->>>>>>> 15a1ff79
     parameters = {'app': self.app, 'queue': self.name, 'tag': tag, 'eta': eta,
                   'id': task_id}
     self.db_access.session.execute(delete_tag_index, parameters)
@@ -1207,15 +1173,6 @@
       tag = ''
 
     delete_task_tag_index = SimpleStatement("""
-<<<<<<< HEAD
-          DELETE FROM pull_queue_tags_index
-          WHERE app = %(app)s
-          AND queue = %(queue)s
-          AND tag = %(tag)s
-          AND eta = %(eta)s
-          AND id = %(id)s
-        """)
-=======
       DELETE FROM pull_queue_tags_index
       WHERE app = %(app)s
       AND queue = %(queue)s
@@ -1223,7 +1180,6 @@
       AND eta = %(eta)s
       AND id = %(id)s
     """)
->>>>>>> 15a1ff79
     parameters = {
       'app': self.app,
       'queue': self.name,
