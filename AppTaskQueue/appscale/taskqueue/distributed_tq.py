#!/usr/bin/env python

""" A service for handling TaskQueue request from application servers.
It uses RabbitMQ and Celery to handle tasks. """

import base64
import datetime
import hashlib
import json
import os
import socket
import sys
import time
import tq_lib

from appscale.common import (
  appscale_info,
  constants
)
from appscale.common.constants import SCHEMA_CHANGE_TIMEOUT
from appscale.common.unpackaged import APPSCALE_PYTHON_APPSERVER
from appscale.datastore.cassandra_env.cassandra_interface import KEYSPACE
from cassandra import (
  InvalidRequest,
  OperationTimedOut
)
from cassandra.cluster import SimpleStatement
from cassandra.policies import FallthroughRetryPolicy
from .constants import (
  InvalidTarget,
  QueueNotFound,
  TaskNotFound,
  TARGET_REGEX
)
from .queue import (
  InvalidLeaseRequest,
  PullQueue,
  PushQueue,
  TransientError
)
from .task import Task
from .task_name import TaskName
from .tq_lib import TASK_STATES
from .utils import (
  get_celery_queue_name,
  get_queue_function_name,
  logger
)
from .queue_manager import GlobalQueueManager
from .service_manager import GlobalServiceManager

sys.path.append(APPSCALE_PYTHON_APPSERVER)
from google.appengine.api import apiproxy_stub_map
from google.appengine.api import datastore_errors
from google.appengine.api import datastore_distributed
from google.appengine.api.taskqueue import taskqueue_service_pb
from google.appengine.api.taskqueue.taskqueue_service_pb import (
  TaskQueueServiceError)
from google.appengine.ext import db
from google.appengine.runtime import apiproxy_errors

# A policy that does not retry statements.
NO_RETRIES = FallthroughRetryPolicy()


def create_pull_queue_tables(cluster, session):
  """ Create the required tables for pull queues.

  Args:
    cluster: A cassandra-driver cluster.
    session: A cassandra-driver session.
  """
  logger.info('Trying to create pull_queue_tasks')
  create_table = """
    CREATE TABLE IF NOT EXISTS pull_queue_tasks (
      app text,
      queue text,
      id text,
      payload text,
      enqueued timestamp,
      lease_expires timestamp,
      retry_count int,
      tag text,
      op_id uuid,
      PRIMARY KEY ((app, queue, id))
    )
  """
  statement = SimpleStatement(create_table, retry_policy=NO_RETRIES)
  try:
    session.execute(statement, timeout=SCHEMA_CHANGE_TIMEOUT)
  except OperationTimedOut:
    logger.warning(
      'Encountered an operation timeout while creating pull_queue_tasks. '
      'Waiting {} seconds for schema to settle.'.format(SCHEMA_CHANGE_TIMEOUT))
    time.sleep(SCHEMA_CHANGE_TIMEOUT)
    raise

  keyspace_metadata = cluster.metadata.keyspaces[KEYSPACE]
  if 'op_id' not in keyspace_metadata.tables['pull_queue_tasks'].columns:
    try:
      session.execute('ALTER TABLE pull_queue_tasks ADD op_id uuid',
                      timeout=SCHEMA_CHANGE_TIMEOUT)
    except OperationTimedOut:
      logger.warning(
        'Encountered a timeout when altering pull_queue_tasks. Waiting {} '
        'seconds for schema to settle.'.format(SCHEMA_CHANGE_TIMEOUT))
      time.sleep(SCHEMA_CHANGE_TIMEOUT)
      raise

  logger.info('Trying to create pull_queue_tasks_index')
  create_index_table = """
    CREATE TABLE IF NOT EXISTS pull_queue_tasks_index (
      app text,
      queue text,
      eta timestamp,
      id text,
      tag text,
      tag_exists boolean,
      PRIMARY KEY ((app, queue, eta), id)
    ) WITH gc_grace_seconds = 120
  """
  statement = SimpleStatement(create_index_table, retry_policy=NO_RETRIES)
  try:
    session.execute(statement, timeout=SCHEMA_CHANGE_TIMEOUT)
  except OperationTimedOut:
    logger.warning(
      'Encountered an operation timeout while creating pull_queue_tasks_index.'
      ' Waiting {} seconds for schema to settle.'
        .format(SCHEMA_CHANGE_TIMEOUT))
    time.sleep(SCHEMA_CHANGE_TIMEOUT)
    raise

  logger.info('Trying to create pull_queue_tags index')
  create_index = """
    CREATE INDEX IF NOT EXISTS pull_queue_tags ON pull_queue_tasks_index (tag);
  """
  try:
    session.execute(create_index, timeout=SCHEMA_CHANGE_TIMEOUT)
  except (OperationTimedOut, InvalidRequest):
    logger.warning(
      'Encountered error while creating pull_queue_tags index. Waiting {} '
      'seconds for schema to settle.'.format(SCHEMA_CHANGE_TIMEOUT))
    time.sleep(SCHEMA_CHANGE_TIMEOUT)
    raise

  # This additional index is needed for groupByTag=true,tag=None queries
  # because Cassandra can only do '=' queries on secondary indices.
  logger.info('Trying to create pull_queue_tag_exists index')
  create_index = """
    CREATE INDEX IF NOT EXISTS pull_queue_tag_exists
    ON pull_queue_tasks_index (tag_exists);
  """
  try:
    session.execute(create_index, timeout=SCHEMA_CHANGE_TIMEOUT)
  except (OperationTimedOut, InvalidRequest):
    logger.warning(
      'Encountered error while creating pull_queue_tag_exists index. '
      'Waiting {} seconds for schema to settle.'.format(SCHEMA_CHANGE_TIMEOUT))
    time.sleep(SCHEMA_CHANGE_TIMEOUT)
    raise

  logger.info('Trying to create pull_queue_leases')
  create_leases_table = """
    CREATE TABLE IF NOT EXISTS pull_queue_leases (
      app text,
      queue text,
      leased timestamp,
      PRIMARY KEY ((app, queue, leased))
    ) WITH gc_grace_seconds = 120
  """
  statement = SimpleStatement(create_leases_table, retry_policy=NO_RETRIES)
  try:
    session.execute(statement, timeout=SCHEMA_CHANGE_TIMEOUT)
  except OperationTimedOut:
    logger.warning(
      'Encountered an operation timeout while creating pull_queue_leases. '
      'Waiting {} seconds for schema to settle.'.format(SCHEMA_CHANGE_TIMEOUT))
    time.sleep(SCHEMA_CHANGE_TIMEOUT)
    raise


<<<<<<< HEAD
=======
class TaskName(db.Model):
  """ A datastore model for tracking task names in order to prevent
  tasks with the same name from being enqueued repeatedly.

  Attributes:
    timestamp: The time the task was enqueued.
  """
  STORED_KIND_NAME = "__task_name__"
  timestamp = db.DateTimeProperty(auto_now_add=True)
  queue = db.StringProperty(required=True)
  state = db.StringProperty(required=True)
  endtime = db.DateTimeProperty()
  app_id = db.StringProperty(required=True)

  @classmethod
  def kind(cls):
    """ Kind name override. """
    return cls.STORED_KIND_NAME

>>>>>>> e024810d
def setup_env():
  """ Sets required environment variables for GAE datastore library. """
  os.environ['AUTH_DOMAIN'] = "appscale.com"
  os.environ['USER_EMAIL'] = ""
  os.environ['USER_NICKNAME'] = ""
  os.environ['APPLICATION_ID'] = ""

class DistributedTaskQueue():
  """ AppScale taskqueue layer for the TaskQueue API. """

  # The longest a task is allowed to run in days.
  DEFAULT_EXPIRATION = 30

  # The default maximum number to retry a task, where 0 or None is unlimited.
  DEFAULT_MAX_RETRIES = 0

  # The default amount of min/max time we wait before retrying a task
  # in seconds.
  DEFAULT_MIN_BACKOFF = 1
  DEFAULT_MAX_BACKOFF = 3600.0

  # Default number of times we double the backoff value.
  DEFAULT_MAX_DOUBLINGS = 1000

  # Kind used for storing task names.
  TASK_NAME_KIND = "__task_name__"

  def __init__(self, db_access, zk_client):
    """ DistributedTaskQueue Constructor.

    Args:
      db_access: A DatastoreProxy object.
      zk_client: A KazooClient.
    """
    setup_env()

    db_proxy = appscale_info.get_db_proxy()
    connection_str = '{}:{}'.format(db_proxy, str(constants.DB_SERVER_PORT))
    ds_distrib = datastore_distributed.DatastoreDistributed(
      constants.DASHBOARD_APP_ID, connection_str, require_indexes=False)
    apiproxy_stub_map.apiproxy.RegisterStub('datastore_v3', ds_distrib)
    os.environ['APPLICATION_ID'] = constants.DASHBOARD_APP_ID

    self.db_access = db_access
    self.load_balancers = appscale_info.get_load_balancer_ips()
    self.queue_manager = GlobalQueueManager(zk_client, db_access)
    self.service_manager = GlobalServiceManager(zk_client)

  def get_queue(self, app, queue):
    """ Fetches a Queue object.

    Args:
      app: A string containing the application ID.
      queue: A string specifying the name of the queue.
    Returns:
      A Queue object or None.
    """
    try:
      return self.queue_manager[app][queue]
    except KeyError:
      raise QueueNotFound(
        'The queue {} is not defined for {}'.format(queue, app))

  def __parse_json_and_validate_tags(self, json_request, tags):
    """ Parses JSON and validates that it contains the proper tags.

    Args:
      json_request: A JSON string.
      tags: The tags to validate if they are in the JSON string.
    Returns:
      A dictionary dumped from the JSON string.
    """
    try:
      json_response = json.loads(json_request)
    except ValueError:
      json_response = {"error": True,
                       "reason": "Badly formed JSON"}
      return json_response

    for tag in tags:
      if tag  not in json_response:
        json_response = {'error': True,
                         'reason': 'Missing ' + tag + ' tag'}
        break
    return json_response

  def fetch_queue_stats(self, app_id, http_data):
    """ Gets statistics about tasks in queues.

    Args:
      app_id: The application ID.
      http_data: The payload containing the protocol buffer request.
    Returns:
      A tuple of a encoded response, error code, and error detail.
    """
    epoch = datetime.datetime.utcfromtimestamp(0)
    request = taskqueue_service_pb.TaskQueueFetchQueueStatsRequest(http_data)
    response = taskqueue_service_pb.TaskQueueFetchQueueStatsResponse()

    for queue_name in request.queue_name_list():
      try:
        queue = self.get_queue(app_id, queue_name)
      except QueueNotFound as error:
        return '', TaskQueueServiceError.UNKNOWN_QUEUE, str(error)

      stats_response = response.add_queuestats()

      if isinstance(queue, PullQueue):
        num_tasks = queue.total_tasks()
        oldest_eta = queue.oldest_eta()
      else:
        num_tasks = TaskName.all().\
          filter("state =", tq_lib.TASK_STATES.QUEUED).\
          filter("queue =", queue_name).\
          filter("app_id =", app_id).count()

        # This is not supported for push queues yet.
        oldest_eta = None

      # -1 is used to indicate an absence of a value.
      oldest_eta_usec = (int((oldest_eta - epoch).total_seconds() * 1000000)
                         if oldest_eta else -1)

      stats_response.set_num_tasks(num_tasks)
      stats_response.set_oldest_eta_usec(oldest_eta_usec)

    return response.Encode(), 0, ""

  def purge_queue(self, app_id, http_data):
    """

    Args:
      app_id: The application ID.
      http_data: The payload containing the protocol buffer request.
    Returns:
      A tuple of a encoded response, error code, and error detail.
    """
    request = taskqueue_service_pb.TaskQueuePurgeQueueRequest(http_data)
    response = taskqueue_service_pb.TaskQueuePurgeQueueResponse()

    try:
      queue = self.get_queue(app_id, request.queue_name())
    except QueueNotFound as error:
      return '', TaskQueueServiceError.UNKNOWN_QUEUE, str(error)

    queue.purge()
    return (response.Encode(), 0, "")

  def delete(self, app_id, http_data):
    """ Delete a task.

    Args:
      app_id: The application ID.
      http_data: The payload containing the protocol buffer request.
    Returns:
      A tuple of a encoded response, error code, and error detail.
    """
    request = taskqueue_service_pb.TaskQueueDeleteRequest(http_data)
    response = taskqueue_service_pb.TaskQueueDeleteResponse()

    try:
      queue = self.get_queue(app_id, request.queue_name())
    except QueueNotFound as error:
      return '', TaskQueueServiceError.UNKNOWN_QUEUE, str(error)

    for task_name in request.task_name_list():
      queue.delete_task(Task({'id': task_name}))
      response.add_result(TaskQueueServiceError.OK)

    return response.Encode(), 0, ""

  def query_and_own_tasks(self, app_id, http_data):
    """ Lease pull queue tasks.

    Args:
      app_id: The application ID.
      http_data: The payload containing the protocol buffer request.
    Returns:
      A tuple of a encoded response, error code, and error detail.
    """
    request = taskqueue_service_pb.TaskQueueQueryAndOwnTasksRequest(http_data)
    response = taskqueue_service_pb.TaskQueueQueryAndOwnTasksResponse()

    try:
      queue = self.get_queue(app_id, request.queue_name())
    except QueueNotFound as error:
      return '', TaskQueueServiceError.UNKNOWN_QUEUE, str(error)

    tag = None
    if request.has_tag():
      tag = request.tag()

    try:
      tasks = queue.lease_tasks(request.max_tasks(), request.lease_seconds(),
                                group_by_tag=request.group_by_tag(), tag=tag)
    except TransientError as lease_error:
      pb_error = TaskQueueServiceError.TRANSIENT_ERROR
      return response.Encode(), pb_error, str(lease_error)

    for task in tasks:
      task_pb = response.add_task()
      task_pb.MergeFrom(task.encode_lease_pb())

    return response.Encode(), 0, ""

  def add(self, source_info, http_data):
    """ Adds a single task to the task queue.

    Args:
      source_info: A dictionary containing the application, module, and version
       ID that is sending this request.
      http_data: The payload containing the protocol buffer request.
    Returns:
      A tuple of a encoded response, error code, and error detail.
    """
    # Just call bulk add with one task.
    request = taskqueue_service_pb.TaskQueueAddRequest(http_data)
    request.set_app_id(source_info['app_id'])
    response = taskqueue_service_pb.TaskQueueAddResponse()
    bulk_request = taskqueue_service_pb.TaskQueueBulkAddRequest()
    bulk_response = taskqueue_service_pb.TaskQueueBulkAddResponse()
    bulk_request.add_add_request().CopyFrom(request)

    try:
      self.__bulk_add(source_info, bulk_request, bulk_response)
    except TransientError as error:
      return '', TaskQueueServiceError.TRANSIENT_ERROR, str(error)
    except QueueNotFound as error:
      return '', TaskQueueServiceError.UNKNOWN_QUEUE, str(error)

    if bulk_response.taskresult_size() == 1:
      result = bulk_response.taskresult(0).result()
    else:
      return (response.Encode(), TaskQueueServiceError.INTERNAL_ERROR,
              "Task did not receive a task response.")

    if result != TaskQueueServiceError.OK:
      return (response.Encode(), result, "Task did not get an OK status.")
    elif bulk_response.taskresult(0).has_chosen_task_name():
      response.set_chosen_task_name(
             bulk_response.taskresult(0).chosen_task_name())

    return (response.Encode(), 0, "")

  def bulk_add(self, source_info, http_data):
    """ Adds multiple tasks to the task queue.

    Args:
      source_info: A dictionary containing the application, module, and version
       ID that is sending this request.
      http_data: The payload containing the protocol buffer request.
    Returns:
      A tuple of a encoded response, error code, and error detail.
    """
    request = taskqueue_service_pb.TaskQueueBulkAddRequest(http_data)
    response = taskqueue_service_pb.TaskQueueBulkAddResponse()

    try:
      self.__bulk_add(source_info, request, response)
    except QueueNotFound as error:
      return '', TaskQueueServiceError.UNKNOWN_QUEUE, str(error)
    except TransientError as error:
      return '', TaskQueueServiceError.TRANSIENT_ERROR, str(error)

    return (response.Encode(), 0, "")

  def __bulk_add(self, source_info, request, response):
    """ Function for bulk adding tasks.

    Args:
      source_info: A dictionary containing the application, module, and version
       ID that is sending this request.
      request: taskqueue_service_pb.TaskQueueBulkAddRequest.
      response: taskqueue_service_pb.TaskQueueBulkAddResponse.
    Raises:
      apiproxy_error.ApplicationError.
    """
    if request.add_request_size() == 0:
      return

    now = datetime.datetime.utcfromtimestamp(time.time())

    # Assign names if needed and validate tasks.
    error_found = False
    for add_request in request.add_request_list():
      task_result = response.add_taskresult()

      if (add_request.has_mode() and
          add_request.mode() == taskqueue_service_pb.TaskQueueMode.PULL):
        queue = self.get_queue(add_request.app_id(), add_request.queue_name())
        if not isinstance(queue, PullQueue):
          task_result.set_result(TaskQueueServiceError.INVALID_QUEUE_MODE)
          error_found = True

        encoded_payload = base64.urlsafe_b64encode(add_request.body())
        task_info = {'payloadBase64': encoded_payload,
                     'leaseTimestamp': add_request.eta_usec()}
        if add_request.has_task_name():
          task_info['id'] = add_request.task_name()
        if add_request.has_tag():
          task_info['tag'] = add_request.tag()

        new_task = Task(task_info)
        queue.add_task(new_task)
        task_result.set_result(TaskQueueServiceError.OK)
        task_result.set_chosen_task_name(new_task.id)
        continue

      result = tq_lib.verify_task_queue_add_request(add_request.app_id(),
                                                    add_request, now)
      # Tasks go from SKIPPED to OK once they're run. If there are
      # any failures from other tasks then we pass this request
      # back as skipped.
      if result == TaskQueueServiceError.SKIPPED:
        task_name = None
        if add_request.has_task_name():
          task_name = add_request.task_name()

        namespaced_name = tq_lib.choose_task_name(add_request.app_id(),
                                                  add_request.queue_name(),
                                                  user_chosen=task_name)
        add_request.set_task_name(namespaced_name)
        task_result.set_chosen_task_name(namespaced_name)
      else:
        error_found = True
        task_result.set_result(result)
    if error_found:
      return

    for add_request, task_result in zip(request.add_request_list(),
                                        response.taskresult_list()):
      if (add_request.has_mode() and
          add_request.mode() == taskqueue_service_pb.TaskQueueMode.PULL):
        continue

      try:
        self.__enqueue_push_task(source_info, add_request)
      except apiproxy_errors.ApplicationError as error:
        task_result.set_result(error.application_error)
      except InvalidTarget as e:
        logger.error(e.message)
        task_result.set_result(TaskQueueServiceError.INVALID_REQUEST)
      else:
        task_result.set_result(TaskQueueServiceError.OK)

  def __method_mapping(self, method):
    """ Maps an int index to a string.

    Args:
      method: int representing a http method.
    Returns:
      A string version of the method.
   """
    if method == taskqueue_service_pb.TaskQueueQueryTasksResponse_Task.GET:
      return 'GET'
    elif method == taskqueue_service_pb.TaskQueueQueryTasksResponse_Task.POST:
      return  'POST'
    elif method == taskqueue_service_pb.TaskQueueQueryTasksResponse_Task.HEAD:
      return  'HEAD'
    elif method == taskqueue_service_pb.TaskQueueQueryTasksResponse_Task.PUT:
      return 'PUT'
    elif method == taskqueue_service_pb.TaskQueueQueryTasksResponse_Task.DELETE:
      return 'DELETE'

  def __check_and_store_task_names(self, request):
    """ Tries to fetch the taskqueue name, if it exists it will raise an
    exception.

    We store a receipt of each enqueued task in the datastore. If we find that
    task in the datastore, we will raise an exception. If the task is not
    in the datastore, then it is assumed this is the first time seeing the
    tasks and we create a receipt of the task in the datastore to prevent
    a duplicate task from being enqueued.

    Args:
      request: A taskqueue_service_pb.TaskQueueAddRequest.
    Raises:
      A apiproxy_errors.ApplicationError of TASK_ALREADY_EXISTS.
    """
    task_name = request.task_name()
    item = TaskName.get_by_key_name(task_name)
    logger.debug("Task name {0}".format(task_name))
    if item:
      if item.state == TASK_STATES.QUEUED:
        logger.warning("Task already exists")
        raise apiproxy_errors.ApplicationError(
          TaskQueueServiceError.TASK_ALREADY_EXISTS)
      else:
        # If a task with the same name has already been processed, it should
        # be tombstoned for some time to prevent a duplicate task.
        raise apiproxy_errors.ApplicationError(
          TaskQueueServiceError.TOMBSTONED_TASK)

    new_name = TaskName(key_name=task_name, state=tq_lib.TASK_STATES.QUEUED,
      queue=request.queue_name(), app_id=request.app_id())
    logger.debug("Creating entity {0}".format(str(new_name)))
    try:
      db.put(new_name)
    except datastore_errors.InternalError as internal_error:
      logger.error(str(internal_error))
      raise apiproxy_errors.ApplicationError(
        TaskQueueServiceError.DATASTORE_ERROR)

  def __enqueue_push_task(self, source_info, request):
    """ Enqueues a batch of push tasks.

    Args:
      source_info: A dictionary containing the application, module, and version
       ID that is sending this request.
      request: A taskqueue_service_pb.TaskQueueAddRequest.
    """
    self.__validate_push_task(request)
    self.__check_and_store_task_names(request)
    headers = self.get_task_headers(request)
    args = self.get_task_args(source_info, headers, request)
    countdown = int(headers['X-AppEngine-TaskETA']) - \
                int(datetime.datetime.now().strftime("%s"))

    push_queue = self.get_queue(request.app_id(), request.queue_name())
    task_func = get_queue_function_name(push_queue.name)
    celery_queue = get_celery_queue_name(request.app_id(), push_queue.name)

    push_queue.celery.send_task(
      task_func,
      kwargs={'headers': headers, 'args': args},
      expires=args['expires'],
      acks_late=True,
      countdown=countdown,
      queue=celery_queue,
      routing_key=celery_queue,
    )

  def get_task_args(self, source_info, headers, request):
    """ Gets the task args used when making a task web request.

    Args:
      source_info: A dictionary containing the application, module, and version
       ID that is sending this request.
      headers: The request headers, used to determine target.
      request: A taskqueue_service_pb.TaskQueueAddRequest.
    Returns:
      A dictionary used by a task worker.
    """
    args = {}
    args['task_name'] = request.task_name()
    args['app_id'] = request.app_id()
    args['queue_name'] = request.queue_name()
    args['method'] = self.__method_mapping(request.method())
    args['body'] = request.body()
    args['payload'] = request.payload()
    args['description'] = request.description()

    # Set defaults.
    args['max_retries'] = self.DEFAULT_MAX_RETRIES
    args['expires'] = self.__when_to_expire(request)
    args['max_retries'] = self.DEFAULT_MAX_RETRIES
    args['max_backoff_sec'] = self.DEFAULT_MAX_BACKOFF
    args['min_backoff_sec'] = self.DEFAULT_MIN_BACKOFF
    args['max_doublings'] = self.DEFAULT_MAX_DOUBLINGS

    # Load queue info into cache.
    app_id = self.__cleanse(request.app_id())
    queue_name = request.queue_name()

    # Use queue defaults.
    queue = self.get_queue(app_id, queue_name)
    if queue is not None:
      if not isinstance(queue, PushQueue):
        raise Exception('Only push queues are implemented')

      args['max_retries'] = queue.task_retry_limit
      args['min_backoff_sec'] = queue.min_backoff_seconds
      args['max_backoff_sec'] = queue.max_backoff_seconds
      args['max_doublings'] = queue.max_doublings

    # Override defaults.
    if request.has_retry_parameters():
      retry_params = request.retry_parameters()
      if retry_params.has_retry_limit():
        args['max_retries'] = retry_params.retry_limit()
      if retry_params.has_min_backoff_sec():
        args['min_backoff_sec'] = request.\
                                  retry_parameters().min_backoff_sec()
      if retry_params.has_max_backoff_sec():
        args['max_backoff_sec'] = request.\
                                  retry_parameters().max_backoff_sec()
      if retry_params.has_max_doublings():
        args['max_doublings'] = request.\
                                  retry_parameters().max_doublings()

    target_url = "http://{ip}:{port}".format(
      ip=self.load_balancers[0],
      port=self.get_module_port(app_id, source_info, target_info=[]))

    try:
      host = headers['Host']
    except KeyError:
      host = None
    else:
      host =  host if TARGET_REGEX.match(host) else None

    # Try to set target based on queue config.
    if queue.target:
      target_url = self.get_target_url(app_id, source_info, queue.target)
    # If we cannot get anything from the queue config, we try the target from
    # the request (python sdk will set the target via the Host header). Java
    # sdk does not include Host header, so we catch the KeyError.
    elif host:
      target_url = self.get_target_url(app_id, source_info, host)


    args['url'] = "{target}{url}".format(target=target_url, url=request.url())
    return args

  def get_target_url(self, app_id, source_info, target):
    """ Gets the url for the target using the queue's target defined in the
    configuration file or the request's host header.

    Args:
      app_id: The application id, used to lookup module port.
      source_info: A dictionary containing the source version and module ids.
      target: A string containing the value of queue.target or the host header.
    Returns:
       A url as a string for the given target.
    """
    target_info = target.split('.')
    return "http://{ip}:{port}".format(
      ip=self.load_balancers[0],
      port=self.get_module_port(app_id, source_info, target_info))

  def get_module_port(self, app_id, source_info, target_info):
    """ Gets the port for the desired version and module or uses the current
    running version and module.

    Args:
     app_id: The application id, used to lookup port.
     source_info: A dictionary containing the source version and module ids.
     target_info: A list containing [version, module]
    Returns:
      An int containing the port for the target.
    Raises:
      InvalidTarget if the app_id, module, and version cannot be found in
        self.service_manager which maintains a dict of zookeeper info.
    """
    try:
      target_module = target_info.pop()
    except IndexError:
      target_module = source_info['module_id']
    try:
      target_version = target_info.pop()
    except IndexError:
      target_version = source_info['version_id']
    try:
      port = self.service_manager[app_id][target_module][target_version]
    except KeyError:
      err_msg = "target '{version}.{module}' does not exist".format(
        version=target_version, module=target_module)
      raise InvalidTarget(err_msg)
    return port

  def get_task_headers(self, request):
    """ Gets the task headers used for a task web request.

    Args:
      request: A taskqueue_service_pb.TaskQueueAddRequest
    Returns:
      A dictionary of key/values for a web request.
    """
    headers = {}
    for header in request.header_list():
      headers[header.key()] = header.value()

    eta = self.__when_to_run(request)

    # This header is how we authenticate that it's an internal request
    secret = appscale_info.get_secret()
    secret_hash = hashlib.sha1(request.app_id() + '/' + \
                      secret).hexdigest()
    headers['X-AppEngine-Fake-Is-Admin'] = secret_hash
    headers['X-AppEngine-QueueName'] = request.queue_name()
    headers['X-AppEngine-TaskName'] = request.task_name()
    headers['X-AppEngine-TaskRetryCount'] = '0'
    headers['X-AppEngine-TaskExecutionCount'] = '0'
    headers['X-AppEngine-TaskETA'] = str(int(eta.strftime("%s")))
    return headers

  def __when_to_run(self, request):
    """ Returns a datetime object of when a task should execute.

    Args:
      request: A taskqueue_service_pb.TaskQueueAddRequest.
    Returns:
      A datetime object for when the nearest time to run the
     task is.
    """
    if request.has_eta_usec():
      eta = request.eta_usec()
      return datetime.datetime.fromtimestamp(eta/1000000)
    else:
      return datetime.datetime.now()

  def __when_to_expire(self, request):
    """ Returns a datetime object of when a task should expire.

    Args:
      request: A taskqueue_service_pb.TaskQueueAddRequest.
    Returns:
      A datetime object of when the task should expire.
    """
    if request.has_retry_parameters() and \
           request.retry_parameters().has_age_limit_sec():
      limit = request.retry_parameters().age_limit_sec()
      return datetime.datetime.now() + datetime.timedelta(seconds=limit)
    else:
      return datetime.datetime.now() + \
                   datetime.timedelta(days=self.DEFAULT_EXPIRATION)

  def __validate_push_task(self, request):
    """ Checks to make sure the task request is valid.

    Args:
      request: A taskqueue_service_pb.TaskQueueAddRequest.
    Raises:
      apiproxy_errors.ApplicationError upon invalid tasks.
    """
    if not request.has_queue_name():
      raise apiproxy_errors.ApplicationError(
        TaskQueueServiceError.INVALID_QUEUE_NAME)
    if not request.has_task_name():
      raise apiproxy_errors.ApplicationError(
        TaskQueueServiceError.INVALID_TASK_NAME)
    if not request.has_app_id():
      raise apiproxy_errors.ApplicationError(
        TaskQueueServiceError.UNKNOWN_QUEUE)
    if not request.has_url():
      raise apiproxy_errors.ApplicationError(TaskQueueServiceError.INVALID_URL)
    if (request.has_mode() and
        request.mode() == taskqueue_service_pb.TaskQueueMode.PULL):
      raise apiproxy_errors.ApplicationError(
        TaskQueueServiceError.INVALID_QUEUE_MODE)

  def modify_task_lease(self, app_id, http_data):
    """

    Args:
      app_id: The application ID.
      http_data: The payload containing the protocol buffer request.
    Returns:
      A tuple of a encoded response, error code, and error detail.
    """
    request = taskqueue_service_pb.TaskQueueModifyTaskLeaseRequest(http_data)

    try:
      queue = self.get_queue(app_id, request.queue_name())
    except QueueNotFound as error:
      return '', TaskQueueServiceError.UNKNOWN_QUEUE, str(error)

    task_info = {'id': request.task_name(),
                 'leaseTimestamp': request.eta_usec()}
    try:
      # The Python AppServer sets eta_usec with a resolution of 1 second,
      # so update_lease can't be used. It checks with millisecond precision.
      task = queue.update_task(Task(task_info), request.lease_seconds())
    except InvalidLeaseRequest as lease_error:
      return '', TaskQueueServiceError.TASK_LEASE_EXPIRED, str(lease_error)
    except TaskNotFound as error:
      return '', TaskQueueServiceError.TASK_LEASE_EXPIRED, str(error)

    epoch = datetime.datetime.utcfromtimestamp(0)
    updated_usec = int((task.leaseTimestamp - epoch).total_seconds() * 1000000)
    response = taskqueue_service_pb.TaskQueueModifyTaskLeaseResponse()
    response.set_updated_eta_usec(updated_usec)
    return response.Encode(), 0, ""

  def fetch_queue(self, app_id, http_data):
    """

    Args:
      app_id: The application ID.
      http_data: The payload containing the protocol buffer request.
    Returns:
      A tuple of a encoded response, error code, and error detail.
    """
    # TODO implement.
    request = taskqueue_service_pb.TaskQueueFetchQueuesRequest(http_data)
    response = taskqueue_service_pb.TaskQueueFetchQueuesResponse()
    return (response.Encode(), 0, "")

  def query_tasks(self, app_id, http_data):
    """

    Args:
      app_id: The application ID.
      http_data: The payload containing the protocol buffer request.
    Returns:
      A tuple of a encoded response, error code, and error detail.
    """
    # TODO implement.
    request = taskqueue_service_pb.TaskQueueQueryTasksRequest(http_data)
    response = taskqueue_service_pb.TaskQueueQueryTasksResponse()
    return (response.Encode(), 0, "")

  def fetch_task(self, app_id, http_data):
    """

    Args:
      app_id: The application ID.
      http_data: The payload containing the protocol buffer request.
    Returns:
      A tuple of a encoded response, error code, and error detail.
    """
    # TODO implement.
    request = taskqueue_service_pb.TaskQueueFetchTaskRequest(http_data)
    response = taskqueue_service_pb.TaskQueueFetchTaskResponse()
    return (response.Encode(), 0, "")

  def force_run(self, app_id, http_data):
    """

    Args:
      app_id: The application ID.
      http_data: The payload containing the protocol buffer request.
    Returns:
      A tuple of a encoded response, error code, and error detail.
    """
    # TODO implement.
    request = taskqueue_service_pb.TaskQueueForceRunRequest(http_data)
    response = taskqueue_service_pb.TaskQueueForceRunResponse()
    return (response.Encode(), 0, "")

  def pause_queue(self, app_id, http_data):
    """

    Args:
      app_id: The application ID.
      http_data: The payload containing the protocol buffer request.
    Returns:
      A tuple of a encoded response, error code, and error detail.
    """
    # TODO implement.
    request = taskqueue_service_pb.TaskQueuePauseQueueRequest(http_data)
    response = taskqueue_service_pb.TaskQueuePauseQueueResponse()
    return (response.Encode(), 0, "")

  def delete_group(self, app_id, http_data):
    """

    Args:
      app_id: The application ID.
      http_data: The payload containing the protocol buffer request.
    Returns:
      A tuple of a encoded response, error code, and error detail.
    """
    # TODO implement.
    request = taskqueue_service_pb.TaskQueueDeleteGroupRequest(http_data)
    response = taskqueue_service_pb.TaskQueueDeleteGroupResponse()
    return (response.Encode(), 0, "")

  def update_storage_limit(self, app_id, http_data):
    """

    Args:
      app_id: The application ID.
      http_data: The payload containing the protocol buffer request.
    Returns:
      A tuple of a encoded response, error code, and error detail.
    """
    # TODO implement.
    request = taskqueue_service_pb.TaskQueueUpdateStorageLimitRequest(http_data)
    response = taskqueue_service_pb.TaskQueueUpdateStorageLimitResponse()
    return (response.Encode(), 0, "")

  def __cleanse(self, str_input):
    """ Removes any questionable characters which might be apart of a remote
    attack.

    Args:
      str_input: The string to cleanse.
    Returns:
      A string which has questionable characters replaced.
    """
    for char in "~./\\!@#$%&*()]\+=|":
      str_input = str_input.replace(char, "_")
    return str_input

  def __is_localhost(self, hostname):
    """ Determines if the hostname is that of the current host.

    Args:
      hostname: A string representing the hostname.
    Returns:
      True if its the localhost, false otherwise.
    """
    if socket.gethostname() == hostname:
      return True
    elif socket.gethostbyname(socket.gethostname()) == hostname:
      return True
    else:
      return False<|MERGE_RESOLUTION|>--- conflicted
+++ resolved
@@ -179,28 +179,6 @@
     raise
 
 
-<<<<<<< HEAD
-=======
-class TaskName(db.Model):
-  """ A datastore model for tracking task names in order to prevent
-  tasks with the same name from being enqueued repeatedly.
-
-  Attributes:
-    timestamp: The time the task was enqueued.
-  """
-  STORED_KIND_NAME = "__task_name__"
-  timestamp = db.DateTimeProperty(auto_now_add=True)
-  queue = db.StringProperty(required=True)
-  state = db.StringProperty(required=True)
-  endtime = db.DateTimeProperty()
-  app_id = db.StringProperty(required=True)
-
-  @classmethod
-  def kind(cls):
-    """ Kind name override. """
-    return cls.STORED_KIND_NAME
-
->>>>>>> e024810d
 def setup_env():
   """ Sets required environment variables for GAE datastore library. """
   os.environ['AUTH_DOMAIN'] = "appscale.com"
