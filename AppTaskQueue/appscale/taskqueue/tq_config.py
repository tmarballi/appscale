""" AppScale TaskQueue configuration class. It deals with the configuration
file given with an application 'queue.yaml' or 'queue.xml'. """

import json
import os
import sys

<<<<<<< HEAD
from .queue import (InvalidQueueConfiguration,
                    PullQueue,
                    PushQueue)
from .unpackaged import (APPSCALE_LIB_DIR,
                         APPSCALE_PYTHON_APPSERVER)
from .utils import (CELERY_CONFIG_DIR,
                    CELERY_WORKER_DIR,
                    create_celery_for_app,
                    get_celery_configuration_path,
                    logger)
=======
from appscale.common import appscale_info
from appscale.common import file_io
from appscale.common import xmltodict
from appscale.common.unpackaged import APPSCALE_PYTHON_APPSERVER
from queue import InvalidQueueConfiguration
from queue import PullQueue
from queue import PushQueue
from .utils import logger
>>>>>>> af9d94a1

sys.path.append(APPSCALE_PYTHON_APPSERVER)
from google.appengine.api import queueinfo
from google.appengine.runtime import apiproxy_errors


class TaskQueueConfig():
  """ Contains configuration of the TaskQueue system. """

  # Min concurrency per worker.
  MIN_CELERY_CONCURRENCY = 2

  # Max concurrency per worker.
  MAX_CELERY_CONCURRENCY = 20

  # The default YAML used if a queue.yaml or queue.xml is not supplied.
  DEFAULT_QUEUE_YAML = """
queue:
- name: default
  rate: 5/s
"""

  # Location where celery workers back up state to.
  CELERY_STATE_DIR = '/opt/appscale/celery/'

  # Directory with the task templates.
  TEMPLATE_DIR = os.path.join(
    os.path.dirname(sys.modules['appscale.taskqueue'].__file__), 'templates')

  # The worker script for Celery to use.
  WORKER_MODULE = 'appscale.taskqueue.push_worker'

  # XML configs use "-" while yaml uses "_". These are the tags which
  # need to be converted to match the yaml tags.
  YAML_TO_XML_TAGS_TO_CONVERT = ['bucket-size', 'max-concurrent-request', 
                                 'retry-parameters', 'task-age-limit', 
                                 'total-storage-limit', 'user-email',
                                 'write-email', 'min-backoff-seconds',
                                 'max-backoff-seconds', 'max-doublings',
                                 'task-retry-limit', 'max-concurrent-requests']

  # Tags from queue.xml that are ignored.
  TAGS_TO_IGNORE = ['#text']

  def __init__(self, app_id, db_access=None):
    """ Configuration constructor. 

    Args:
      app_id: The application ID.
      db_access: A DatastoreProxy object.
    """
    self._app_id = app_id
    file_io.mkdir(CELERY_CONFIG_DIR)
    file_io.mkdir(CELERY_WORKER_DIR)
    self.db_access = db_access
    self.queues = self.load_queues_from_file()

  def get_queue_file_location(self, app_id):
    """ Gets the location of the queue.yaml or queue.xml file of a given
    application.

    Args:
      app_id: The application ID.
    Returns:
      The location of the queue.yaml or queue.xml file, and 
      an empty string if it could not be found.
    Raises:
      apiproxy_errors.ApplicationError if multiple invalid files are found.
    """
    app_dir = appscale_info.get_app_path(app_id)

    queue_yaml = 'queue.yaml'
    queue_xml = 'queue.xml'
    
    paths = []
    queue_yaml_detected = False
    queue_xml_detected = False
    for root, sub_dirs, files in os.walk(app_dir):
      for file in files:
        if file == queue_yaml:
          queue_yaml_detected = True
          paths.append(os.path.abspath(os.path.join(root, file)))
        if file == queue_xml:
          queue_xml_detected = True
          paths.append(os.path.abspath(os.path.join(root, file)))

    if not paths:
      return ""

    paths = sorted(paths, key = lambda k : len(k.split(os.sep)))
    if len(paths) == 1:
      return paths[0]

    # If multiple files were detected and it's Python, return
    # the shortest path.
    if queue_yaml_detected:
      return paths[0]
    
    # If multiple files were detected and it's Java, return
    # the first path that contains WEB-INF.
    for path in paths:
      if queue_xml in path and "WEB-INF" in path and queue_xml_detected:
        return path
    
    raise apiproxy_errors.\
      ApplicationError("Multiple unusable queue configuration files detected")

  def load_queues_from_file(self):
    """ Translates an application's queue configuration file to queue objects.
   
    Returns:
      A dictionary mapping queue names to Queue objects.
    Raises:
      ValueError: If queue_file is unable to get loaded.
    """
    using_default = False
    queue_file = ''

    try:
      queue_file = self.get_queue_file_location(self._app_id)
      try:
        info = file_io.read(queue_file)
        logger.info('Found queue file for {} in: {}'.
          format(self._app_id, queue_file))
      except IOError:
        logger.error(
          'No queue file found for {}, using default queue'.format(self._app_id))
        info = self.DEFAULT_QUEUE_YAML
        using_default = True
    except apiproxy_errors.ApplicationError as application_error:
      logger.error(application_error.message)
      info = self.DEFAULT_QUEUE_YAML
      using_default = True

    #TODO handle bad xml/yaml files.
    if queue_file.endswith('yaml') or using_default:
      queue_info = queueinfo.LoadSingleQueue(info).ToDict()
    elif queue_file.endswith('xml'):
      queue_info = self.parse_queue_xml(info)
    else:
      raise ValueError("Unable to load queue information with %s" % queue_file)

    if not queue_info:
      raise ValueError("Queue information with %s not set" % queue_file)

    # We add in the default queue if its not already in there.
    has_default = False
    if 'queue' not in queue_info or len(queue_info['queue']) == 0:
      queue_info = {'queue' : [{'rate':'5/s', 'name': 'default'}]}

    for queue in queue_info['queue']:
      if queue['name'] == 'default':
        has_default = True
    if not has_default:
      queue_info['queue'].append({'rate':'5/s', 'name': 'default'})

    logger.info('Queue for {}:\n{}'.format(self._app_id, queue_info))

    # Discard the invalid queues.
    queues = {}
    for queue in queue_info['queue']:
      if 'mode' in queue and queue['mode'] == 'pull':
        try:
          queues[queue['name']] = PullQueue(queue, self._app_id,
                                            self.db_access)
        except InvalidQueueConfiguration:
          logger.exception('Invalid queue configuration')
      else:
        try:
          queues[queue['name']] = PushQueue(queue, self._app_id)
        except InvalidQueueConfiguration:
          logger.exception('Invalid queue configuration')

    push_queues = [queue for queue in queues.values()
                   if isinstance(queue, PushQueue)]

    # Give PushQueues a Celery interface.
    rates = {queue.name: queue.rate for queue in queues.values()
             if isinstance(queue, PushQueue)}
    celery = create_celery_for_app(self._app_id, rates)
    for queue in push_queues:
      queue.celery = celery

    return queues

  def parse_queue_xml(self, xml_string):
    """ Turns an xml string into a dictionary tree using the same format at
    the yaml conversion.

    Args:
      xml: A string contents in XML format.
    Returns:
      A dictionary tree of the xml.
    """
    xml_dict = xmltodict.parse(xml_string)
    # Now we convert it to look the same as the yaml dictionary.
    converted = {'queue':[]}
    if isinstance(xml_dict['queue-entries']['queue'], list):
      all_queues = xml_dict['queue-entries']['queue']
    else:
      all_queues = [xml_dict['queue-entries']['queue']]

    for queue in all_queues:
      single_queue = {}
      for tag, value in queue.iteritems():
        if tag in self.YAML_TO_XML_TAGS_TO_CONVERT:
          tag = tag.replace('-','_')
        if tag == "retry_parameters":
          retry_dict = {}
          for retry_tag in queue['retry-parameters']:
            value = queue['retry-parameters'][retry_tag]
            if retry_tag in self.YAML_TO_XML_TAGS_TO_CONVERT:
              retry_tag = retry_tag.replace('-','_')
            if retry_tag not in self.TAGS_TO_IGNORE:
              retry_dict[str(retry_tag)] = str(value).strip('\n ')
          single_queue['retry_parameters'] = retry_dict
        elif tag not in self.TAGS_TO_IGNORE:
          single_queue[str(tag)] = str(value).strip('\n ')

      converted['queue'].append(single_queue)

    logger.debug("XML queue info is {0}".format(converted))
    return converted
  
  @staticmethod
  def remove_config_files(app_id):
    """ Removes Celery worker and config files.
   
    Args:
      app_id: The application ID.
    """
    config_file = get_celery_configuration_path(app_id)
    file_io.delete(config_file)

  def create_celery_file(self):
    """ Creates the Celery configuration file describing queues and rates. """
    rates = {queue.name: queue.rate for queue in self.queues.values()
             if isinstance(queue, PushQueue)}
    with open(get_celery_configuration_path(self._app_id), 'w') as config_file:
      json.dump(rates, config_file)

  def get_public_ip(self):
    """ Gets the public IP to which the task calls are routed.

    Returns:
      The primary loadbalancer IP/hostname.
    """
    return appscale_info.get_login_ip()<|MERGE_RESOLUTION|>--- conflicted
+++ resolved
@@ -5,27 +5,22 @@
 import os
 import sys
 
-<<<<<<< HEAD
-from .queue import (InvalidQueueConfiguration,
-                    PullQueue,
-                    PushQueue)
-from .unpackaged import (APPSCALE_LIB_DIR,
-                         APPSCALE_PYTHON_APPSERVER)
-from .utils import (CELERY_CONFIG_DIR,
-                    CELERY_WORKER_DIR,
-                    create_celery_for_app,
-                    get_celery_configuration_path,
-                    logger)
-=======
+from .queue import (
+  InvalidQueueConfiguration,
+  PullQueue,
+  PushQueue
+)
+from .utils import (
+  CELERY_CONFIG_DIR,
+  CELERY_WORKER_DIR,
+  create_celery_for_app,
+  get_celery_configuration_path,
+  logger
+)
 from appscale.common import appscale_info
 from appscale.common import file_io
 from appscale.common import xmltodict
 from appscale.common.unpackaged import APPSCALE_PYTHON_APPSERVER
-from queue import InvalidQueueConfiguration
-from queue import PullQueue
-from queue import PushQueue
-from .utils import logger
->>>>>>> af9d94a1
 
 sys.path.append(APPSCALE_PYTHON_APPSERVER)
 from google.appengine.api import queueinfo
