cd `dirname $0`/..
if [ -z "$APPSCALE_HOME_RUNTIME" ]; then
    export APPSCALE_HOME_RUNTIME=`pwd`
fi

DESTDIR=$2
APPSCALE_HOME=${DESTDIR}${APPSCALE_HOME_RUNTIME}

. debian/appscale_install_functions.sh

echo "Install AppScale into ${APPSCALE_HOME}"
echo "APPSCALE_HOME in runtime=${APPSCALE_HOME_RUNTIME}"

# Let's make sure we got at least one input.
if [ -z "$1" ]; then
        echo "ERROR: need to have at least one target!"
        exit 1
fi

case "$1" in
<<<<<<< HEAD
    # At this time we cannot simply install pieces of AppScale, and the
    # space saving is minimal. So we install all the components.
    all|core|cassandra)
=======
    core)
        # Scratch install of appscale including post script.
        installappscaleprofile
        . /etc/profile.d/appscale.sh
        installgems
        postinstallhaproxy
        postinstallnginx
        portinstallmonit
        installPIL
        installpythonmemcache
        installlxml
        installxmpppy
        installappserverjava
        installjavajdk
        installphp54
        installappserverjava
        installthrift
        installtornado
        installpycrypto 
        postinstalltornado
        installflexmock
        installzookeeper
        postinstallzookeeper
        postinstallrabbitmq
        installcelery
        installservice
        postinstallservice
        setupntp
        sethosts
        setulimits
        increaseconnections
        installrequests
        ;;
    cassandra)
        installcassandra
        postinstallcassandra
        ;;
        # For test only. this should be included in core and all.
    solr)
        installsolr
        ;;
    zookeeper)
        installzookeeper
        postinstallzookeeper
        ;;
    rabbit-mq)
        postinstallrabbitmq
        ;; 
    celery)
        installcelery
        ;;
    all)
>>>>>>> 730d18e2
        # Scratch install of appscale including post script.
        installappscaleprofile
        . /etc/profile.d/appscale.sh
        installgems
        postinstallhaproxy
        postinstallnginx
        portinstallmonit
        installPIL
        installpythonmemcache
        installlxml
        installxmpppy
        installjavajdk
        installphp54
        installappserverjava
        installthrift
        installtornado
        installpycrypto 
        installflexmock
        postinstalltornado
        installzookeeper
        postinstallzookeeper
        installcassandra
        postinstallcassandra
        postinstallrabbitmq
        installcelery
        installsolr
        installservice
        postinstallservice
        setupntp
        sethosts
        setulimits
        increaseconnections
<<<<<<< HEAD
        installVersion
=======
        installrequests
>>>>>>> 730d18e2
        ;;
esac<|MERGE_RESOLUTION|>--- conflicted
+++ resolved
@@ -18,64 +18,9 @@
 fi
 
 case "$1" in
-<<<<<<< HEAD
     # At this time we cannot simply install pieces of AppScale, and the
     # space saving is minimal. So we install all the components.
     all|core|cassandra)
-=======
-    core)
-        # Scratch install of appscale including post script.
-        installappscaleprofile
-        . /etc/profile.d/appscale.sh
-        installgems
-        postinstallhaproxy
-        postinstallnginx
-        portinstallmonit
-        installPIL
-        installpythonmemcache
-        installlxml
-        installxmpppy
-        installappserverjava
-        installjavajdk
-        installphp54
-        installappserverjava
-        installthrift
-        installtornado
-        installpycrypto 
-        postinstalltornado
-        installflexmock
-        installzookeeper
-        postinstallzookeeper
-        postinstallrabbitmq
-        installcelery
-        installservice
-        postinstallservice
-        setupntp
-        sethosts
-        setulimits
-        increaseconnections
-        installrequests
-        ;;
-    cassandra)
-        installcassandra
-        postinstallcassandra
-        ;;
-        # For test only. this should be included in core and all.
-    solr)
-        installsolr
-        ;;
-    zookeeper)
-        installzookeeper
-        postinstallzookeeper
-        ;;
-    rabbit-mq)
-        postinstallrabbitmq
-        ;; 
-    celery)
-        installcelery
-        ;;
-    all)
->>>>>>> 730d18e2
         # Scratch install of appscale including post script.
         installappscaleprofile
         . /etc/profile.d/appscale.sh
@@ -108,10 +53,7 @@
         sethosts
         setulimits
         increaseconnections
-<<<<<<< HEAD
         installVersion
-=======
         installrequests
->>>>>>> 730d18e2
         ;;
 esac