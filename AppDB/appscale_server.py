#!/usr/bin/python
#
# Author: 
# Navraj Chohan (nchohan@cs.ucsb.edu)
# Soo Hwan Park (suwanny@gmail.com)
# Sydney Pang (pang@cs.ucsb.edu)
# See LICENSE file
import tornado.httpserver
import tornado.ioloop
import tornado.web
import sys
import socket
import os 
import types
import appscale_datastore
#import helper_functions
import SOAPpy
from dbconstants import *
import appscale_logger
import md5 
import random
import datetime
import getopt
import threading
from google.appengine.api import api_base_pb
from google.appengine.api import datastore
from google.appengine.api import datastore_errors
from google.appengine.api import datastore_types
from google.appengine.api import users
from google.appengine.datastore import datastore_pb
from google.appengine.datastore import datastore_index
from google.appengine.datastore import datastore_stub_util
from google.appengine.runtime import apiproxy_errors
from google.net.proto import ProtocolBuffer
from google.appengine.datastore import entity_pb
from google.appengine.ext.remote_api import remote_api_pb
from SocketServer import BaseServer
from M2Crypto import SSL
from drop_privileges import *
from zkappscale import zktransaction_stub
from zkappscale import zktransaction
zk = zktransaction
zk_stub = zktransaction_stub

import time

DEBUG = False
PROFILE = False
APP_TABLE = APPS_TABLE
USER_TABLE = USERS_TABLE
DEFAULT_USER_LOCATION = ".flatfile_users"
DEFAULT_APP_LOCATION = ".flatfile_apps"
HYPERTABLE_XML_TAG = "Name"
DEFAULT_DATASTORE = "files"
DEFAULT_SSL_PORT = 8443
DEFAULT_PORT = 4080
DEFAULT_ENCRYPTION = 1
CERT_LOCATION = "/etc/appscale/certs/mycert.pem"
KEY_LOCATION = "/etc/appscale/certs/mykey.pem"
SECRET_LOCATION = "/etc/appscale/secret.key"
VALID_DATASTORES = []
ERROR_CODES = []
app_datastore = []
logOn = False
logFilePtr = ""

getKeyFromServer = False
soapServer = "localhost"
tableServer = ""
keyPort = 4343
keySecret = ""
KEYBLOCKSIZE = "50"
keyDictionaryLock = None
keyDictionary = {}
MAX_DICT_SIZE = 1000000
_MAX_QUERY_COMPONENTS = 100

optimizedQuery = False
ID_KEY_LENGTH = 64
tableHashTable = {}

local_server_address = ""
HandlerClass = ""
ssl_cert_file = ""
ssl_key_file  = ""

zoo_keeper_real = ""
zoo_keeper_stub = ""
zoo_keeper_locations = "localhost:2181"

DELETED = "DELETED___"
""" 
Deleted keys are DELETED/<row_key>
"""
_PROPERTY_TYPE_TAGS = {
  datastore_types.Blob: entity_pb.PropertyValue.kstringValue,
  bool: entity_pb.PropertyValue.kbooleanValue,
  datastore_types.Category: entity_pb.PropertyValue.kstringValue,
  datetime.datetime: entity_pb.PropertyValue.kint64Value,
  datastore_types.Email: entity_pb.PropertyValue.kstringValue,
  float: entity_pb.PropertyValue.kdoubleValue,
  datastore_types.GeoPt: entity_pb.PropertyValue.kPointValueGroup,
  datastore_types.IM: entity_pb.PropertyValue.kstringValue,
  int: entity_pb.PropertyValue.kint64Value,
  datastore_types.Key: entity_pb.PropertyValue.kReferenceValueGroup,
  datastore_types.Link: entity_pb.PropertyValue.kstringValue,
  long: entity_pb.PropertyValue.kint64Value,
  datastore_types.PhoneNumber: entity_pb.PropertyValue.kstringValue,
  datastore_types.PostalAddress: entity_pb.PropertyValue.kstringValue,
  datastore_types.Rating: entity_pb.PropertyValue.kint64Value,
  str: entity_pb.PropertyValue.kstringValue,
  datastore_types.ByteString: entity_pb.PropertyValue.kstringValue,
  datastore_types.BlobKey: entity_pb.PropertyValue.kstringValue,
  datastore_types.Text: entity_pb.PropertyValue.kstringValue,
  type(None): 0,
  unicode: entity_pb.PropertyValue.kstringValue,
  users.User: entity_pb.PropertyValue.kUserValueGroup,
  }

""" 
keys for tables take the format
appname/Grandparent:<ID>/Parent:<ID>/Child:<ID>
for the entity table
"""
appscale_log = ""
class ThreadLogger:
  def __init__(self, log):
    self.logger_ = log
    self.log_lock = threading.Lock()

  def debug(self, string):
    return
    self.log_lock.acquire()
    print string
    self.logger_.info(string)
    self.log_lock.release()

logger = appscale_logger.getLogger("pb_server")


class putThread(threading.Thread):
  def setup(self, db, table, key, fields, values):
    self.db = db
    self.table = table
    self.key = key
    self.fields = fields
    self.values = values
    self.err = None
    self.ret = None
    self.timeTaken = 0
  def run(self):
    s = time.time()
    ret = self.db.put_entity(self.table, self.key,
                                       self.fields, self.values)
    if len(ret) > 1:
      self.err, self.ret = ret
    else:
      self.err = ret[0]

    self.timeTaken = time.time() - s



def getTableName(app_id, kind, namespace):
  return app_id + "___" + kind + "___" + namespace

def getRowKey(app_id, ancestor_list):
  if ancestor_list == None:
    #logger.debug("Generate row key received null ancestor list")
    return ""

  key = app_id 

  # Note: mysql cannot have \ as the first char in the row key
  for a in ancestor_list:
    key += "/" 
    if a.has_type():
      key += a.type()

    if a.has_id():
      zero_padded_id = ("0" * (ID_KEY_LENGTH - len(str(a.id())))) + str(a.id())
      key += ":" + zero_padded_id
    elif a.has_name():
      # append _ if the name is a number, prevents collisions of key names
      if a.name().isdigit():
        key += ":__key__" + a.name()
      else: 
        key += ":" + a.name()
  return key


def getRootKey(app_id, ancestor_list):
  key = app_id # mysql cannot have \ as the first char in the row key
  a = ancestor_list[0]
  key += "/"

  # append _ if the name is a number, prevents collisions of key names
  if a.has_type():
    key += a.type()
  else:
    return None

  if a.has_id():
    zero_padded_id = ("0" * (ID_KEY_LENGTH - len(str(a.id())))) + str(a.id())
    key += ":" + zero_padded_id
  elif a.has_name():
    if a.name().isdigit():
      key += ":__key__" + a.name()
    else: 
      key += ":" + a.name()
  else:
    return None

  return key


# root_key[1] is appname, root_key[2] is the root key (type:id)
def getRootKeyFromDeletedEncoding(key):
  root_key = key.split('/') 
  root_key = root_key[1] + "/" + root_key[2]
  return root_key


def getRowKeyFromDeletedEncoding(key):
  return key.split('/',1)[1]


def getRootKeyFromKeyType(app_id, key):
  ancestor_list = key._Key__reference.path().element_list()
  return getRootKey(app_id, ancestor_list)


def getRowKeyFromKeyType(app_id, key):
  ancestor_list = key._Key__reference.path().element_list()
  return getRowKey(app_id, ancestor_list)

  
def getRootKeyFromRef(app_id, ref):
  if not ref.has_path():
    return False
  path = ref.path()
  element_list = path.element_list()
  return  getRootKey(app_id, element_list)


# Version must be an int
def getJournalKey(key, version):
  key+="/"
  zero_padded_version = ("0" * (ID_KEY_LENGTH - len(str(version)))) + str(version)
  key += zero_padded_version
  return key


def getJournalTable(app_id, namespace):
  return JOURNAL_TABLE + "___" + app_id + "___" + namespace

# isChild is None if False
# if isChild is None, root is ignored 
def generate_unique_id(app_id, root, isChild):
  global keyDictionary
  global keyDictionaryLock
  global zoo_keeper_real
  zoo_keeper = zoo_keeper_real
  if isChild: 
    if not root:
      return -1

  index = None
  if isChild:
    index = app_id + "/" + str(root)
  else:
    index = app_id  

  keyDictionaryLock.acquire()
  try:
    keyStart, keyEnd = keyDictionary[index]
  except:
    keyStart = 0
    keyEnd = 0

  key = 0
  if keyStart != keyEnd:
    key = keyStart
    keyStart = keyStart + 1
    keyDictionary[index]= keyStart, keyEnd
    keyDictionaryLock.release()
    return key
  else:
    try:
      if not isChild:
        keyStart, blockSize = zoo_keeper.generateIDBlock(app_id)
        keyStart = long(keyStart)
      else:
        keyStart, blockSize = zoo_keeper.generateIDBlock(app_id, root)
        keyStart = long(keyStart)
    except Exception, e:
       print "="*60
       print "Exception:",str(e)
       print "="*60
       keyDictionaryLock.release()
       return -1
  keyEnd = keyStart + long(blockSize)
  key = keyStart
  keyStart = keyStart + 1
  keyDictionary[index] = keyStart, keyEnd

  # To prevent the dictionary from getting to large 
  # and taking up too much memory 
  if len(keyDictionary) > MAX_DICT_SIZE:
    keyDictionary = {} # reset

  keyDictionaryLock.release()
  return key


def rollback_function(app_id, trans_id, root_key, change_set):
  pass



class MainHandler(tornado.web.RequestHandler):
  """
  Defines what to do when the webserver receives different types of 
  HTTP requests.
  """
  ########################
  # GET Request Handling #
  ########################
  def get(self):
    self.write("Hi")
 
  # remote api request
  # sends back a response 
  def remote_request(self, app_id, http_request_data):
    apirequest = remote_api_pb.Request()
    apirequest.ParseFromString(http_request_data)
    apiresponse = remote_api_pb.Response()
    response = None
    errcode = 0
    errdetail = "" 
    apperror_pb = None 

    if not apirequest.has_method(): 
      errcode = datastore_pb.Error.BAD_REQUEST
      errdetail = "Method was not set in request"
      apirequest.set_method("NOT_FOUND")
    if not apirequest.has_request():
      errcode = datastore_pb.Error.BAD_REQUEST
      errdetail = "Request missing in call"
      apirequest.set_method("NOT_FOUND")
      apirequest.clear_request()
    method = apirequest.method()
    http_request_data = apirequest.request()
    #http_request_data = request_data.contents()
    if method == "Put":
      response, errcode, errdetail = self.put_request(app_id, 
                                                 http_request_data)
    elif method == "Get":
      response, errcode, errdetail = self.get_request(app_id, 
                                                 http_request_data)
    elif method == "Delete": 
      response, errcode, errdetail = self.delete_request(app_id, 
                                                    http_request_data)
    elif method == "RunQuery":
      response, errcode, errdetail = self.run_query(app_id, 
                                          http_request_data)
    elif method == "BeginTransaction":
      response, errcode, errdetail = self.begin_transaction_request(app_id, 
                                                      http_request_data)
    elif method == "Commit":
      response, errcode, errdetail = self.commit_transaction_request(app_id, 
                                                      http_request_data)
    elif method == "Rollback":
      response, errcode, errdetail = self.rollback_transaction_request(app_id, 
                                                        http_request_data)
    elif method == "AllocateIds":
      response, errcode, errdetail = self.allocate_ids_request(app_id, 
                                                http_request_data)
    elif method == "CreateIndex":
      errcode = 0
      errdetail = ""
      response = api_base_pb.Integer64Proto()
      response.set_value(0)
      response = response.Encode()
      #logger.debug(errdetail)
      """
      response, errcode, errdetail = self.create_index_request(app_id, 
                                                appscale_version,
                                                http_request_data)
      """
    elif method == "GetIndices":
      response = datastore_pb.CompositeIndices().Encode()
      errcode = 0
      errdetail = ""
      #logger.debug(errdetail)
      """
      response, errcode, errdetail = self.get_indices_request(app_id, 
                                               appscale_version,
                                               http_request_data)
      """
    elif method == "UpdateIndex":
      response = api_base_pb.VoidProto().Encode()
      errcode = 0
      errdetail = ""
      #logger.debug(errdetail)
      """
      response, errcode, errdetail = self.update_index_request(app_id, 
                                                appscale_version,
                                                http_request_data)
      """
    elif method == "DeleteIndex":
      response = api_base_pb.VoidProto().Encode()
      errcode = 0
      errdetail = ""
      #logger.debug(errdetail)

      """
      response, errcode, errdetail = self.delete_index_request(app_id, 
                                                appscale_version,
                                                http_request_data)
      """
    else:
      errcode = datastore_pb.Error.BAD_REQUEST 
      errdetail = "Unknown datastore message" 
      #logger.debug(errdetail)
    apiresponse.set_response(response)  
    #if response:
    #  rawmessage.set_response(response)

    if errcode != 0:
      apperror_pb = apiresponse.mutable_application_error()
      apperror_pb.set_code(errcode)
      apperror_pb.set_detail(errdetail)
    if errcode != 0:
      print "REPLY",method," AT TIME",time.time()
      print "errcode:",errcode
      print "errdetail:",errdetail
    self.write( apiresponse.Encode() )
    del apiresponse

  def _getGlobalStat(self):
    global_stat_entity=datastore.Entity("__Stat_Total__", id=1)
    global_stat_entity[u"bytes"] = 0 #dummy value
    global_stat_entity[u"count"] = 0 #dummy value
    global_stat_entity[u"timestamp"] = 0 #dummy value
    return global_stat_entity


  def _getKinds(self,app_id):
    """ This is for the bulk uploaded
    """
    global app_datastore
    columns = ["classes"]
    kinds = app_datastore.get_entity(APP_TABLE, app_id, columns)
    #The first item : kinds[0] is always 'DB_ERROR:', so ignoring it
    kind_list = unicode(kinds[1]).split(":")
    #a dictionary to store unique kinds only
    #key : kind name, value : entity representing the kind
    kinds = {}
    kind_id=1 #assigning ids starting from 1
    for kind_name in kind_list:
      if kind_name.endswith("___"):
        kind_name=kind_name[:len(kind_name)-3]
      if not kind_name in kinds:        
        kind_entity = datastore.Entity("__Stat_Kind__", id=kind_id)
        kind_entity[u"kind_name"] = unicode(kind_name)
        kinds[kind_name]=kind_entity
        kind_id=kind_id+1
    #return entities representing the kinds
    return kinds.values()

  def _getKindless(self,app_id):
    """ This is for kindless queries which are based on keys and 
        ancestors.
    """
    global app_datastore
    columns = ["classes"]
    kinds = app_datastore.get_entity(APP_TABLE, app_id, columns)
    #The first item : kinds[0] is always 'DB_ERROR:', so ignoring it
    kind_list = unicode(kinds[1]).split(":")
    kinds = []
    for kind_name in kind_list:
      if kind_name.endswith("___"):
        kind_name=kind_name[:len(kind_name)-3]
      kinds.append(kind_name)
    #return entities representing the kinds
    # remove dups
    kinds = list(set(kinds))
    return kinds

  
  def run_query(self, app_id, http_request_data):
    query = datastore_pb.Query(http_request_data)
    namespace = query.name_space()
    logger.debug("QUERY:%s" % query)
    results = []
    kinds = []
    is_trans_on = True
    zoo_keeper = zoo_keeper_real
    if namespace.startswith("notrans_"):
      zoo_keeper = zoo_keeper_stub
      is_trans_on = False

    if not query.has_kind():
      kinds = self._getKindless(app_id)
    else:
      kinds.append(query.kind())

    #Handling stat query for bulk download/upload
    if (str(kinds[0]) == "__Stat_Kind__"):
      results = self._getKinds(app_id)

    #Handling stat query for bulk download/upload      
    elif (str(kinds[0]) == "__Stat_Total__"):
      global_stat_entity=self._getGlobalStat()
      results = [global_stat_entity]

    #Handling other queries
    else:
      global app_datastore
      results = []
      versions = []
      if query.has_transaction():
        txn = query.transaction()

        if not query.has_ancestor():
          return (api_base_pb.VoidProto().Encode(),
                  datastore_pb.Error.BAD_REQUEST,
                  'Only ancestor queries are allowed inside transactions.')
                  
        ancestor = query.ancestor()
        ancestor_path = ancestor.path().element_list()
        root_key = getRootKey(app_id, ancestor_path)
        if root_key == None:
          return (api_base_pb.VoidProto().Encode(),
                  datastore_pb.Error.BAD_REQUEST,
                  'No group entity or root key.')
   
        try:
          gotLock= zoo_keeper.acquireLock( app_id, txn.handle(), root_key)
        except zk.ZKTransactionException, zkex:
            return (api_base_pb.VoidProto().Encode(),
                   datastore_pb.Error.CONCURRENT_TRANSACTION,
                   'Another transaction is running. %s'%zkex.message)
                 
      for kind in kinds:
        # Fetch query from the datastore # 
        table_name = getTableName(app_id, kind, namespace)
        r = app_datastore.get_table( table_name, ENTITY_TABLE_SCHEMA)
        err = r[0]
        if err not in ERROR_CODES: 
          return (api_base_pb.VoidProto().Encode(),
                datastore_pb.Error.INTERNAL_ERROR,
                "Error running query--." + err)

        if len(r) > 1:
          res = r[1:]
        else:
          res = []

        # odds are versions
        ver = res[1::2]
        # evens are encoded entities
        res = res[0::2]  
        if len(ver) != len(res):
          return(api_base_pb.VoidProto().Encode(),
                 datastore_pb.Error.INTERNAL_ERROR,
                 'The query had a bad number of results.')
        results.extend(res)
        versions.extend(ver)
      # convert to objects
      # Unless its marked as deleted
      # They are currently strings
      for index, res in enumerate(results):
        if res[0:len(DELETED)] != DELETED:
          # this is an encoded entity
          results[index] = entity_pb.EntityProto(res) 
          results[index] = datastore.Entity._FromPb(results[index]) 
       
      delete_list = []
      for index, ii in enumerate(versions):
        root_key = None
        row_key = None
        encoded_ent = results[index] 
        if isinstance(encoded_ent, str):
          # If its a string, then its the DELETED encoding
          root_key = getRootKeyFromDeletedEncoding(encoded_ent)
          row_key = getRowKeyFromDeletedEncoding(encoded_ent)
        else:
          row_key = getRowKeyFromKeyType(app_id, encoded_ent.key()) 
          root_key = self.getRootKeyFromEntity(app_id, encoded_ent)

        #TODO  make sure all deleted keys use the same encoding
        # If this is the stub, it will always return the same version
        prev_version = zoo_keeper.getValidTransactionID(app_id, 
                                                        long(ii),  
                                                        row_key) 
        # it will always be 0 if its not transactional so dont delete
        if is_trans_on and prev_version == long(NONEXISTANT_TRANSACTION):
          results[index] = DELETED
        elif prev_version != long(ii):
          # if the versions don't match, a valid version must be fetched
          journal_key = getJournalKey(row_key, prev_version)
          journal_table = getJournalTable(app_id, namespace)
          journal_result = app_datastore.get_entity( journal_table, 
                                                     journal_key, 
                                                     JOURNAL_SCHEMA )
          if len(journal_result) != 2:
            return(api_base_pb.VoidProto().Encode(),
               datastore_pb.Error.INTERNAL_ERROR,
               'Could not retrieve a journal entry on indirect lookup.')
          results[index] = journal_result[1]
          # if the valid version is deleted, remove it from results,
          # else convert it to an object
      
          if results[index][0:len(DELETED)] != DELETED:
            results[index] = entity_pb.EntityProto(results[index])
            results[index] = datastore.Entity._FromPb(results[index])
          # TODO perhaps enqueue for internal transaction to fix

      # remove those keys which are soft deleted
      # reverse for safe deletes
      for index, res in enumerate(results):
        if isinstance(res,str):
          delete_list.append(index)

      delete_list.reverse()
      for ii in delete_list:
        del results[ii]
      #logger.debug("RESULTS: %s" % results )
   
      (filters, orders) = datastore_index.Normalize(query.filter_list(),
                                                    query.order_list(), [])
      datastore_stub_util.ValidateQuery(query, filters, orders,
          _MAX_QUERY_COMPONENTS)
      datastore_stub_util.FillUsersInQuery(filters)
   
      #logger.debug("====results pre filter====")
      #logger.debug("%s" % results)
      if query.has_ancestor():
        ancestor_path = query.ancestor().path().element_list()
        def is_descendant(entity):
          path = entity.key()._Key__reference.path().element_list()
          return path[:len(ancestor_path)] == ancestor_path
        results = filter(is_descendant, results)
   
      operators = {datastore_pb.Query_Filter.LESS_THAN:             '<',
                   datastore_pb.Query_Filter.LESS_THAN_OR_EQUAL:    '<=',
                   datastore_pb.Query_Filter.GREATER_THAN:          '>',
                   datastore_pb.Query_Filter.GREATER_THAN_OR_EQUAL: '>=',
                   datastore_pb.Query_Filter.EQUAL:                 '==',
                   }
   
      for filt in query.filter_list():
        assert filt.op() != datastore_pb.Query_Filter.IN
   
        prop = filt.property(0).name().decode('utf-8')
        op = operators[filt.op()]

        def passes(entity):
          """ Returns True if the entity passes the filter, False otherwise. """
          entity_vals = entity.get(prop, [])
          if type(entity_vals) != types.ListType:
            entity_vals = [entity_vals]
   
          entity_property_list = [datastore_types.ToPropertyPb(prop, value) for value in entity_vals]
   
          for entity_prop in entity_property_list:
            fixed_entity_val = datastore_types.FromPropertyPb(entity_prop)
   
            for filter_prop in filt.property_list():
              filter_val = datastore_types.FromPropertyPb(filter_prop)
              comp = u'%r %s %r' % (fixed_entity_val, op, filter_val)
              #logger.debug('Evaling filter expression "%s"' % comp )
              if eval(comp):
                return True
          return False
   
        results = filter(passes, results)
   
      for order in query.order_list():
        prop = order.property().decode('utf-8')
        if not prop == '__key__': 
          results = [entity for entity in results if prop in entity]

      def order_compare_entities(a, b):
        """ Return a negative, zero or positive number depending on whether
        entity a is considered smaller than, equal to, or larger than b,
        according to the query's orderings. """
        cmped = 0
        for o in orders:
          prop = o.property().decode('utf-8')

          if prop == '__key__':
            continue

          reverse = (o.direction() is datastore_pb.Query_Order.DESCENDING)

          a_val = datastore._GetPropertyValue(a, prop)
          if isinstance(a_val, list):
            a_val = sorted(a_val, order_compare_properties, reverse=reverse)[0]

          b_val = datastore._GetPropertyValue(b, prop)
          if isinstance(b_val, list):
            b_val = sorted(b_val, order_compare_properties, reverse=reverse)[0]

          cmped = order_compare_properties(a_val, b_val)

          if o.direction() is datastore_pb.Query_Order.DESCENDING:
            cmped = -cmped

          if cmped != 0:
            return cmped

        if cmped == 0:
          return cmp(a.key(), b.key())


      def order_compare_entities_pb(a, b):
        """ Return a negative, zero or positive number depending on whether
        entity a is considered smaller than, equal to, or larger than b,
        according to the query's orderings. a and b are protobuf-encoded
        entities."""
        return order_compare_entities(datastore.Entity.FromPb(a),
                                      datastore.Entity.FromPb(b))

      def order_compare_properties(x, y):
        """Return a negative, zero or positive number depending on whether
        property value x is considered smaller than, equal to, or larger than
        property value y. If x and y are different types, they're compared based
        on the type ordering used in the real datastore, which is based on the
        tag numbers in the PropertyValue PB.
        """
        if isinstance(x, datetime.datetime):
          x = datastore_types.DatetimeToTimestamp(x)
        if isinstance(y, datetime.datetime):
          y = datastore_types.DatetimeToTimestamp(y)

        x_type = _PROPERTY_TYPE_TAGS.get(x.__class__)
        y_type = _PROPERTY_TYPE_TAGS.get(y.__class__)

        if x_type == y_type:
          try:
            return cmp(x, y)
          except TypeError:
            return 0
        else:
          return cmp(x_type, y_type)

      results.sort(order_compare_entities)
      #limit = query.limit()
      #offset = query.offset() 
      #if query.has_limit():
      #  results = results[:query.limit()]


      #logger.debug("****results after filtering:****")
      #logger.debug("%s" % results)
   
    results = [ent._ToPb() for ent in results]
    for result in results:
      datastore_stub_util.PrepareSpecialPropertiesForLoad(result)

    # Pack Results into a clone of QueryResult #
    clone_qr_pb = datastore_pb.QueryResult()
    for res in results:
      clone_qr_pb.add_result()
      clone_qr_pb.result_[-1] = res
    
    clone_qr_pb.clear_cursor()
    clone_qr_pb.set_more_results( len(results)>0 )
    #logger.debug("QUERY_RESULT: %s" % clone_qr_pb)
    del results
    return (clone_qr_pb.Encode(), 0, "")


  def begin_transaction_request(self, app_id, http_request_data):
    zoo_keeper = zoo_keeper_real

    transaction_pb = datastore_pb.Transaction()
    # handle = zk.getTransactionID(app_id)
    handle = zoo_keeper.getTransactionID(app_id)
    transaction_pb.set_handle(handle)
    transaction_pb.set_app(app_id)
    return (transaction_pb.Encode(), 0, "")

  def commit_transaction_request(self, app_id, http_request_data):
    zoo_keeper = zoo_keeper_real
    txn =  datastore_pb.Transaction(http_request_data)
    commitres_pb = datastore_pb.CommitResponse()

    if zoo_keeper.releaseLock(app_id, txn.handle()):
      return (commitres_pb.Encode(), 0, "")
    else:
      # ZK client must now deal with lock
      return (commitres_pb.Encode(), 
             datastore_pb.Error.INTERNAL_ERROR,
             "Unable to release lock")

  def rollback_transaction_request(self, app_id, http_request_data):
    print "ROLLBACK"
    zoo_keeper = zoo_keeper_real
    txn =  datastore_pb.Transaction(http_request_data)
    zoo_keeper.notifyFailedTransaction(app_id, txn.handle())
    return (api_base_pb.VoidProto().Encode(), 0, "")

  def allocate_ids_request(self, app_id, http_request_data): # kowshik
    zoo_keeper = zoo_keeper_real
    #logger.info("inside allocate_ids_request handler")
    request = datastore_pb.AllocateIdsRequest(http_request_data)
    response = datastore_pb.AllocateIdsResponse()
    #logger.info("created request and response objects")
    # The highest key
    highest_key = request.size()
    # Reference, which holds path info
    reference = request.model_key()  
    # get the root key and child key if it exists
    root_key = getRootKeyFromRef(app_id,reference)
    isChild = False
    child_key = None
    if root_key:
      isChild = True;
    if isChild:
      last_path = reference.path().element_list()[-1]
      uid = last_path.id()
      kind = last_path.type()
      # this object has no assigned id thus far
      if last_path.id() == 0 and not last_path.has_name():
        if root_key:
          # This child will not have a key assigned to it, just the type
          child_key = root_key + "/" + last_path.type()
        else:
          # If there is no child or root, then we use the global key 
          # generator. See generate_unique_id for more details
          # on key assignment
          child_key = None
    # Here we are just assigning just one key for uploading purposes
    # There needs to be a different generate function for doing allocations
    # that are larger than one

    # we could not use generate_unique_id because it should not be cached.
    #logger.info("just before attempting to allocate ids with zookeeper")
    uid = 0
    blockSize = 0
    while uid + blockSize <= highest_key and uid >= 0:
      if child_key:
        uid, blockSize = zoo_keeper.generateIDBlock(app_id, root_key)
      else:
        uid, blockSize = zoo_keeper.generateIDBlock(app_id)

    if uid < 0:
     logger.info("Failed!") 
     return (request.Encode(),
               datastore_pb.Error.INTERNAL_ERROR,
              'Allocation of id failed.')

    response.set_start(uid)
    response.set_end(uid)
    return (response.Encode(), 0, "")


  # Returns Null on error
  def getRootKeyFromEntity(self, app_id, entity):
    key = entity.key()
    if str(key.__class__) == "google.appengine.datastore.entity_pb.Reference":
      return getRootKeyFromRef(app_id, key)
    else:
      return getRootKeyFromKeyType(app_id, key)

  
  # For transactions
  # Verifies all puts are apart of the same root entity
  def getRootKeyFromTransPut(self, app_id, putreq_pb):
    ent_list = []
    if putreq_pb.entity_size() > 0:
      ent_list = putreq_pb.entity_list()
    first_ent = ent_list[0]
    expected_root = self.getRootKeyFromEntity(app_id, first_ent)
    # It is possible that all roots are None
    # because it is a root that has not gotten a uid

    for e in ent_list:
      root = self.getRootKeyFromEntity(app_id, e) 
      if root != expected_root:
        errcode = datastore_pb.Error.BAD_REQUEST
        errdetail = "All puts must be a part of the same group"
        return (None, errcode, errdetail)

    return (expected_root, 0, "")


  # For transactions
  # Verifies all puts are apart of the same root entity
  def getRootKeyFromTransReq(self, app_id, req_pb):
    if req_pb.key_size() <= 0:
      errcode = datastore_pb.error.bad_request
      errdetail = "Bad key listing"
      return (None, errcode, errdetail)

    key_list = req_pb.key_list()
    first_key = key_list[0]

    expected_root = getRootKeyFromRef(app_id, first_key)
    # It is possible that all roots are None
    # because it is a root that has not gotten a uid

    for k in key_list:
      root = getRootKeyFromRef(app_id, k) 
      if root != expected_root:
        errcode = datastore_pb.error.bad_request
        errdetail = "all transaction gets must be a part of the same group"
        return (None, errcode, errdetail)

    return (expected_root, 0, "")


  def getRootKeyFromTransGet(self, app_id, get_pb):
    return self.getRootKeyFromTransReq(app_id, get_pb)


  def getRootKeyFromTransDel(self, app_id, del_pb):
    return self.getRootKeyFromTransReq(app_id, del_pb)

  def maybe_rollback_transaction(self, app_id, request, internal_txn):
    if not request.has_transaction():
      rollback_req = datastore_pb.Transaction()
      rollback_req.set_handle(internal_txn)
      rollback_req.set_app(app_id)
      self.rollback_transaction_request(app_id, 
                                        rollback_req.Encode())

  """ Transaction algorithm for single puts:
      -Acquire a transaction handler from ZooKeeper(ZK)
      -Acquire the lock for ZK for on given entity group
      -GET the previous version of the key
         -If it does not exist, then use "0" as the previous valid
               transaction number
         -Call ZK and verify the transaction number is valid
           -If not, ask ZK for the correct version
           -Enqueue a fixit transaction (for better GET performance)
      -Notify ZK of the key which is being overwritten (journal key)
      -PUT the new item in the journal (key + transaction number)
      -PUT the new item in the entity table with its new transaction number
      -Commit the transaction
      -Release the lock from ZK   
  """
  def put_request(self, app_id, http_request_data):
    global app_datastore
    global keySecret
    global tableHashTable
    global appscale_log
    start = time.time()
    
    field_name_list = []
    field_value_list = []

    start_time = time.time() 
    putreq_pb = datastore_pb.PutRequest(http_request_data)
    putresp_pb = datastore_pb.PutResponse( )
    txn = None
    root_key = None

    is_trans_on = True
    zoo_keeper = zoo_keeper_real
    # Must assign an id if a put is being done in a transaction
    # and it does not have an id and it is a root
    for e in putreq_pb.entity_list():
      # Only dealing with root puts
      if e.key().path().element_size() == 1:
        root_path = e.key().path().mutable_element(0)
        if root_path.id() == 0 and not root_path.has_name():
          uid = generate_unique_id(app_id, None, None)
          if uid <= 0:
            return (putresp_pb.Encode(), 
                    datastore_pb.Error.INTERNAL_ERROR,
                    'Unable to assign a unique id')
          root_path.set_id(uid)

    if putreq_pb.has_transaction():
      txn = putreq_pb.transaction()

      
      root_key, errcode, errdetail = self.getRootKeyFromTransPut(app_id, putreq_pb)
      if errcode != 0:
        return (putresp_pb.Encode(), 
                errcode,
                errdetail)
      try:
        locktime = time.time() 
        gotLock = zoo_keeper.acquireLock( app_id, txn.handle(), root_key)
        if PROFILE: appscale_log.write("ACQUIRELOCK %d %f\n"%(txn.handle(), time.time() - locktime))
      except zk.ZKTransactionException, zkex:
        return (putresp_pb.Encode(),
                datastore_pb.Error.CONCURRENT_TRANSACTION,
                'Error trying to acquire lock. %s'%zkex.message)

    # Gather data from Put Request #
    for e in putreq_pb.entity_list():
      namespace = e.key().name_space()
      is_trans_on = True
      if namespace.startswith("notrans_"):
        is_trans_on = False
        zoo_keeper = zoo_keeper_stub


      for prop in e.property_list() + e.raw_property_list():
        if prop.value().has_uservalue():
          obuid = md5.new(prop.value().uservalue().email().lower()).digest()
          obuid = '1' + ''.join(['%02d' % ord(x) for x in obuid])[:20]
          prop.mutable_value().mutable_uservalue().set_obfuscated_gaiaid(
              obuid)

      #################################
      # Key Assignment for new entities
      #################################  
      e.mutable_key().set_app(app_id)

      root_type = e.key().path().element(0).type()
      """
      if root_type[-2:] == "__":
        return(putresp_pb.Encode(), 
               datastore_pb.Error.PERMISSION_DENIED, 
               "Illegal type name contains reserved delimiters \"__\"")
      """
      last_path = e.key().path().element_list()[-1]
      uid = last_path.id() 
      kind = last_path.type()
      # this object has no assigned id thus far
      if last_path.id() == 0 and not last_path.has_name():
        if e.key().path().element_size() == 1:
          root_key = None
        if root_key:
          child_key = root_key + "/" + last_path.type()
        else:
          child_key = None
        # if the root is None or the child is None, 
        # then the global counter is used
        # gen unique id only wants to know if a child exist
        uid = generate_unique_id(app_id, root_key, child_key)
        if uid <= 0: 
          return(putresp_pb.Encode(), 
                 datastore_pb.Error.INTERNAL_ERROR, 
                 "Unable to assign id to entity")
        last_path.set_id(uid)  
        # It may be its own parent
        group = e.mutable_entity_group()
        root = e.key().path().element(0)
        group.add_element().CopyFrom(root)
      if last_path.has_name():
        uid = last_path.name()
        # It may be its own parent
        group = e.mutable_entity_group()
        if group.element_size() == 0:
          root = e.key().path().element(0)
          group.add_element().CopyFrom(root)
     
      # All writes are transactional and per entity if 
      # not already wrapped in a transaction
      if is_trans_on and not putreq_pb.has_transaction():
        begintime = time.time()
        txn, err, errcode = self.begin_transaction_request(app_id,
                                                 http_request_data)
        
        # parse from contents
        txn = datastore_pb.Transaction(txn)
        if PROFILE: appscale_log.write("BEGINTRANS %d %f\n"%(txn.handle(), time.time() - begintime))

        if err != 0:
          return (putresp_pb.Encode(), err, errcode)
        root_key = getRootKey(app_id, e.key().path().element_list())
        if root_key == None:
          self.maybe_rollback_transaction(app_id, putreq_pb, txn.handle())
          return (putresp_pb.Encode(),
                  datastore_pb.Error.BAD_REQUEST,
                  'No group entity or root key.')
        try:          
          locktime = time.time()
<<<<<<< HEAD
          #print root_key
=======
>>>>>>> c80a8b46
          gotLock = zoo_keeper.acquireLock( app_id, txn.handle(), root_key)
          if PROFILE: appscale_log.write("ACQUIRELOCK %d %f\n"%(txn.handle(), time.time() - locktime))
        except zk.ZKTransactionException, zkex:
          self.maybe_rollback_transaction(app_id, putreq_pb, txn.handle())
          return (putresp_pb.Encode(),
                  datastore_pb.Error.CONCURRENT_TRANSACTION,
                  'Another transaction is running %s.'%zkex.message)
      #######################################
      # Done with key assignment
      # Notify Soap Server of any new tables
      #######################################
      # insert key 
      table_name = getTableName(app_id, kind, namespace)
      # Notify Users/Apps table if a new class is being added 
      if table_name not in tableHashTable:
        # This is the first time this pbserver has seen this table
        # Notify the User/Apps server via soap call
        # This function is reentrant
        # If the class was deleted, and added a second time there is no 
        # notifying the users/app server of its creation
        if tableServer.add_class(app_id, kind, namespace, keySecret) == "true":
          tableHashTable[table_name] = 1
        
      # Store One Entity #
      """
      logger.debug("put: %s___%s___%s with id: %s" % (app_id, 
                                                      kind, 
                                                      appscale_version, 
                                                      str(uid)))
      """
      row_key = getRowKey(app_id, e.key().path().element_list())
      inter_time = time.time() 
      #logger.debug("Time spent in put before datastore call: " + str(inter_time - start_time))

      ################################################
      # Do a read before a write to get the old values
      # Get the previous version
      ########################## 
      if is_trans_on:
        field_name_list = ENTITY_TABLE_SCHEMA[1:]
        r = app_datastore.get_entity( table_name, row_key, field_name_list )
        err = r[0]
        get_was_printed = False
        if err not in ERROR_CODES: 
          get_was_printed = True
          if PROFILE: appscale_log.write("GETENT_NOTTHERE %d %f\n"%(txn.handle(), time.time() - locktime))
          # the table does not exist, hence, the previous value was null
          r = ["DB_ERROR:", NONEXISTANT_TRANSACTION] #
          # TODO, verify this is the case
        if len(r) == 1:
          get_was_printed = True
          if PROFILE: appscale_log.write("GETENT_NOTTHERE %d %f\n"%(txn.handle(), time.time() - locktime))
          r.append(NONEXISTANT_TRANSACTION)
        if len(r) != 2:
          get_was_printed = True
          if PROFILE: appscale_log.write("GETENT_ERROR %d %f\n"%(txn.handle(), time.time() - locktime))
          self.maybe_rollback_transaction(app_id, putreq_pb, txn.handle())
          return (putresp_pb.Encode(),
                  datastore_pb.Error.INTERNAL_ERROR,
                  err + " Could not retrive previous transaction version")
        if not get_was_printed:
          if PROFILE: appscale_log.write("GETENT %d %f\n"%(txn.handle(), time.time() - locktime))
        
        #########################################################
        # verify that this transaction number is not black listed 
        # if it is, locate the correct version from the journal
        #########################################################
        prev_version = long(r[1])
        # This may return 0 if this never existed
        prev_version = zoo_keeper.getValidTransactionID(app_id, 
                                                        prev_version, 
                                                        row_key)
   
        try:
          regtime = time.time()
          zoo_keeper.registUpdatedKey(app_id, txn.handle(), prev_version, row_key)
          if PROFILE: appscale_log.write("REGKEY %d %f\n"%(txn.handle(), time.time() - regtime))
        except e:
          self.maybe_rollback_transaction(app_id, putreq_pb, txn.handle())
          return (putresp_pb.Encode(),
                  datastore_pb.Error.INTERNAL_ERROR,
                  "Timeout: Unable to update ZooKeeper on change set for transaction")
        journalPut = putThread()
        journal_key = getJournalKey(row_key, txn.handle())
        journal_table = getJournalTable(app_id, namespace)
        journalPut.setup(app_datastore,
                         journal_table,
                         journal_key,
                         JOURNAL_SCHEMA,
                         [e.Encode()])
      entPut = putThread()
      handle = 0
      if is_trans_on: 
        handle = txn.handle() 
      entPut.setup(app_datastore,
                       table_name,
                       row_key,
                       ENTITY_TABLE_SCHEMA,
                       [e.Encode(), str(handle)])
      entPut.start()

      if is_trans_on:
        journalPut.start()
        journalPut.join()
        if PROFILE: appscale_log.write("JOURNALPUT %d %f\n"%(txn.handle(), journalPut.timeTaken))
        if journalPut.err not in ERROR_CODES:
          self.maybe_rollback_transaction(app_id, putreq_pb, txn.handle())
          return (putresp_pb.Encode(),
                  datastore_pb.Error.INTERNAL_ERROR,
                  journalPut.err + ", Unable to write to journal")
      entPut.join()
      if PROFILE: appscale_log.write("ENTPUT %d %f\n"%(txn.handle(), entPut.timeTaken))
      if entPut.err not in ERROR_CODES:
        if is_trans_on:
          self.maybe_rollback_transaction(app_id, putreq_pb, txn.handle())
        return (putresp_pb.Encode(),
                datastore_pb.Error.INTERNAL_ERROR,
                entPut.err + ", Unable to write to entity table")
      

      if not putreq_pb.has_transaction() and is_trans_on:
        committime = time.time()
        com_res, errcode, errdetail = self.commit_transaction_request(app_id, 
                                                                      txn.Encode())
        if PROFILE: appscale_log.write("COMMIT %d %f\n"%(txn.handle(), time.time() - committime))
        
        if errcode != 0:
          return (putresp_pb.Encode(), errcode, errdetail)
      
      putresp_pb.key_list().append(e.key())

    if PROFILE: appscale_log.write("TOTAL %d %f\n"%(txn.handle(), time.time() - start))
    return (putresp_pb.Encode(), 0, "")


  def get_request(self, app_id, http_request_data):
    global app_datastore
    getreq_pb = datastore_pb.GetRequest(http_request_data)
    #logger.debug("GET_REQUEST: %s" % getreq_pb)
    getresp_pb = datastore_pb.GetResponse()

    is_trans_on = True
    zoo_keeper = zoo_keeper_real


    if getreq_pb.has_transaction():
      txn = getreq_pb.transaction()

      root_key, errcode, errdetail = self.getRootKeyFromTransGet(app_id,getreq_pb)
      if errcode != 0:
        return (getresp_pb.Encode(), 
                errcode,
                errdetail)
      
      try:
        gotLock= zoo_keeper.acquireLock( app_id, txn.handle(), root_key)
      except zk.ZKTransactionException, zkex:
        return (getresp_pb.Encode(),
                datastore_pb.Error.CONCURRENT_TRANSACTION,
                'Another transaction is running. %s'%zkex.message)           
       
    for key in getreq_pb.key_list():
      key.set_app(app_id)
      last_path = key.path().element_list()[-1]

      if last_path.has_id():
        entity_id = last_path.id()

      if last_path.has_name():
        entity_id = last_path.name()

      if last_path.has_type():
        kind = last_path.type()
      #logger.debug("get: %s___%s___%s %s" % (app_id, kind, appscale_version, str(entity_id)))
      namespace = key.name_space()
      if namespace.startswith("notrans_"):
        is_trans_on = False
        zoo_keeper = zoo_keeper_stub
      table_name = getTableName(app_id, kind, namespace)
      row_key = getRowKey(app_id,key.path().element_list())
      r = app_datastore.get_entity( table_name, row_key, ENTITY_TABLE_SCHEMA )
      err = r[0]
      if err not in ERROR_CODES or len(r) != 3: 
        r = ["",DELETED,NONEXISTANT_TRANSACTION]
      entity = r[1]
      prev_version = long(r[2])
      # Check to see if the entity we have gotten is 
      # a NONEXISTANT_TRANSACTION  
      # soft DELETED 
      # or just does not exist
      root_key = getRootKey(app_id, key.path().element_list())
      if not root_key:
        return (getresp_pb.Encode(),
                datastore_pb.Error.INTERNAL_ERROR,
                'Unable to get Root Entity for Get.')

      # If the key is invalid, get the correct version from the journal 
      # If zk is stubbed then it will return prev_version
      valid_txn = zoo_keeper.getValidTransactionID(app_id, 
                                                   prev_version, 
                                                   row_key)
      if valid_txn != prev_version: 
        prev_version = valid_txn
        if prev_version == long(NONEXISTANT_TRANSACTION):
          entity = None
        else:
          journal_table = getJournalTable(app_id, namespace)
          journal_key = getJournalKey(row_key, prev_version)
          r = app_datastore.get_entity(journal_table, journal_key, ENTITY_TABLE_SCHEMA[:1] )  
          err = r[0]
          if err not in ERROR_CODES or len(r) != 2:
            r = ["",DELETED]

          if len(r) > 1:
            entity = r[1]
 
      if entity[0:len(DELETED)] == DELETED:
        entity = None
      
      group = getresp_pb.add_entity()
      if entity:
        e_pb = entity_pb.EntityProto( entity )
        group.mutable_entity().CopyFrom(e_pb)
        
    # Send Response #
    #logger.debug("GET_RESPONSE: %s" % getresp_pb)
    return (getresp_pb.Encode(), 0, "")

  """ Deletes are just PUTs using a sentinal value of DELETED
      All deleted keys are DELETED/entity_group. This is for 
      rollback to know which entity group a possible failed
      transaction belongs to.
  """ 
  def delete_request(self, app_id, http_request_data):
    global app_datastore

    is_trans_on = True
    zoo_keeper = zoo_keeper_real

    root_key = None
    txn = None
    #logger.debug("DeleteRequest Received...")
    delreq_pb = datastore_pb.DeleteRequest( http_request_data )
    #logger.debug("DELETE_REQUEST: %s" % delreq_pb)
    delresp_pb = api_base_pb.VoidProto() 
    if delreq_pb.has_transaction():
      txn = delreq_pb.transaction()

      root_key, errcode, errdetail = self.getRootKeyFromTransDel(app_id, delreq_pb)
      if errcode != 0:
        return (delresp_pb.Encode(), 
                errcode,
                errdetail)
      try:
        gotLock = zoo_keeper.acquireLock( app_id, txn.handle(), root_key)
      except zk.ZKTransactionException, zkex:
        return (delresp_pb.Encode(),
                datastore_pb.Error.CONCURRENT_TRANSACTION,
                'Another transaction is running. %s'%zkex.message)


    for key in delreq_pb.key_list():
      r = None
      key.set_app(app_id)
      last_path = key.path().element_list()[-1]
      if last_path.has_type():
        kind = last_path.type()
      namespace = key.name_space()
      if namespace.startswith("notrans_"):
        is_trans_on = False
        zoo_keeper = zoo_keeper_stub
      row_key = getRowKey(app_id, key.path().element_list())

      # All deletes are transactional and per entity if 
      # not already wrapped in a transaction
      if is_trans_on and not delreq_pb.has_transaction():
        txn, err, errcode = self.begin_transaction_request(app_id,
                                                 http_request_data)
        # parse from contents
        txn = datastore_pb.Transaction(txn)

        if err != 0:
          return (delresp_pb.Encode(), err, errcode)
        root_key = getRootKey(app_id, key.path().element_list())
        if root_key == None:
          self.maybe_rollback_transaction(app_id, delreq_pb, txn.handle())
          return (delresp_pb.Encode(),
                   datastore_pb.Error.BAD_REQUEST,
                   'No group entity or root key.')
                  
        ################################################
        # Get a lock for the group
        # Do a read before a write to get the old values
        ################################################
        try:
          gotLock = zoo_keeper.acquireLock( app_id, txn.handle(), root_key)
        except zk.ZKTransactionException, zkex:
          self.maybe_rollback_transaction(app_id, delreq_pb, txn.handle())
          return (delresp_pb.Encode(),
                  datastore_pb.Error.CONCURRENT_TRANSACTION,
                  'Another transaction is running. %s'%zkex.message)

      if is_trans_on:
        ##########################
        # Get the previous version
        ########################## 
        table_name = getTableName(app_id, kind, namespace)
        field_name_list = ENTITY_TABLE_SCHEMA[1:]
        r = app_datastore.get_entity( table_name, row_key, field_name_list )
        err = r[0]
        if err not in ERROR_CODES: 
          # the table does not exist, hence, the previous value was null
          # TODO, make sure its not because the database is down
          r = ["DB_ERROR:", NONEXISTANT_TRANSACTION] #
        if len(r) == 1:
          r.append(NONEXISTANT_TRANSACTION)
        if len(r) != 2:
          self.maybe_rollback_transaction(app_id, delreq_pb, txn.handle())
          return (delresp_pb.Encode(),
                  datastore_pb.Error.INTERNAL_ERROR,
                  err + " Could not retrive previous transaction version")
        #########################################################
        # verify that this transaction number is not black listed 
        # if it is, locate the correct version journal version from ZK
        #########################################################
        prev_version = long(r[1])
        # if it is blacklisted, the previous version will change, o.w. the same
        prev_version = zoo_keeper.getValidTransactionID(app_id, 
                                                        prev_version,  
                                                        row_key)

        try:
          zoo_keeper.registUpdatedKey(app_id, txn.handle(), prev_version, row_key)
        except:
          self.maybe_rollback_transaction(app_id, delreq_pb, txn.handle())
          return (delresp_pb.Encode(),
                  datastore_pb.Error.INTERNAL_ERROR,
                  "Timeout: Unable to update ZooKeeper on change set for transaction")

        encoded_delete = DELETED + "/" + row_key 
        journal_table = getJournalTable(app_id, namespace)
        journal_key = getJournalKey(row_key, txn.handle())
      
        field_name_list = JOURNAL_SCHEMA
        field_value_list = [encoded_delete]
 
        err, res = app_datastore.put_entity( journal_table,
                                             journal_key,
                                             field_name_list,
                                             field_value_list )

        if err not in ERROR_CODES:
          self.maybe_rollback_transaction(app_id, delreq_pb, txn.handle())
          return (delresp_pb.Encode(),
                  datastore_pb.Error.INTERNAL_ERROR,
                  err + ", Unable to write to journal for delete")
 
      table_name = getTableName(app_id, kind, namespace)
      field_name_list = ENTITY_TABLE_SCHEMA
      handle = 0
      if is_trans_on:
        handle = txn.handle()
      else:
        encoded_delete = DELETED + "/" + row_key 
      field_value_list =  [encoded_delete, str(handle)]
      err, res = app_datastore.put_entity( table_name, 
                                           row_key, 
                                           field_name_list, 
                                           field_value_list)
      if is_trans_on:
        err = r[0]
        #logger.debug("Response from DB for delete request %s" % err)
        if err not in ERROR_CODES: 
          if DEBUG: print err
          self.maybe_rollback_transaction(app_id, delreq_pb, txn.handle())
          return (delresp_pb.Encode(),
                  datastore_pb.Error.INTERNAL_ERROR,
                  err + ", Unable to write to entity table for delete")
 
      if is_trans_on and not delreq_pb.has_transaction():
        com_res, errcode, errdetail = self.commit_transaction_request(app_id, 
                                                                      txn.Encode())
        if errcode != 0:
          return (delresp_pb.Encode(), errcode, errdetail)

    return (delresp_pb.Encode(), 0, "")


  def optimized_delete_request(self, app_id, http_request_data):
    pass
  def run_optimized_query(self, app_id, http_request_data):
    return 
  def optimized_put_request(self, app_id, http_request_data):
    pass

  def void_proto(self, app_id, http_request_data):
    resp_pb = api_base_pb.VoidProto() 
    return (resp_pb.Encode(), 0, "" )
  
  def str_proto(self, app_id, http_request_data):
    str_pb = api_base_pb.StringProto( http_request_data )
    composite_pb = datastore_pb.CompositeIndices()
    return (composite_pb.Encode(), 0, "" )    
  
  def int64_proto(self, app_id, http_request_data):
    int64_pb = api_base_pb.Integer64Proto( http_request_data ) 
    resp_pb = api_base_pb.VoidProto()
    return (resp_pb.Encode(), 0, "")
 
  def compositeindex_proto(self, app_id, http_request_data):
    compindex_pb = entity_pb.CompositeIndex( http_request_data)
    resp_pb = api_base_pb.VoidProto()
    return (resp_pb.Encode(), 0, "")

# Returns 0 on success, 1 on failure
  def create_index_tables(self, app_id):
    global app_datastore
    """table_name = "__" + app_id + "__" + "kind"
    columns = ["reference"]
    print "Building table: " + table_name
    returned = app_datastore.create_table( table_name, columns )
    err,res = returned
    if err not in ERROR_CODES:
      logger.debug("%s" % err)
      return 1
    """
    table_name = "__" + app_id + "__" + "single_prop_asc"
    columns = ["reference"]
    returned = app_datastore.create_table( table_name, columns )
    err,res = returned
    if err not in ERROR_CODES:
      return 1

    table_name = "__" + app_id + "__" + "single_prop_desc"
    returned = app_datastore.create_table( table_name, columns )
    err,res = returned
    if err not in ERROR_CODES:
      return 1
 
    table_name = "__" + app_id + "__" + "composite"
    returned = app_datastore.create_table( table_name, columns )
    err,res = returned
    if err not in ERROR_CODES:
      return 1 
   
    return 0 

  ##############
  # OTHER TYPE #
  ##############
  def unknown_request(self, app_id, http_request_data, pb_type):
    #logger.debug("Received Unknown Protocol Buffer %s" % pb_type )
    print "ERROR: Received Unknown Protocol Buffer <" + pb_type +">.",
    print "Nothing has been implemented to handle this Protocol Buffer type."
    print "http request data:"
    print http_request_data 
    print "http done"
    self.void_proto(app_id, http_request_data)

  
  #########################
  # POST Request Handling #
  #########################
  @tornado.web.asynchronous
  def post( self ):
    request = self.request
    http_request_data = request.body
    pb_type = request.headers['protocolbuffertype']   
    app_data = request.headers['appdata']
    app_data  = app_data.split(':')
    #logger.debug("POST len: %d" % len(app_data))

    if len(app_data) == 4:
      app_id, user_email, nick_name, auth_domain = app_data
      os.environ['AUTH_DOMAIN'] = auth_domain
      os.environ['USER_EMAIL'] = user_email
      os.environ['USER_NICKNAME'] = nick_name
      os.environ['APPLICATION_ID'] = app_id 
    elif len(app_data) == 1:
      app_id = app_data[0]
      os.environ['APPLICATION_ID'] = app_id 
    else:
      #logger.debug("UNABLE TO EXTRACT APPLICATION DATA")
      return

    # Default HTTP Response Data #
    #logger.debug("For app id: " + app_id)
    #logger.debug("For app version: " + appscale_version)

    if pb_type == "Request":
      self.remote_request(app_id, http_request_data)
    else:
      self.unknown_request(app_id, http_request_data, pb_type)
    self.finish() 
def usage():
  print "AppScale Server" 
  print
  print "Options:"
  print "\t--certificate=<path-to-ssl-certificate>"
  print "\t--a=<soap server hostname> "
  print "\t--key for using keys from the soap server"
  print "\t--type=<hypertable, hbase, cassandra, mysql, mongodb>"
  print "\t--secret=<secrete to soap server>"
  print "\t--blocksize=<key-block-size>"
  print "\t--optimized_query"
  print "\t--no_encryption"

pb_application = tornado.web.Application([
    (r"/*", MainHandler),
])        

def main(argv):
  global app_datastore
  global getKeyFromServer
  global tableServer
  global keySecret
  global logOn
  global logFilePtr
  global optimizedQuery
  global soapServer
  global ERROR_CODES
  global VALID_DATASTORES
  global KEYBLOCKSIZE
  global zoo_keeper_locations
  global zoo_keeper_real
  global zoo_keeper_stub
  global appscale_log
  cert_file = CERT_LOCATION
  key_file = KEY_LOCATION
  db_type = "hypertable"
  port = DEFAULT_SSL_PORT
  isEncrypted = True
  try:
    opts, args = getopt.getopt( argv, "c:t:l:s:b:a:k:p:o:n:z:", 
                               ["certificate=", 
                                "type=", 
                                "log=", 
                                "secret=", 
                                "blocksize=", 
                                "soap=", 
                                "key", 
                                "port", 
                                "optimized_query",
                                "no_encryption",
                                "zoo_keeper"] )
  except getopt.GetoptError:
    usage()
    sys.exit(1)
  for opt, arg in opts:
    if opt in ("-c", "--certificate"):
      cert_file = arg
      print "Using cert..."
    elif opt in ("-k", "--key" ):
      getKeyFromServer = True
      print "Using key server..."
    elif  opt in ("-t", "--type"):
      db_type = arg
      print "Datastore type: ",db_type 
    elif opt in ("-s", "--secret"):
      keySecret = arg
      print "Secret set..."
    elif opt in ("-l", "--log"):
      logOn = True
      logFile = arg
      logFilePtr = open(logFile, "w", 0)
      logFilePtr.write("# type, app, start, end\n")
    elif opt in ("-b", "--blocksize"):
      KEYBLOCKSIZE = arg
      print "Block size: ",KEYBLOCKSIZE
    elif opt in ("-a", "--soap"):
      soapServer = arg
    elif opt in ("-o", "--optimized_query"):
      optimizedQuery = True
    elif opt in ("-p", "--port"):
      appscale_log = open("/tmp/appscale_log_" + arg, "w+", 0)
      port = int(arg)
    elif opt in ("-n", "--no_encryption"):
      isEncrypted = False
    elif opt in ("-z", "--zoo_keeper"):
      zoo_keeper_locations = arg
  
  app_datastore = appscale_datastore.DatastoreFactory.getDatastore(db_type)
  ERROR_CODES = appscale_datastore.DatastoreFactory.error_codes()
  VALID_DATASTORES = appscale_datastore.DatastoreFactory.valid_datastores()
  if DEBUG: print "ERROR_CODES:"
  if DEBUG: print ERROR_CODES
  if DEBUG: print "VALID_DATASTORE:"
  if DEBUG: print VALID_DATASTORES
  if db_type in VALID_DATASTORES:
    pass
    #logger.debug("Using datastore %s" % db_type)
  else:
    print "Unknown datastore "+ db_type
    exit(1)

  tableServer = SOAPpy.SOAPProxy("https://" + soapServer + ":" + str(keyPort))
  global keyDictionaryLock 

  zoo_keeper_real = zk.ZKTransaction(zoo_keeper_locations)
  zoo_keeper_stub = zk_stub.ZKTransaction(zoo_keeper_locations)
  keyDictionaryLock = threading.Lock()
  if port == DEFAULT_SSL_PORT and not isEncrypted:
    port = DEFAULT_PORT
  server = tornado.httpserver.HTTPServer(pb_application)
  server.listen(port)

  while 1:
    try:
      # Start Server #
      tornado.ioloop.IOLoop.instance().start()
    except SSL.SSLError:
      pass
      #logger.debug("\n\nUnexcepted input for AppScale-Secure-Server")
    except KeyboardInterrupt:
      #server.socket.close() 
      print "Server interrupted by user, terminating..."
      exit(1)

if __name__ == '__main__':
  #cProfile.run("main(sys.argv[1:])")
  main(sys.argv[1:])<|MERGE_RESOLUTION|>--- conflicted
+++ resolved
@@ -1075,10 +1075,6 @@
                   'No group entity or root key.')
         try:          
           locktime = time.time()
-<<<<<<< HEAD
-          #print root_key
-=======
->>>>>>> c80a8b46
           gotLock = zoo_keeper.acquireLock( app_id, txn.handle(), root_key)
           if PROFILE: appscale_log.write("ACQUIRELOCK %d %f\n"%(txn.handle(), time.time() - locktime))
         except zk.ZKTransactionException, zkex:
