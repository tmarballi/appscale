#!/usr/bin/python
# Programmer: Navraj Chohan <nlake44@gmail.com>
# See LICENSE file
#
"""
This web service interfaces with the datastore. It takes protocol buffer
requests from AppServers and responds according to the type of request its
given (Put, Get, Delete, Query, etc).
"""
import array
import __builtin__
import getopt
import itertools
import logging
import md5
import os
import random
import sys
import time

import tornado.httpserver
import tornado.ioloop
import tornado.web

import appscale_datastore_batch
import dbconstants
import groomer
import helper_functions

from zkappscale import zktransaction as zk
from zkappscale.zktransaction import ZKInternalException
from zkappscale.zktransaction import ZKTransactionException

sys.path.append(os.path.join(os.path.dirname(__file__), "../lib/"))
import appscale_info

sys.path.append(os.path.join(os.path.dirname(__file__), "../AppServer"))
from google.appengine.api import api_base_pb
from google.appengine.api import datastore_errors

from google.appengine.datastore import appscale_stub_util
from google.appengine.datastore import datastore_pb
from google.appengine.datastore import datastore_index
from google.appengine.datastore import entity_pb
from google.appengine.datastore import sortable_pb_encoder

from google.appengine.runtime import apiproxy_errors

from google.appengine.ext import db
from google.appengine.ext.db.metadata import Namespace
from google.appengine.ext.remote_api import remote_api_pb

from M2Crypto import SSL

# Buffer type used for key storage in the datastore
buffer = __builtin__.buffer

# Global for accessing the datastore. An instance of DatastoreDistributed.
datastore_access = None

# ZooKeeper global variable for locking
zookeeper = None

entity_pb.Reference.__hash__ = lambda self: hash(self.Encode())
datastore_pb.Query.__hash__ = lambda self: hash(self.Encode())

# The datastores supported for this version of the AppScale datastore
VALID_DATASTORES = ['cassandra']

# Port this service binds to if using SSL
DEFAULT_SSL_PORT = 8443

# Port this service binds to (unencrypted and hence better performance)
DEFAULT_PORT = 4080

# IDs are acquired in block sizes of this
BLOCK_SIZE = 10000

# The length of an ID string meant to make sure we have lexigraphically ordering
ID_KEY_LENGTH = 10

# Tombstone value for soft deletes
TOMBSTONE = "APPSCALE_SOFT_DELETE"

# Local datastore location through nginx.
LOCAL_DATASTORE = "localhost:8888"

def clean_app_id(app_id):
  """ Google App Engine uses a special prepended string to signal that it
  is an HRD application. AppScale does not use this string so we remove it.
  
  Args:
    app_id: A str, the application identifier.
  Returns:
    An application identifier without the HRD string.
  """
  if app_id.startswith("s~"):
    return app_id[2:]
  return app_id

def reference_property_to_reference(refprop):
  """ Creates a Reference from a ReferenceProperty. 

  Args:
    refprop: A entity_pb.ReferenceProperty object.
  Returns:
    A entity_pb.Reference object. 
  """
  ref = entity_pb.Reference()
  app_id = clean_app_id(refprop.app())
  ref.set_app(app_id)
  if refprop.has_name_space():
    ref.set_name_space(refprop.name_space())
  for pathelem in refprop.pathelement_list():
    ref.mutable_path().add_element().CopyFrom(pathelem)
  return ref


class DatastoreDistributed():
  """ AppScale persistent layer for the datastore API. It is the 
      replacement for the AppServers to persist their data into 
      a distributed datastore instead of a flat file.
  """
  # Max number of results for a query
  _MAXIMUM_RESULTS = 10000

  # The number of entries looked at when doing a composite query
  # It will keep looking at this size window when getting the result
  _MAX_COMPOSITE_WINDOW = 10000

  # Maximum amount of filter and orderings allowed within a query
  _MAX_QUERY_COMPONENTS = 63

  # For enabling and disabling range inclusivity
  _ENABLE_INCLUSIVITY = True
  _DISABLE_INCLUSIVITY = False

  # Delimiter between app names and namespace and the rest of an entity key
  _NAMESPACE_SEPARATOR = dbconstants.KEY_DELIMITER

  # Delimiter between parameters in index keys.
  _SEPARATOR = dbconstants.KEY_DELIMITER

  # This is the terminating string for range queries
  _TERM_STRING = chr(255) * 500

  # Smallest possible value that is considered non-null and indexable.
  MIN_INDEX_VALUE = '\x01'

  # When assigning the first allocated ID, give this value
  _FIRST_VALID_ALLOCATED_ID = 1

  # The key we use to lock for allocating new IDs
  _ALLOCATE_ROOT_KEY = "__allocate__"

  # Number of times to retry acquiring a lock for non transactions.
  NON_TRANS_LOCK_RETRY_COUNT = 5

  # How long to wait before retrying to grab a lock
  LOCK_RETRY_TIME = .5

  # Maximum number of allowed composite indexes any one application can
  # register.
  _MAX_NUM_INDEXES = 1000

  def __init__(self, datastore_batch, zookeeper=None):
    """
       Constructor.
     
     Args:
       datastore_batch: A reference to the batch datastore interface.
       zookeeper: A reference to the zookeeper interface.
    """
    logging.basicConfig(format='%(asctime)s %(levelname)s %(filename)s:' \
      '%(lineno)s %(message)s ', level=logging.ERROR)
    logging.debug("Started logging")

    # datastore accessor used by this class to do datastore operations.
    self.datastore_batch = datastore_batch 

    # zookeeper instance for accesing ZK functionality.
    self.zookeeper = zookeeper

  @staticmethod
  def get_entity_kind(key_path):
    """ Returns the Kind of the Entity. A Kind is like a type or a 
        particular class of entity.

    Args:
        key_path: A str, the key path of entity.
    Returns:
        A str, the kind of the entity.
    """
    if isinstance(key_path, entity_pb.EntityProto):
      key_path = key_path.key()
    return key_path.path().element_list()[-1].type()

  def get_limit(self, query):
    """ Returns the limit that should be used for the given query.
  
    Args:
      query: A datastore_pb.Query.
    Returns:
      An int, the limit to be used when accessing the datastore.
    """
    limit = self._MAXIMUM_RESULTS
    if query.has_limit():
      limit = min(query.limit(), self._MAXIMUM_RESULTS)
    if query.has_offset():
      limit = limit + min(query.offset(), self._MAXIMUM_RESULTS)
    # We can not scan with 0 or less, hence we set it to one.
    if limit <= 0:
      limit = 1
    return limit

  def get_entity_key(self, prefix, pb):
    """ Returns the key for the entity table.
    
    Args:
        prefix: A str, the app name and namespace string
          example-- 'guestbook/mynamespace'.
        pb: Protocol buffer that we will encode the index name.
    Returns:
        A str, the key for entity table.
    """
    return buffer("{0}{1}{2}".format(prefix, self._NAMESPACE_SEPARATOR,
      self.__encode_index_pb(pb)))

  def get_meta_data_key(self, app_id, kind, postfix):
    """ Builds a key for the metadata table.
  
    Args:
      app_id: A string representing the application identifier.
      kind: A string representing the type the key is pointing to.
      postfix: A unique identifier for the given key.
    Returns:
      A string which can be used as a key to the metadata table.
    """
    return "{0}{3}{1}{3}{2}".format(app_id, kind, postfix, 
      dbconstants.KEY_DELIMITER)


  def get_kind_key(self, prefix, key_path):
    """ Returns a key for the kind table.
    
    Args:
        prefix: A str, the app name and namespace.
        key_path: A str, the key path to build row key with.
    Returns:
        A str, the row key for kind table.
    """
    path = []
    path.append(key_path.element_list()[-1].type())
    for e in key_path.element_list():
      if e.has_name():
        key_id = e.name()
      elif e.has_id():
        # make sure ids are ordered lexigraphically by making sure they 
        # are of set size i.e. 2 > 0003 but 0002 < 0003
        key_id = str(e.id()).zfill(ID_KEY_LENGTH)
      path.append("{0}{2}{1}".format(e.type(), key_id, 
        dbconstants.ID_SEPARATOR))
    encoded_path = dbconstants.KIND_SEPARATOR.join(path)
    encoded_path += dbconstants.KIND_SEPARATOR
    
    return prefix + self._NAMESPACE_SEPARATOR + encoded_path
  
  @staticmethod
  def __decode_index_str(value, prop_value):
    """ Takes an encoded string and converts it to a PropertyValue.

    Args:
      value: An encoded str.
      prop_value: PropertyValue to fill in.
    """
    value = str(value).replace('\x01\x01', '\x00').replace('\x01\x02', '\x01')
    decoded_value = sortable_pb_encoder.Decoder(
      array.array('B', str(value)))
    prop_value.Merge(decoded_value)

  @staticmethod
  def __encode_index_pb(pb):
    """ Returns an encoded protocol buffer.
  
    Args:
        pb: The protocol buffer to encode.
    Returns:
        An encoded protocol buffer.
    """
    def _encode_path(pb):
      """ Takes a protocol buffer and returns the encoded path. """
      path = []
      for e in pb.element_list():
        if e.has_name():
          key_id = e.name()
        elif e.has_id():
          key_id = str(e.id()).zfill(ID_KEY_LENGTH)
        path.append("{0}:{1}".format(e.type(), key_id))
      val = dbconstants.KIND_SEPARATOR.join(path)
      val += dbconstants.KIND_SEPARATOR
      return val

    if isinstance(pb, entity_pb.PropertyValue) and pb.has_uservalue():
      userval = entity_pb.PropertyValue()
      userval.mutable_uservalue().set_email(pb.uservalue().email())
      userval.mutable_uservalue().set_auth_domain("")
      userval.mutable_uservalue().set_gaiaid(0)
      pb = userval

    def remove_nulls(value):
      return buffer(str(value).replace('\x01', '\x01\x02').replace('\x00', 
        '\x01\x01'))

    encoder = sortable_pb_encoder.Encoder()
    pb.Output(encoder)

    if isinstance(pb, entity_pb.PropertyValue):
      value = encoder.buffer().tostring()
      # We strip off null strings because it is our delimiter.
      value = remove_nulls(value) 
      return buffer(value)
    elif isinstance(pb, entity_pb.Path):
      return buffer(_encode_path(pb))

  def validate_app_id(self, app_id):
    """ Verify that this is the stub for app_id.

    Args:
      app_id: An application ID.
    Raises:
      AppScaleBadArg: If the application id is not set.
    """
    if not app_id: 
      raise dbconstants.AppScaleBadArg("Application name must be set")

  def validate_key(self, key):
    """ Validate this key by checking to see if it has a name or id.

    Args:
      key: entity_pb.Reference
    Raises:
      datastore_errors.BadRequestError: if the key is invalid
      TypeError: if key is not of entity_pb.Reference
    """

    if not isinstance(key, entity_pb.Reference): 
      raise TypeError("Expected type Reference")

    self.validate_app_id(key.app())

    for elem in key.path().element_list():
      if elem.has_id() and elem.has_name():
        raise datastore_errors.BadRequestError(
            'Each key path element should have id or name but not both: {0}' \
            .format(key))

  def get_index_key(self, app_id, name_space, kind, index_name):
    """ Returns key string for storing namespaces.

    Args:
      app_id: The app ID.
      name_space: The per-app namespace name.
      kind: The per-app kind name.
      index_name: The per-app index name.
    Returns:
      Key string for storing namespaces.
    """
    return "{0}{4}{1}{5}{2}{5}{3}".format(app_id, name_space, kind, index_name, 
      self._NAMESPACE_SEPARATOR, dbconstants.KEY_DELIMITER)

  def get_table_prefix(self, data):
    """ Returns the namespace prefix for a query.

    Args:
      data: An Entity, Key or Query PB, or an (app_id, ns) tuple.
    Returns:
      A valid table prefix.
    """
    if isinstance(data, entity_pb.EntityProto):
      data = data.key()

    if not isinstance(data, tuple):
      app_id = clean_app_id(data.app())
      data = (app_id, data.name_space())

    prefix = "{0}{2}{1}".format(data[0], data[1], 
      self._SEPARATOR).replace('"', '""')

    return prefix

  def get_index_key_from_params(self, params):
    """Returns the index key from params.

    Args:
       params: a list of strings to be concatenated to form the key made of:
              prefix, kind, property name, and path
    Returns:
       a string
    Raises:
       ValueError: if params are not of the correct cardinality
    """
    if len(params) != 5 and len(params) != 4: 
      raise ValueError("Bad number of params")

    if params[-1] == None:
      # strip off the last None item
      key = self._SEPARATOR.join(params[:-1]) + self._SEPARATOR
    else:
      key = self._SEPARATOR.join(params)
    return key

  def get_index_kv_from_tuple(self, tuple_list, reverse=False):
    """ Returns keys/value of indexes for a set of entities.
 
    Args: 
       tuple_list: A list of tuples of prefix and pb entities
       reverse: if these keys are for the descending table
    Returns:
       A list of keys and values of indexes
    """
    all_rows = []
    for prefix, e in tuple_list:
      for p in e.property_list():
        val = str(self.__encode_index_pb(p.value()))

        if reverse:
          val = helper_functions.reverse_lex(val)

        params = [prefix, 
                  self.get_entity_kind(e), 
                  p.name(), 
                  val, 
                  str(self.__encode_index_pb(e.key().path()))]

        index_key = self.get_index_key_from_params(params)
        p_vals = [index_key,
                  buffer(prefix + self._SEPARATOR) + \
                  self.__encode_index_pb(e.key().path())] 
        all_rows.append(p_vals)
    return tuple(ii for ii in all_rows)

  def delete_composite_indexes(self, entities, composite_indexes):
    """ Deletes the composite indexes in the DB for the given entities.

    Args:
       entities: A list of EntityProto for which their indexes are to be 
         deleted.
       compsite_indexes: A list of datastore_pb.CompositeIndex.
    """
    if len(entities) == 0: 
      return

    row_keys = []
    for ent in entities:
      for index_def in composite_indexes:
        kind = self.get_entity_kind(ent.key())
        if index_def.definition().entity_type() != kind:
          continue
        # Make sure the entity contains the required entities for the composite
        # definition. 
        prop_name_def_list = [index_prop.name() for index_prop in \
          index_def.definition().property_list()]
        all_prop_names_in_ent = [prop.name() for prop in \
          ent.property_list()]

        has_values = True 
        for index_prop_name in prop_name_def_list:
          if index_prop_name not in all_prop_names_in_ent:
            has_values = False
          # Special property name which does not show up in the list but 
<<<<<<< HEAD
          # is apart of the key of the entity.
=======
          # is a part of the key of the entity.
>>>>>>> 99ed9417
          if index_prop_name == "__key__":
            has_values = True
        if not has_values:
          continue
 
        composite_index_keys = self.get_composite_index_keys(index_def, ent)  
        row_keys.extend(composite_index_keys)

    self.datastore_batch.batch_delete(dbconstants.COMPOSITE_TABLE, 
                                      row_keys, 
                                      column_names=dbconstants.COMPOSITE_SCHEMA)
 
  def delete_index_entries(self, entities):
    """ Deletes the entities in the DB.

    Args:
       entities: A list of entities for which their 
                 indexes are to be deleted
    """
    if len(entities) == 0: 
      return

    entities_tuple = sorted((self.get_table_prefix(x), x) for x in entities)
    asc_index_keys = self.get_index_kv_from_tuple(entities_tuple, 
                                                     reverse=False)
    desc_index_keys = self.get_index_kv_from_tuple(entities_tuple, 
                                                     reverse=True)
    # Remove the value, just get keys
    asc_index_keys = [x[0] for x in asc_index_keys] 
    desc_index_keys = [x[0] for x in desc_index_keys] 
    # TODO Consider doing these in parallel with threads
    self.datastore_batch.batch_delete(dbconstants.ASC_PROPERTY_TABLE, 
                                      asc_index_keys, 
                                      column_names=dbconstants.PROPERTY_SCHEMA)
    self.datastore_batch.batch_delete(dbconstants.DSC_PROPERTY_TABLE, 
                                      desc_index_keys,
                                      column_names=dbconstants.PROPERTY_SCHEMA)
    
  def insert_entities(self, entities, txn_hash):
    """Inserts or updates entities in the DB.

    Args:      
      entities: A list of entities to store.
      txn_hash: A mapping of root keys to transaction IDs.
    """
    def row_generator(entities):
      """ Generates keys and encoded entities for a list of entities. 

      Args:
        entities: A list of entity objects
      """
      for prefix, e in entities:
        yield (self.get_entity_key(prefix, e.key().path()),
          buffer(e.Encode()))

    def kind_row_generator(entities):
      """ Generates keys for the kind table and a reference key to the entity
          table.

      Args:
        entities: A list of entitiy objects
      """
      for prefix, e in entities:
        # yield a tuple of kind key and a reference to entity table
        yield (self.get_kind_key(prefix, e.key().path()),
          self.get_entity_key(prefix, e.key().path()))

    logging.debug("Inserting entities {0} in DB with transaction hash {1}"
      .format(str(entities), str(txn_hash)))
    row_values = {}
    row_keys = []

    kind_row_keys = []
    kind_row_values = {}

    entities = sorted((self.get_table_prefix(x), x) for x in entities)
    logging.debug("Entities with table prefix are: {0}".format(str(entities)))

    for prefix, group in itertools.groupby(entities, lambda x: x[0]):
      group_rows = tuple(row_generator(group))
      new_row_keys = [str(ii[0]) for ii in group_rows]
      row_keys += new_row_keys

      for ii in group_rows:
        logging.debug("Trying to get root entity from entity key: {0}".\
          format(str(ii[0])))
        logging.debug("Root entity is: {0}".\
          format(self.get_root_key_from_entity_key(str(ii[0]))))
        logging.debug("Transaction hash is: {0}".format(str(txn_hash)))
        try:
          txn_id = txn_hash[self.get_root_key_from_entity_key(str(ii[0]))]
          row_values[str(ii[0])] = \
            {dbconstants.APP_ENTITY_SCHEMA[0]:str(ii[1]), #ent
            dbconstants.APP_ENTITY_SCHEMA[1]:str(txn_id)} #txnid
        except KeyError, key_error:
          logging.error("Key we are trying to get the root: {0}".\
            format(str(ii[0])))
          logging.error("Root key we got: {0}".\
            format(self.get_root_key_from_entity_key(str(ii[0]))))
          raise key_error
    for prefix, group in itertools.groupby(entities, lambda x: x[0]):
      kind_group_rows = tuple(kind_row_generator(group))
      new_kind_keys = [str(ii[0]) for ii in kind_group_rows]
      kind_row_keys += new_kind_keys

      for ii in kind_group_rows:
        kind_row_values[str(ii[0])] = \
          {dbconstants.APP_KIND_SCHEMA[0]:str(ii[1])}


    # TODO do these in ||                        
    self.datastore_batch.batch_put_entity(dbconstants.APP_ENTITY_TABLE, 
                                          row_keys, 
                                          dbconstants.APP_ENTITY_SCHEMA, 
                                          row_values)    

    self.update_journal(row_keys, row_values, txn_hash)

    self.datastore_batch.batch_put_entity(dbconstants.APP_KIND_TABLE,
                                          kind_row_keys,
                                          dbconstants.APP_KIND_SCHEMA, 
                                          kind_row_values) 

  def get_composite_index_key(self, index, entity, position_list=None, 
    filters=None):
    """ Creates a key to the composite index table for a given entity
    for a composite cursor.

    Keys are built as such: 
      app_id/ns/composite_id/ancestor/valuevaluevalue..../entity_key
    Components explained:
    ns: The namespace of the entity.
    composite_id: The composite ID assigned to this index upon creation.
    ancestor: The root ancestor path (only if the query this index is for 
      has an ancestor)
    value(s): The string representation of mulitiple properties.
    entity_key: The entity key (full path) used as a means of having a unique
      identifier. This prevents two entities with the same values from
      colliding. 

    Args:
      index: A datstore_pb.CompositeIndex.
      entity: A entity_pb.EntityProto.
      position_list: A list of datastore_pb.CompiledCursor_Position items.
        Contains values for property items from a cursor.
      filters: A list of datastore_pb.Query_Filters, used to attain equality
        values not present in position_list.
    Returns:
      A string representing a key to the composite table.
    """ 
    composite_id = index.id()
    definition = index.definition()
    app_id = clean_app_id(entity.key().app())
    name_space = entity.key().name_space()
    ent_key = self.__encode_index_pb(entity.key().path())
    pre_comp_index_key = "{0}{1}{2}{4}{3}{4}".format(app_id, 
      self._NAMESPACE_SEPARATOR, name_space, composite_id, self._SEPARATOR)
    if definition.ancestor() == 1:
      ancestor = self.get_root_key_from_entity_key(str(ent_key))
      pre_comp_index_key += "{0}{1}".format(ancestor, self._SEPARATOR) 

    value_dict = {}
    for prop in entity.property_list():
      value_dict[prop.name()]  = str(self.__encode_index_pb(prop.value()))

    # Position list and filters are used if we're creating a composite
    # key for a cursor.
    if position_list:
      for indexvalue in position_list[0].indexvalue_list():
        value_dict[indexvalue.property()] = \
          str(self.__encode_index_pb(indexvalue.value()))
    if filters:
      for filt in filters:
        if filt.op() == datastore_pb.Query_Filter.EQUAL:
          value_dict[filt.property(0).name()] = \
            str(self.__encode_index_pb(filt.property(0).value()))

    index_value = ""
    for prop in definition.property_list():
      name = prop.name()
      value = ''
      if name in value_dict:
        value = value_dict[name]
      elif name == "__key__":
        value = self.__encode_index_pb(entity.key().path())
      else:
        logging.warning("Given entity {0} is missing a property value {1}.".\
          format(entity, prop.name()));
      if prop.direction() == entity_pb.Index_Property.DESCENDING:
        value = helper_functions.reverse_lex(value)

      index_value += str(value) + self._SEPARATOR

    # We append the ent key to have unique keys if entities happen
    # to share the same index values (and ancestor).
    composite_key = "{0}{1}{2}".format(pre_comp_index_key, index_value,
      ent_key)
    return composite_key
  

  def get_composite_index_keys(self, index, entity):
    """ Creates keys to the composite index table for a given entity.

    Keys are built as such: 
      app_id/ns/composite_id/ancestor/valuevaluevalue..../entity_key
    Components explained:
    ns: The namespace of the entity.
    composite_id: The composite ID assigned to this index upon creation.
    ancestor: The root ancestor path (only if the query this index is for 
      has an ancestor)
    value(s): The string representation of mulitiple properties.
    entity_key: The entity key (full path) used as a means of having a unique
      identifier. This prevents two entities with the same values from
      colliding. 

    Args:
      index: A datstore_pb.CompositeIndex.
      entity: A entity_pb.EntityProto.
    Returns:
      A list of strings representing keys to the composite table.
    """
    composite_id = index.id()
    definition = index.definition()
    app_id = clean_app_id(entity.key().app())
    name_space = entity.key().name_space()
    ent_key = self.__encode_index_pb(entity.key().path())
    pre_comp_index_key = "{0}{1}{2}{4}{3}{4}".format(app_id, 
      self._NAMESPACE_SEPARATOR, name_space, composite_id, self._SEPARATOR)
    if definition.ancestor() == 1:
      ancestor = self.get_root_key_from_entity_key(str(ent_key))
      pre_comp_index_key += "{0}{1}".format(ancestor, self._SEPARATOR) 
<<<<<<< HEAD
    logging.error("Def: {0}".format(definition))
    logging.error("Ent: {0}".format(entity))
=======

>>>>>>> 99ed9417
    property_list_names = [prop.name() for prop in entity.property_list()]
    multivalue_dict = {}
    for prop in entity.property_list():
      if prop.name() not in property_list_names:
        continue
      value = str(self.__encode_index_pb(prop.value()))

      if prop.name() in multivalue_dict:
        multivalue_dict[prop.name()].append(value)
      else:
        multivalue_dict[prop.name()] = [value]
    # Build lists for which we'll get all combinations of indexes. 
    lists_of_prop_list = []
    for prop in definition.property_list():
      # Check to make sure the entity has the required items. If not then we
      # do not create an index for the composite index.
      # The definition can also have a key as a part of the index, but this
      # is not repeated.
      if prop.name() == "__key__":
        value = str(self.__encode_index_pb(entity.key().path()))
        if prop.direction() == entity_pb.Index_Property.DESCENDING:
          value = helper_functions.reverse_lex(value)
        lists_of_prop_list.append([value])
      elif prop.name() not in multivalue_dict:
        return []
      else:
        my_list = multivalue_dict[prop.name()]
        if prop.direction() == entity_pb.Index_Property.DESCENDING:
          for index, item in enumerate(my_list):
            my_list[index] = helper_functions.reverse_lex(item)
        lists_of_prop_list.append(my_list)

<<<<<<< HEAD
    logging.error("list of props: {0}".format(lists_of_prop_list)) 
=======
>>>>>>> 99ed9417
    # Get all combinations of the composite indexes.
    all_combinations = []
    if len(lists_of_prop_list) == 1:
      for item in lists_of_prop_list[0]:
        all_combinations.append([item])
    elif len(lists_of_prop_list) > 1:
      all_combinations = list(itertools.product(*lists_of_prop_list))

    # TODO throw an exception if the number of combinations is more than 20000.
    # https://developers.google.com/appengine/docs/python/datastore/#Python_Quotas_and_limits

    all_keys = []
    for combo in all_combinations:
      index_value = ""
      for prop_value in combo:
        index_value += str(prop_value) + self._SEPARATOR
         
      # We append the ent key to have unique keys if entities happen
      # to share the same index values (and ancestor).
      composite_key = "{0}{1}{2}".format(pre_comp_index_key, index_value,
        ent_key)
      all_keys.append(composite_key)
    return all_keys
  
  def insert_composite_indexes(self, entities, composite_indexes):
    """ Creates composite indexes for a set of entities.

    Args:
      entities: A list entities.
      composite_indexes: A list of datastore_pb.CompositeIndex.
    """
    if not composite_indexes:
      return
    row_keys = []
    row_values = {}
    # Create default composite index for all entities. Here we take each
    # of the properties in one 
    for ent in entities:
      for index_def in composite_indexes:
        # Skip any indexes if the kind does not match.
        kind = self.get_entity_kind(ent.key())
        if index_def.definition().entity_type() != kind:
          continue

        # Make sure the entity contains the required entities for the composite
        # definition. 
        prop_name_def_list = [index_prop.name() for index_prop in \
          index_def.definition().property_list()]
        all_prop_names_in_ent = [prop.name() for prop in \
          ent.property_list()]
        has_values = True 
        for index_prop_name in prop_name_def_list:
          if index_prop_name not in all_prop_names_in_ent:
            has_values = False
          # Special property name which does not show up in the list but 
          # is apart of the key of the entity.
          if index_prop_name == "__key__":
            has_values = True
        if not has_values:
          continue

        # Get the composite index key.
        composite_index_keys = self.get_composite_index_keys(index_def, ent)  
        row_keys.extend(composite_index_keys)

        # Get the reference value for the composite table.
        entity_key = str(self.__encode_index_pb(ent.key().path()))
        prefix = self.get_table_prefix(ent.key())
        reference = "{0}{1}{2}".format(prefix, self._SEPARATOR,  entity_key)
        for composite_key in composite_index_keys:
          row_values[composite_key] = {'reference': reference}

    self.datastore_batch.batch_put_entity(dbconstants.COMPOSITE_TABLE, 
                                          row_keys, 
                                          dbconstants.COMPOSITE_SCHEMA,
                                          row_values)
     
  def insert_index_entries(self, entities):
    """ Inserts index entries for the supplied entities.

    Args:
      entities: A list of tuples of prefix and entities 
                to create index entries for.
    """
    entities = sorted((self.get_table_prefix(x), x) for x in entities)

    row_keys = []
    rev_row_keys = []
    row_values = {}
    rev_row_values = {}

    for prefix, group in itertools.groupby(entities, lambda x: x[0]):
      group_rows = self.get_index_kv_from_tuple(group, False)
      row_keys += [str(ii[0]) for ii in group_rows]
      for ii in group_rows:
        row_values[str(ii[0])] = {'reference': str(ii[1])}
 
    for prefix, group in itertools.groupby(entities, lambda x: x[0]):
      rev_group_rows = self.get_index_kv_from_tuple(group, True)
      rev_row_keys += [str(ii[0]) for ii in rev_group_rows]
      for ii in rev_group_rows:
        rev_row_values[str(ii[0])] = {'reference': str(ii[1])}
    
    # TODO update all indexes in parallel
    self.datastore_batch.batch_put_entity(dbconstants.ASC_PROPERTY_TABLE, 
                          row_keys, 
                          dbconstants.PROPERTY_SCHEMA, 
                          row_values)

    self.datastore_batch.batch_put_entity(dbconstants.DSC_PROPERTY_TABLE, 
                          rev_row_keys,  
                          dbconstants.PROPERTY_SCHEMA,
                          rev_row_values)

  def get_indices(self, app_id):
    """ Gets the indices of the given application.

    Args:
       app_id: Name of the application.
    Returns: 
       Returns a list of encoded entity_pb.CompositeIndex objects.
    """
    start_key = self.get_meta_data_key(app_id, "index", "")
    end_key = self.get_meta_data_key(app_id, "index", self._TERM_STRING)
    result = self.datastore_batch.range_query(dbconstants.METADATA_TABLE,
                                                dbconstants.METADATA_SCHEMA,
                                                start_key,
                                                end_key,
                                                self._MAX_NUM_INDEXES,
                                                offset=0,
                                                start_inclusive=True,
                                                end_inclusive=True)
    list_result = []
    for list_item in result:
      for key, value in list_item.iteritems():
        list_result.append(value['data']) 
    return list_result

  def delete_composite_index_metadata(self, app_id, index):
    """ Deletes a index for the given application identifier.
  
    Args:
      app_id: A string representing the application identifier.
      index: A entity_pb.CompositeIndex object.
    """
    index_keys = []
    composite_id = index.id() 
    index_keys.append(self.get_meta_data_key(app_id, "index", composite_id))
    self.datastore_batch.batch_delete(dbconstants.METADATA_TABLE,
                                      index_keys, 
                                      column_names=dbconstants.METADATA_TABLE)

  def create_composite_index(self, app_id, index):
    """ Stores a new index for the given application identifier.
  
    Args:
      app_id: A string representing the application identifier.
      index: A entity_pb.CompositeIndex object.
    Returns:
      A unique number representing the composite index ID.
    """
    # Generate a random number based on time of creation.
    rand = int(str(int(time.time())) + str(random.randint(0, 999999)))
    index.set_id(rand)
    encoded_entity = index.Encode()
    row_key = self.get_meta_data_key(app_id, "index", rand)
    row_keys = [row_key]
    row_values = {}
    row_values[row_key] = {dbconstants.METADATA_SCHEMA[0]: encoded_entity}
    self.datastore_batch.batch_put_entity(dbconstants.METADATA_TABLE, 
                                          row_keys, 
                                          dbconstants.METADATA_SCHEMA, 
                                          row_values)    
    return rand 

  def allocate_ids(self, app_id, size, max_id=None, num_retries=0):
    """ Allocates IDs from either a local cache or the datastore. 

    Args:
      app_id: A str representing the application identifer.
      size: Number of IDs to allocate.
      max_id: If given increase the next IDs to be greater than this value.
      num_retries: The number of retries left to get an ID.
    Returns:
      Tuple of start and end ids.
    Raises: 
      ValueError: If size is less than or equal to 0.
      ZKTransactionException: If we are unable to increment the ID counter.
    """
    if size and max_id:
      raise ValueError("Both size and max cannot be set.")
    try:
      prev = 0
      current = 0
      if size:
        prev, current = self.zookeeper.increment_and_get_counter(
          "/{0}/counter".format(app_id), size)
      elif max_id: 
        prev, current = self.zookeeper.increment_and_get_counter(
          "/{0}/counter".format(app_id), 0)
        if current < max_id:
          prev, current = self.zookeeper.increment_and_get_counter(
            "/{0}/counter".format(app_id), max_id - current + 1)
          
    except ZKTransactionException, zk_exception:
      if num_retries > 0:
        logging.warning("Having to retry on allocate ids for {0}" \
          .format(app_id))
        return self.allocate_ids(app_id, size, max_id=max_id, 
          num_retries=num_retries - 1)
      else:
        raise zk_exception

    return prev + 1, current

  def put_entities(self, app_id, entities, txn_hash, composite_indexes=None):
    """ Updates indexes of existing entities, inserts new entities and 
        indexes for them.

    Args:
      app_id: The application ID.
      entities: List of entities.
      txn_hash: A mapping of root keys to transaction IDs.
      composite_indexes: A list of entity_pb.CompositeIndex.
    """
    sorted_entities = sorted((self.get_table_prefix(x), x) for x in entities)
    for prefix, group in itertools.groupby(sorted_entities, lambda x: x[0]):
      keys = [e.key() for e in entities]
      # Delete the old entities and indexes. 
      self.delete_entities(app_id, keys, txn_hash, soft_delete=False, 
        composite_indexes=composite_indexes)

      # Insert the new entities and indexes.
      self.insert_entities(entities, txn_hash)
      self.insert_index_entries(entities)
      self.insert_composite_indexes(entities, composite_indexes)

  def delete_entities(self, app_id, keys, txn_hash, soft_delete=False, 
    composite_indexes=[]):
    """ Deletes the entities and the indexes associated with them.

    Args:
      app_id: The application ID.
      keys: list of keys to be deleted.
      txn_hash: A mapping of root keys to transaction IDs.
      soft_delete: Boolean if we should soft delete entities.
                   Default is to not delete entities from the 
                   entity table (neither soft or hard). 
      composite_indexes: A list of CompositeIndex objects. 
    """
    def row_generator(key_list):
      """ Generates a ruple of keys and encoded entities. """
      for prefix, k in key_list:
        yield (self.get_entity_key(prefix, k.path()),
               buffer(k.Encode()))

    def kind_row_generator(key_list):
      """ Generates key/values for the kind table. """
      for prefix, k in key_list:
        # Yield a tuple of kind key and a reference to entity table.
        yield (self.get_kind_key(prefix, k.path()),
               self.get_entity_key(prefix, k.path()))
 
    row_keys = []
    kind_keys = []

    entities = sorted((self.get_table_prefix(x), x) for x in keys)

    for prefix, group in itertools.groupby(entities, lambda x: x[0]):
      group_rows = tuple(row_generator(group))
      new_row_keys = [str(ii[0]) for ii in group_rows]
      row_keys += new_row_keys

    for prefix, group in itertools.groupby(entities, lambda x: x[0]):
      group_rows = tuple(kind_row_generator(group))
      new_row_keys = [str(ii[0]) for ii in group_rows]
      kind_keys += new_row_keys

    # Must fetch the entities to get the keys of indexes before deleting.
    ret = self.datastore_batch.batch_get_entity(dbconstants.APP_ENTITY_TABLE, 
      row_keys, dbconstants.APP_ENTITY_SCHEMA)

    self.register_old_entities(ret, txn_hash, app_id)

    if soft_delete:
      row_values = {}
      for rk in row_keys:
        root_key = self.get_root_key_from_entity_key(rk)
        row_values[rk] = {dbconstants.APP_ENTITY_SCHEMA[0]:
                                TOMBSTONE, 
                          dbconstants.APP_ENTITY_SCHEMA[1]:
                                str(txn_hash[root_key])
                         }
      #TODO do these in ||
      self.datastore_batch.batch_put_entity(dbconstants.APP_ENTITY_TABLE, 
                                          row_keys, 
                                          dbconstants.APP_ENTITY_SCHEMA, 
                                          row_values)    
      self.update_journal(row_keys, row_values, txn_hash)

    self.datastore_batch.batch_delete(dbconstants.APP_KIND_TABLE,
                                      kind_keys, 
                                      column_names=dbconstants.APP_KIND_SCHEMA)

    entities = []
    for row_key in ret:
      # Entities may not exist if this is the first put.
      if dbconstants.APP_ENTITY_SCHEMA[0] in ret[row_key] and \
           not ret[row_key][dbconstants.APP_ENTITY_SCHEMA[0]]. \
           startswith(TOMBSTONE):
        ent = entity_pb.EntityProto()
        ent.ParseFromString(ret[row_key][dbconstants.APP_ENTITY_SCHEMA[0]])
        entities.append(ent)

    # Delete associated indexes.
    self.delete_index_entries(entities)
    if composite_indexes:
      self.delete_composite_indexes(entities, composite_indexes)

  def get_journal_key(self, row_key, version):
    """ Creates a string for a journal key.
  
    Args:
      row_key: The entity key for which we want to create a journal key.
      version: The version of the entity we are going to save.
    Returns:
      A string representing a journal key.
    """
    row_key += self._SEPARATOR
    zero_padded_version = ("0" * (ID_KEY_LENGTH - len(str(version)))) + \
                           str(version)
    row_key += zero_padded_version
    return row_key

  def update_journal(self, row_keys, row_values, txn_hash):
    """ Save new versions of entities to the journal.
    
    Args: 
      row_keys: A list of keys we will be updating.
      row_values: Dictionary of values we are storing into the journal.
      txn_hash: A hash mapping root keys to transaction IDs.
    Raises:
      
    """
    journal_keys = []
    journal_values = {}
    for row_key in row_keys:
      root_key = self.get_root_key_from_entity_key(row_key)
      journal_key = self.get_journal_key(row_key, txn_hash[root_key])
      journal_keys.append(journal_key)
      column = dbconstants.JOURNAL_SCHEMA[0]
      value = row_values[row_key] \
              [dbconstants.APP_ENTITY_SCHEMA[0]] # encoded entity
      journal_values[journal_key] = {column: value}

    self.datastore_batch.batch_put_entity(dbconstants.JOURNAL_TABLE,
                          journal_keys,
                          dbconstants.JOURNAL_SCHEMA,
                          journal_values)

  def register_old_entities(self, old_entities, txn_hash, app_id):
    """ Tell ZooKeeper about the old versions to enable rollback
        if needed.
    Args:
      old_entities: A database result from the APP_ENTITY_TABLE.
                    {'key':{'encoded_entity':'v1', 'txnid':'v2'}
      txn_hash: A dictionary mapping root keys to txn ids.
      app_id: The application identifier.
    Raises:
      ZKTransactionException: If we are unable to register a key/entity.
    """
    for row_key in old_entities:
      if dbconstants.APP_ENTITY_SCHEMA[1] in old_entities[row_key]:
        prev_version = long(old_entities[row_key] \
            [dbconstants.APP_ENTITY_SCHEMA[1]])
        # Validate and get the correct version for each key.
        root_key = self.get_root_key_from_entity_key(row_key)
        valid_prev_version = self.zookeeper.get_valid_transaction_id(
          app_id, prev_version, row_key)
        # Guard against re-registering the rollback version if 
        # we're updating the same key repeatedly in a transaction.
        if txn_hash[root_key] != valid_prev_version:
          try:
            self.zookeeper.register_updated_key(app_id, txn_hash[root_key], 
              valid_prev_version, row_key) 
          except ZKInternalException:
            raise ZKTransactionException("Unable to register key for " \
              "old entities {0}, txn_hash {1}, and app id {2}".format(
              old_entities, txn_hash, app_id))

  def dynamic_put(self, app_id, put_request, put_response):
    """ Stores and entity and its indexes in the datastore.
    
    Args:
      app_id: Application ID.
      put_request: Request with entities to store.
      put_response: The response sent back to the app server.
    Raises:
      ZKTransactionException: If we are unable to acquire/release ZooKeeper locks.
    """
    entities = put_request.entity_list()

    num_of_required_ids = 0
    for entity in entities:
      last_path = entity.key().path().element_list()[-1]
      if last_path.id() == 0 and not last_path.has_name():
        num_of_required_ids += 1

    start_id = None
    if num_of_required_ids > 0:
      start_id, _ = self.allocate_ids(app_id, num_of_required_ids, 
        num_retries=3)

    id_counter = 0
    for entity in entities:
      self.validate_key(entity.key())

      for prop in itertools.chain(entity.property_list(),
                                  entity.raw_property_list()):
        if prop.value().has_uservalue():
          uid = md5.new(prop.value().uservalue().email().lower()).digest()
          uid = '1' + ''.join(['%02d' % ord(x) for x in uid])[:20]
          prop.mutable_value().mutable_uservalue().set_obfuscated_gaiaid(uid)

      last_path = entity.key().path().element_list()[-1]
      if last_path.id() == 0 and not last_path.has_name():
        last_path.set_id(start_id + id_counter)
        id_counter += 1
        group = entity.mutable_entity_group()
        root = entity.key().path().element(0)
        group.add_element().CopyFrom(root)

    # This hash maps transaction IDs to root keys.
    txn_hash = {}
    try:
      if put_request.has_transaction():
        txn_hash = self.acquire_locks_for_trans(entities, 
                        put_request.transaction().handle())
      else:
        txn_hash = self.acquire_locks_for_nontrans(app_id, entities, 
          retries=self.NON_TRANS_LOCK_RETRY_COUNT) 
      self.put_entities(app_id, entities, txn_hash, 
        composite_indexes=put_request.composite_index_list())
      if not put_request.has_transaction():
        self.release_locks_for_nontrans(app_id, entities, txn_hash)
      put_response.key_list().extend([e.key() for e in entities])
    except ZKTransactionException, zkte:
      logging.warning("Concurrent transaction exception for app id {0} with " \
        "info {1}".format(app_id, str(zkte)))
      for root_key in txn_hash:
        self.zookeeper.notify_failed_transaction(app_id, txn_hash[root_key])
      raise zkte
    except dbconstants.AppScaleDBConnectionError, dbce:
      logging.exception("Connection issue with datastore for app id {0}, " \
        "info {1}".format(app_id, str(dbce)))
      for root_key in txn_hash:
        self.zookeeper.notify_failed_transaction(app_id, txn_hash[root_key])
      raise dbce

  def get_root_key_from_entity_key(self, entity_key):
    """ Extract the root key from an entity key. We 
        remove any excess children from a string to get to
        the root key.
    
    Args:
      entity_key: A string or Key object representing a row key.
    Returns:
      The root key extracted from the row key.
    Raises:
      TypeError: If the type is not supported.
    """
    if isinstance(entity_key, str):
      tokens = entity_key.split(dbconstants.KIND_SEPARATOR)
      return tokens[0] + dbconstants.KIND_SEPARATOR
    elif isinstance(entity_key, entity_pb.Reference):
      app_id = clean_app_id(entity_key.app())
      path = entity_key.path()
      element_list = path.element_list()
      return self.get_root_key(app_id, entity_key.name_space(), element_list)
    else:
      raise TypeError("Unable to get root key from given type of %s" % \
                      entity_key.__class__)  

  def acquire_locks_for_nontrans(self, app_id, entities, retries=0):
    """ Acquires locks for non-transaction operations. 

    Acquires locks and transaction handlers for each entity group in the set of 
    entities.  It is possible that multiple entities share the same group, and 
    hence they can use the same lock when being updated. The reason we get locks 
    for puts in non-transactional puts is that it prevents race conditions of 
    existing transactions that are on-going. It maintains ACID semantics.
    Args:
      app_id: The application ID.
      entities: A list of entities (either entity_pb.EntityProto or a 
                entity_pb.Reference) that we want to acquire locks for.
    Returns:
      A hash of root keys mapping to transaction IDs.
    Raises:
     TypeError: If args are the wrong type.
    """
    root_keys = []
    txn_hash = {} 
    if not isinstance(entities, list):
      raise TypeError("Expected a list and got {0}".format(entities.__class__))
    for ent in entities:
      if isinstance(ent, entity_pb.Reference):
        root_keys.append(self.get_root_key_from_entity_key(ent))
      elif isinstance(ent, entity_pb.EntityProto):
        root_keys.append(self.get_root_key_from_entity_key(ent.key()))
      else:
        raise TypeError("Excepted either a reference or an EntityProto, "\
          "got {0}".format(ent.__class__))

    # Remove all duplicate root keys.
    root_keys = list(set(root_keys))
    try:
      for root_key in root_keys:
        txnid = self.setup_transaction(app_id, is_xg=False)
        txn_hash[root_key] = txnid
        self.zookeeper.acquire_lock(app_id, txnid, root_key)
    except ZKTransactionException, zkte:
      logging.warning("Concurrent transaction exception for app id {0} with " \
        "info {1}".format(app_id, str(zkte)))
      if retries > 0:
        logging.warning("Trying again to acquire lock" \
          "info {1} with retry #{2}".format(app_id, str(zkte), retries))
        time.sleep(self.LOCK_RETRY_TIME)
        return self.acquire_locks_for_nontrans(app_id, entities, retries-1)
      for key in txn_hash:
        self.zookeeper.notify_failed_transaction(app_id, txn_hash[key])
      raise zkte

    return txn_hash
      
  def get_root_key(self, app_id, ns, ancestor_list):
    """ Gets the root key string from an ancestor listing.
   
    Args:
      app_id: The app ID of the listing.
      ns: The namespace of the entity.
      ancestor_list: The ancestry of a given entity.
    Returns:
      A string representing the root key of an entity.
    """
    prefix = self.get_table_prefix((app_id, ns))
    first_ent = ancestor_list[0]
    if first_ent.has_name():
      key_id = first_ent.name()
    elif first_ent.has_id():
      # Make sure ids are ordered lexigraphically by making sure they 
      # are of set size i.e. 2 > 0003 but 0002 < 0003.
      key_id = str(first_ent.id()).zfill(ID_KEY_LENGTH)
    return "{0}{1}{2}:{3}{4}".format(prefix, self._NAMESPACE_SEPARATOR, 
      first_ent.type(), key_id, dbconstants.KIND_SEPARATOR)

  def is_instance_wrapper(self, obj, expected_type):
    """ A wrapper for isinstance for mocking purposes. 

    Return whether an object is an instance of a class or of a subclass thereof.
    With a type as second argument, return whether that is the object's type.

    Args:
      obj: The object to check.
      expected_type: A instance type we are comparing obj's type to.
    Returns: 
      True if obj is of type expected_type, False otherwise. 
    """
    return isinstance(obj, expected_type) 
 
  def acquire_locks_for_trans(self, entities, txnid):
    """ Acquires locks for entities for one particular entity group. 
 
    Args:
      entities: A list of entities (entity_pb.EntityProto or entity_pb.Reference)
                for which are are getting a lock for.
      txnid: The transaction ID handler.
    Returns:
      A hash mapping root keys to transaction IDs.
    Raises:
      ZKTransactionException: If lock is not obtainable.
      TypeError: If args are of incorrect types.
    """
    # Key tuples are the prefix and the root key for which we're getting locks.
    root_keys = []
    txn_hash = {}
    if not self.is_instance_wrapper(entities, list):
      raise TypeError("Expected a list and got {0}".format(entities.__class__))
    for ent in entities:
      if self.is_instance_wrapper(ent, entity_pb.Reference):
        root_keys.append(self.get_root_key_from_entity_key(ent))
      elif self.is_instance_wrapper(ent, entity_pb.EntityProto):
        root_keys.append(self.get_root_key_from_entity_key(ent.key()))
      else:
        raise TypeError("Excepted either a reference or an EntityProto"
           "got {0}".format(ent.__class__))

    if entities == []:
      return {}

    if self.is_instance_wrapper(entities[0], entity_pb.Reference):
      app_id = entities[0].app()
    else:
      app_id = entities[0].key().app()
    app_id = clean_app_id(app_id)
    # Remove all duplicate root keys.
    root_keys = list(set(root_keys))
    try:
      for root_key in root_keys:
        txn_hash[root_key] = txnid
        self.zookeeper.acquire_lock(app_id, txnid, root_key)
    except ZKTransactionException, zkte:
      logging.warning("Concurrent transaction exception for app id {0} with " \
        "info {1}".format(app_id, str(zkte)))
      for root_key in txn_hash:
        self.zookeeper.notify_failed_transaction(app_id, txn_hash[root_key])
      raise zkte

    return txn_hash

  def release_locks_for_nontrans(self, app_id, entities, txn_hash):
    """  Releases locks for non-transactional puts.
  
    Args:
      entities: List of entities for which we are releasing locks. Can
                be either entity_pb.EntityProto or entity_pb.Reference.
      txn_hash: A hash mapping root keys to transaction IDs.
    Raises:
      ZKTransactionException: If we are unable to release locks.
    """
    root_keys = []
    for ent in entities:
      if isinstance(ent, entity_pb.EntityProto):
        ent = ent.key()
      root_keys.append(self.get_root_key_from_entity_key(ent))

    # Remove all duplicate root keys
    root_keys = list(set(root_keys))
    for root_key in root_keys: 
      txnid = txn_hash[root_key]
      self.zookeeper.release_lock(app_id, txnid)

  def validated_result(self, app_id, db_results, current_ongoing_txn=0):
    """ Takes database results from the entity table and returns
        an updated result if any of the entities were using 
        blacklisted transaction IDs. 
   
    Args:
      app_id: The application ID whose results we are validating.
      db_results: Database result from the entity table.
      current_ongoing_txn: Current transaction ID, 0 if not in a transaction.
    Returns:
      A modified copy of db_results whose values have been validated.
    Raises:
      TypeError: If db_results is not the right type.
    """
    if isinstance(db_results, dict): 
      return self.validated_dict_result(app_id, db_results, 
        current_ongoing_txn=0)
    elif isinstance(db_results, list):
      return self.validated_list_result(app_id, db_results, 
        current_ongoing_txn=0)
    else:
      raise TypeError("db_results should be either a list or dict")

  def validated_list_result(self, app_id, db_results, current_ongoing_txn=0):
    """ Takes database results from the entity table and returns
        an updated result list (came from a query) if any of the 
        entities were using blacklisted transaction IDs. 
   
    Args:
      app_id: The application ID whose results we are validating.
      db_results: Database result from the entity table.
      current_ongoing_txn: Current transaction ID, 0 if not in a transaction.
    Returns:
      A modified copy of db_results whose values have been validated.

    """
    journal_result_map = {}
    journal_keys = []
    # Get all the valid versions of journal entries if needed.
    for index, dict_entry in enumerate(db_results):
      row_key = dict_entry.keys()[0]
      current_version = \
          long(dict_entry[row_key][dbconstants.APP_ENTITY_SCHEMA[1]])
      trans_id = self.zookeeper.get_valid_transaction_id(\
        app_id, current_version, row_key)
      if current_ongoing_txn != 0 and \
           current_version == current_ongoing_txn:
        # This value has been updated from within an ongoing transaction and
        # hence can be seen from within this scope for serializability.
        continue
      if current_version != trans_id:
        journal_key = self.get_journal_key(row_key, trans_id)
        journal_keys.append(journal_key)
        # Index is used here for lookup when replacing back into db_results.
        journal_result_map[journal_key] = (index, row_key, trans_id)

    journal_entities = self.datastore_batch.batch_get_entity(
                            dbconstants.JOURNAL_TABLE,
                            journal_keys,
                            dbconstants.JOURNAL_SCHEMA)

    if not journal_result_map: 
      return db_results


    for journal_key in journal_result_map:
      index, row_key, trans_id = journal_result_map[journal_key]
      if dbconstants.JOURNAL_SCHEMA[0] in journal_entities[journal_key]:
        db_results[index][row_key] = {
          dbconstants.APP_ENTITY_SCHEMA[0]: 
            journal_entities[journal_key][dbconstants.JOURNAL_SCHEMA[0]], 
          dbconstants.APP_ENTITY_SCHEMA[1]: str(trans_id)
        }
      else:
        # There was no previous journal because the first put on this 
        # row was apart of a bad transaction, hence we set this key to 
        # be empty.
        db_results[index][row_key] = {}
    return db_results


  def validated_dict_result(self, app_id, db_results, current_ongoing_txn=0):
    """
        Takes database results from the entity table and returns
        an updated result dictionary if any of the entities were using 
        blacklisted transaction IDs. 
   
    Args:
      app_id: The application ID whose results we are validating.
      db_results: Database result from the entity table.
      current_ongoing_txn: Current transaction ID, 0 if not in a transaction.
    Returns:
      A modified copy of db_results whose values have been validated.
    """
    journal_result_map = {}
    journal_keys = []
    delete_keys = []
    for row_key in db_results:
      if dbconstants.APP_ENTITY_SCHEMA[1] not in db_results[row_key]:
        continue
      current_version = long(db_results[row_key] \
        [dbconstants.APP_ENTITY_SCHEMA[1]])
      trans_id = self.zookeeper.get_valid_transaction_id( \
        app_id, current_version, row_key)
      if current_ongoing_txn != 0 and \
           current_version == current_ongoing_txn:
        # This value has been updated from within an ongoing transaction and
        # hence can be seen from within this scope for serializability.
        continue
      elif current_version != trans_id:
        journal_key = self.get_journal_key(row_key, trans_id)
        journal_keys.append(journal_key)
        journal_result_map[journal_key] = (row_key, trans_id)
        if trans_id == 0:
          delete_keys.append(row_key)

    if not journal_result_map: 
      return db_results

    journal_entities = self.datastore_batch.batch_get_entity(
      dbconstants.JOURNAL_TABLE, journal_keys, dbconstants.JOURNAL_SCHEMA)
    for journal_key in journal_result_map:
      row_key, trans_id = journal_result_map[journal_key]
      if trans_id == 0:
        # Zero id's are entities which do not yet exist.
        del db_results[row_key]
      else:
        db_results[row_key] = {
          dbconstants.APP_ENTITY_SCHEMA[0]: 
            journal_entities[journal_key][dbconstants.JOURNAL_SCHEMA[0]], 
          dbconstants.APP_ENTITY_SCHEMA[1]: str(trans_id)
        }
    return db_results

  def remove_tombstoned_entities(self, result):
    """ Removed any keys which have tombstoned entities.
    
    Args:
      result: A datastore result dictionary.
    Returns:
      A datastore result with tombstoned entities purged.
    """
    if isinstance(result, dict):
      final_result = {}
      for item in result:
        if dbconstants.APP_ENTITY_SCHEMA[0] not in result[item]:
          continue
        if not result[item][dbconstants.APP_ENTITY_SCHEMA[0]]. \
          startswith(TOMBSTONE):
          final_result[item] = result[item]
      return final_result
    elif isinstance(result, list):
      final_result = []
      for item in result:
        key = item.keys()[0]
        if dbconstants.APP_ENTITY_SCHEMA[0] not in item[key]:
          continue
        # Skip over any tombstoned items.
        if not item[key][dbconstants.APP_ENTITY_SCHEMA[0]].\
          startswith(TOMBSTONE):
          final_result.append(item)
      return final_result
    else: 
      raise TypeError("Expected a dict or list for result")

  def fetch_keys(self, key_list, current_txnid=0):
    """ Given a list of keys fetch the entities.
    
    Args:
      key_list: A list of keys to fetch.
      current_txnid: Handle of current transaction if there is one.
    Returns:
      A tuple of entities from the datastore and key list.
    """
    row_keys = []
    for key in key_list:
      self.validate_app_id(key.app())
      index_key = str(self.__encode_index_pb(key.path()))
      prefix = self.get_table_prefix(key)
      row_keys.append("{0}{2}{1}".format(prefix, index_key, self._SEPARATOR))
    result = self.datastore_batch.batch_get_entity(
                       dbconstants.APP_ENTITY_TABLE, 
                       row_keys, 
                       dbconstants.APP_ENTITY_SCHEMA) 
    if len(key_list) != 0:
      result = self.validated_result(clean_app_id(key_list[0].app()), 
                  result, current_ongoing_txn=current_txnid)
    result = self.remove_tombstoned_entities(result)
    return (result, row_keys)

  def dynamic_get(self, app_id, get_request, get_response):
    """ Fetch keys from the datastore.
    
    Args: 
       app_id: The application ID.
       get_request: Request with list of keys.
       get_response: Response to application server.
    Raises:
      ZKTransactionException: If a lock was unable to get acquired.
    """ 
    keys = get_request.key_list()
    txnid = 0
    if get_request.has_transaction():
      prefix = self.get_table_prefix(keys[0])
      root_key = self.get_root_key_from_entity_key(keys[0])
      txnid = get_request.transaction().handle()
      try:
        self.zookeeper.acquire_lock(app_id, txnid, root_key)
      except ZKTransactionException, zkte:
        logging.warning("Concurrent transaction exception for app id {0} " \
          "with transaction id {1}, and info {2}".format(app_id, txnid, 
          str(zkte)))
        self.zookeeper.notify_failed_transaction(app_id, txnid)
        raise zkte
   
    results, row_keys = self.fetch_keys(keys, current_txnid=txnid)
    for r in row_keys:
      group = get_response.add_entity() 
      if r in results and dbconstants.APP_ENTITY_SCHEMA[0] in results[r]:
        group.mutable_entity().CopyFrom(
          entity_pb.EntityProto(results[r][dbconstants.APP_ENTITY_SCHEMA[0]]))

  def dynamic_delete(self, app_id, delete_request):
    """ Deletes a set of rows.
    
    Args: 
      app_id: The application ID.
      delete_request: Request with a list of keys.
    """
    txn_hash = {}
    keys = delete_request.key_list()
    if not keys:
      return

    ent_kinds = []
    for key in delete_request.key_list():
      last_path = key.path().element_list()[-1]
      if last_path.type() not in ent_kinds:
        ent_kinds.append(last_path.type())

    if delete_request.has_transaction():
      txn_hash = self.acquire_locks_for_trans(keys, 
        delete_request.transaction().handle())
    else:
      txn_hash = self.acquire_locks_for_nontrans(app_id, keys, 
        retries=self.NON_TRANS_LOCK_RETRY_COUNT) 

    # We use the marked changes field to signify if we should 
    # look up composite indexes because delete request do not
    # include that information.
    composite_indexes = []
    filtered_indexes = []
    if delete_request.has_mark_changes():
      all_composite_indexes = self.get_indices(app_id)
      for index in all_composite_indexes:
        new_index = entity_pb.CompositeIndex()
        new_index.ParseFromString(index)
        composite_indexes.append(new_index)
      # Only get composites of the correct kinds.
      for index in composite_indexes:
        if index.definition().entity_type() in ent_kinds:
          filtered_indexes.append(index)
 
    self.delete_entities(app_id, delete_request.key_list(), txn_hash, 
      composite_indexes=filtered_indexes, soft_delete=True)

    if not delete_request.has_transaction():
      self.release_locks_for_nontrans(app_id, keys, txn_hash)
 
  def generate_filter_info(self, filters):
    """Transform a list of filters into a more usable form.

    Args:
      filters: A list of filter PBs.
    Returns:
      A dict mapping property names to lists of (op, value) tuples.
    """
    filter_info = {}
    for filt in filters:
      prop = filt.property(0)
      value = prop.value()
      if prop.name() == '__key__':
        value = reference_property_to_reference(value.referencevalue())
        value = value.path()
      filter_info.setdefault(prop.name(), []).append((filt.op(), 
      self.__encode_index_pb(value)))
    return filter_info
  
  def generate_order_info(self, orders):
    """Transform a list of orders into a more usable form which 
       is a tuple of properties and ordering directions.

    Args:
      orders: A list of order PBs.
    Returns:
      A list of (property, direction) tuples.
    """
    orders = [(order.property(), order.direction()) for order in orders]
    if orders and orders[-1] == ('__key__', datastore_pb.Query_Order.ASCENDING):
      orders.pop()
    return orders

  def __get_start_key(self, prefix, prop_name, order, last_result):
    """ Builds the start key for cursor query.

    Args: 
      prefix: The start key prefix (app id and namespace).
      prop_name: Property name of the filter.
      order: Sort order the query requires.
      last_result: Last result encoded in cursor.
    """
    e = last_result
    if not prop_name and not order:
      return "{0}{2}{1}".format(prefix, 
        self.__encode_index_pb(e.key().path()), self._SEPARATOR)
    if e.property_list():
      plist = e.property_list()
    else:   
      # Fetch the entity from the datastore in order to get the property
      # values.
      rkey = "{0}{2}{1}".format(prefix, 
        self.__encode_index_pb(e.key().path()), self._SEPARATOR)
      ret = self.datastore_batch.batch_get_entity(dbconstants.APP_ENTITY_TABLE, 
        [rkey], dbconstants.APP_ENTITY_SCHEMA)

      ret = self.remove_tombstoned_entities(ret)

      if dbconstants.APP_ENTITY_SCHEMA[0] in ret[rkey]:
        ent = entity_pb.EntityProto(ret[rkey][dbconstants.APP_ENTITY_SCHEMA[0]])
        plist = ent.property_list() 

    for p in plist:
      if p.name() == prop_name:
        break
    val = str(self.__encode_index_pb(p.value()))

    if order == datastore_pb.Query_Order.DESCENDING:
      val = helper_functions.reverse_lex(val)        
    params = [prefix, self.get_entity_kind(e), p.name(), val, 
      str(self.__encode_index_pb(e.key().path()))]
    return self.get_index_key_from_params(params)

  def is_zigzag_merge_join(self, query, filter_info, order_info):
    """ Checks to see if the current query can be executed as a zigzag
    merge join.

    Args:
      query: A datastore_pb.Query.
      filter_info: dict of property names mapping to tuples of filter 
        operators and values.
      order_info: tuple with property name and the sort order.
    Returns:
      True if it qualifies as a zigzag merge join, and false otherwise.
    """
    filter_info = self.remove_exists_filters(filter_info)

    order_properties = []
    for order in order_info:
      order_properties.append(order[0])

    property_names = []
    for property_name in filter_info:
      filt = filter_info[property_name]
      # There should only be one filter property for a given property.
      if len(filt) > 1:
        return False
      property_names.append(property_name)
      # We only handle equality filters for zigzag merge join queries.
      if filt[0][0] != datastore_pb.Query_Filter.EQUAL: 
        return False

    if len(filter_info) < 2:
      return False

    # Check to make sure no property names show up twice.
    # Casting a copy of the list to a set will remove duplicates, 
    # and then we check to make sure it is still consistent with the 
    # previous list.
    if set(property_names[:]) != set(property_names):
      return False

    for order_property_name in order_properties:
      if order_property_name not in property_names:
        return False

    return True

  def __fetch_entities_from_row_list(self, rowkeys, app_id):
    """ Given a list of keys fetch the entities from the entity table.
    
    Args:
      rowkeys: A list of strings which are keys to the entitiy table.
      app_id: A string, the application identifier.
    Returns:
      A list of entities.
    """
    result = self.datastore_batch.batch_get_entity(
      dbconstants.APP_ENTITY_TABLE, rowkeys, dbconstants.APP_ENTITY_SCHEMA)
    result = self.validated_result(app_id, result)
    result = self.remove_tombstoned_entities(result)
    entities = []
    keys = result.keys()
    for key in rowkeys:
      if key in result and dbconstants.APP_ENTITY_SCHEMA[0] in result[key]:
        entities.append(result[key][dbconstants.APP_ENTITY_SCHEMA[0]])
    return entities 

  def __fetch_entities(self, refs, app_id):
    """ Given the results from a table scan, get the references.
    
    Args: 
      refs: key/value pairs where the values contain a reference to 
            the entitiy table.
      app_id: A string, the application identifier.
    Returns:
      Entities retrieved from entity table.
    """
    if len(refs) == 0:
      return []
    keys = [item.keys()[0] for item in refs]
    rowkeys = []    
    for index, ent in enumerate(refs):
      key = keys[index]
      ent = ent[key]['reference']
      rowkeys.append(ent)
    return self.__fetch_entities_from_row_list(rowkeys, app_id)

  def __extract_entities(self, kv):
    """ Given a result from a range query on the Entity table return a 
        list of encoded entities.

    Args:
      kv: Key and values from a range query on the entity table.
    Returns:
      The extracted entities.
    """
    keys = [item.keys()[0] for item in kv]
    results = []    
    for index, entity in enumerate(kv):
      key = keys[index]
      entity = entity[key][dbconstants.APP_ENTITY_SCHEMA[0]]
      results.append(entity)

    return results

  def ordered_ancestor_query(self, query, filter_info, order_info):
    """ Performs an ordered ancestor query. It grabs all entities of a 
        given ancestor and then orders in memory.
    
    Args:
      query: The query to run.
      filter_info: Tuple with filter operators and values
      order_info: Tuple with property name and the sort order.
    Returns:
      A list of entities.
    Raises:
      ZKTransactionException: If a lock could not be acquired.
    """ 
    ancestor = query.ancestor()
    prefix = self.get_table_prefix(query)
    path = buffer(prefix + self._SEPARATOR) + \
      self.__encode_index_pb(ancestor.path())
    txn_id = 0
    if query.has_transaction():
      txn_id = query.transaction().handle()   
      root_key = self.get_root_key_from_entity_key(ancestor)
      try:
        prefix = self.get_table_prefix(query)
        self.zookeeper.acquire_lock(clean_app_id(query.app()), txn_id, root_key)
      except ZKTransactionException, zkte:
        logging.warning("Concurrent transaction exception for app id {0}, " \
          "transaction id {1}, info {2}".format(query.app(), txn_id, str(zkte)))
        self.zookeeper.notify_failed_transaction(clean_app_id(query.app()), 
          txn_id)
        raise zkte

    startrow = path
    endrow = path + self._TERM_STRING
    end_inclusive = self._ENABLE_INCLUSIVITY
    start_inclusive = self._ENABLE_INCLUSIVITY
    if query.has_compiled_cursor() and query.compiled_cursor().position_size():
      cursor = appscale_stub_util.ListCursor(query)
      last_result = cursor._GetLastResult()
      startrow = self.__get_start_key(prefix, None, None, last_result)
      start_inclusive = self._DISABLE_INCLUSIVITY
      if query.compiled_cursor().position_list()[0].start_inclusive() == 1:
        start_inclusive = self._ENABLE_INCLUSIVITY

    limit = self._MAXIMUM_RESULTS
    unordered = self.fetch_from_entity_table(startrow,
                                             endrow,
                                             limit, 
                                             0, 
                                             start_inclusive, 
                                             end_inclusive, 
                                             query, 
                                             txn_id)
    # TODO apply __key__ from filter info 
    # TODO apply compiled cursor if given
    kind = None
    if query.has_kind():
      kind = query.kind()
    limit = self.get_limit(query)
    return self.__multiorder_results(unordered, order_info, kind)[:limit]
 
  def ancestor_query(self, query, filter_info, order_info):
    """ Performs ancestor queries which is where you select 
        entities based on a particular root entitiy. 
      
    Args: 
      query: The query to run.
      filter_info: Tuple with filter operators and values.
      order_info: Tuple with property name and the sort order.
    Returns:
      A list of entities.
    Raises:
      ZKTransactionException: If a lock could not be acquired.
    """       
    ancestor = query.ancestor()
    prefix = self.get_table_prefix(query)
    path = buffer(prefix + self._SEPARATOR) + \
      self.__encode_index_pb(ancestor.path())
    txn_id = 0
    if query.has_transaction(): 
      txn_id = query.transaction().handle()   
      root_key = self.get_root_key_from_entity_key(ancestor)
      try:
        self.zookeeper.acquire_lock(clean_app_id(query.app()), txn_id, root_key)
      except ZKTransactionException, zkte:
        logging.warning("Concurrent transaction exception for app id {0}, " \
          "transaction id {1}, info {2}".format(query.app(), txn_id, str(zkte)))
        self.zookeeper.notify_failed_transaction(clean_app_id(query.app()), 
          txn_id)
        raise zkte

    startrow = path
    endrow = path + self._TERM_STRING

    end_inclusive = self._ENABLE_INCLUSIVITY
    start_inclusive = self._ENABLE_INCLUSIVITY

    if '__key__' in filter_info:
      op = filter_info['__key__'][0][0]
      __key__ = str(filter_info['__key__'][0][1])
      if op and op == datastore_pb.Query_Filter.EQUAL:
        startrow = prefix + self._SEPARATOR + __key__
        endrow = prefix + self._SEPARATOR + __key__
      elif op and op == datastore_pb.Query_Filter.GREATER_THAN:
        start_inclusive = self._DISABLE_INCLUSIVITY
        startrow = prefix + self._SEPARATOR + __key__ 
      elif op and op == datastore_pb.Query_Filter.GREATER_THAN_OR_EQUAL:
        startrow = prefix + self._SEPARATOR + __key__
      elif op and op == datastore_pb.Query_Filter.LESS_THAN:
        endrow = prefix + self._SEPARATOR  + __key__
        end_inclusive = self._DISABLE_INCLUSIVITY
      elif op and op == datastore_pb.Query_Filter.LESS_THAN_OR_EQUAL:
        endrow = prefix + self._SEPARATOR + __key__ 

    if query.has_compiled_cursor() and query.compiled_cursor().position_size():
      cursor = appscale_stub_util.ListCursor(query)
      last_result = cursor._GetLastResult()
      startrow = self.__get_start_key(prefix, None, None, last_result)
      start_inclusive = self._DISABLE_INCLUSIVITY
      if query.compiled_cursor().position_list()[0].start_inclusive() == 1:
        start_inclusive = self._ENABLE_INCLUSIVITY

    if startrow > endrow:
      return []

    limit = self.get_limit(query)
    results = self.fetch_from_entity_table(startrow,
                                        endrow,
                                        limit, 
                                        0, 
                                        start_inclusive, 
                                        end_inclusive, 
                                        query, 
                                        txn_id)
    kind = None
    if query.kind():
      kind = query.kind()
    return self.__multiorder_results(results, order_info, kind)

  def fetch_from_entity_table(self, 
                              startrow,
                              endrow,
                              limit, 
                              offset, 
                              start_inclusive, 
                              end_inclusive, 
                              query, 
                              txn_id):
    """
    Fetches entities from the entity table given a query and a set of parameters.
    It will validate the results and remove tombstoned items. 
     
    Args:
       startrow: The key from which we start a range query.
       endrow: The end key that terminates a range query.
       limit: The maximum number of items to return from a query.
       offset: The number of entities we want removed from the front of the result.
       start_inclusive: Boolean if we should include the start key in the result.
       end_inclusive: Boolean if we should include the end key in the result. 
       query: The query we are currently running.
       txn_id: The current transaction ID if there is one, it is 0 if there is not.
    Returns:
       A validated database result.
    """
    final_result = []
    while 1: 
      result = self.datastore_batch.range_query(dbconstants.APP_ENTITY_TABLE, 
                                               dbconstants.APP_ENTITY_SCHEMA,
                                               startrow, 
                                               endrow, 
                                               limit, 
                                               offset=0, 
                                               start_inclusive=start_inclusive,
                                               end_inclusive=end_inclusive)
      prev_len = len(result)
      last_result = None
      if result:
        last_result = result[-1].keys()[0]
      else: 
        break

      result = self.validated_result(clean_app_id(query.app()), result, 
                                     current_ongoing_txn=txn_id)

      result = self.remove_tombstoned_entities(result)

      final_result += result

      if len(result) != prev_len:
        startrow = last_result
        start_inclusive = self._DISABLE_INCLUSIVITY
        limit = limit - len(result)
        continue 
      else:
        break

    return self.__extract_entities(final_result)

  def kindless_query(self, query, filter_info, order_info):
    """ Performs kindless queries where queries are performed 
        on the entity table and go across kinds.
      
    Args: 
      query: The query to run.
      filter_info: Tuple with filter operators and values.
      order_info: Tuple with property name and the sort order.
    Returns:
      Entities that match the query.
    """       
    prefix = self.get_table_prefix(query)

    if '__key__' in filter_info:
      __key__ = str(filter_info['__key__'][0][1])
      op = filter_info['__key__'][0][0]
    else:
      __key__ = ''
      op = None

    end_inclusive = self._ENABLE_INCLUSIVITY
    start_inclusive = self._ENABLE_INCLUSIVITY

    startrow = prefix + self._SEPARATOR + __key__
    endrow = prefix + self._SEPARATOR + self._TERM_STRING

    if op and op == datastore_pb.Query_Filter.EQUAL:
      startrow = prefix + self._SEPARATOR + __key__
      endrow = prefix + self._SEPARATOR + __key__
    elif op and op == datastore_pb.Query_Filter.GREATER_THAN:
      start_inclusive = self._DISABLE_INCLUSIVITY
      startrow = prefix + self._SEPARATOR + __key__ 
      endrow = prefix + self._SEPARATOR + self._TERM_STRING
      end_inclusive = self._DISABLE_INCLUSIVITY
    elif op and op == datastore_pb.Query_Filter.GREATER_THAN_OR_EQUAL:
      startrow = prefix + self._SEPARATOR + __key__
      endrow = prefix + self._SEPARATOR + self._TERM_STRING
      end_inclusive = self._DISABLE_INCLUSIVITY
    elif op and op == datastore_pb.Query_Filter.LESS_THAN:
      startrow = prefix + self._SEPARATOR  
      endrow = prefix + self._SEPARATOR + __key__
      end_inclusive = self._DISABLE_INCLUSIVITY
    elif op and op == datastore_pb.Query_Filter.LESS_THAN_OR_EQUAL:
      startrow = prefix + self._SEPARATOR 
      endrow = prefix + self._SEPARATOR + __key__ 

    if not order_info:
      order = None
      prop_name = None
    
    if query.has_compiled_cursor() and query.compiled_cursor().position_size():
      cursor = appscale_stub_util.ListCursor(query)
      last_result = cursor._GetLastResult()
      startrow = self.__get_start_key(prefix, prop_name, order, last_result)
      start_inclusive = self._DISABLE_INCLUSIVITY
      if query.compiled_cursor().position_list()[0].start_inclusive() == 1:
        start_inclusive = self._ENABLE_INCLUSIVITY

    limit = self.get_limit(query)
    return self.fetch_from_entity_table(startrow,
                                        endrow,
                                        limit, 
                                        0, 
                                        start_inclusive, 
                                        end_inclusive, 
                                        query, 
                                        0)
  
  def reverse_path(self, key):
    """ Use this function for reversing the key ancestry order. 
        Needed for kind queries.
   
    Args:
      key: A string key which needs reversing.
    Returns:
      A string key which can be used on the kind table.
    """ 
    tokens = key.split(dbconstants.KIND_SEPARATOR)
    tokens.reverse() 
    key = dbconstants.KIND_SEPARATOR.join(tokens)[1:] + \
      dbconstants.KIND_SEPARATOR
    return key

  def kind_query_range(self, query, filter_info, order_info):
    """ Gets start and end keys for kind queries, along with
        inclusivity of those keys.
      
    Args: 
      query: The query to run.
      filter_info: __key__ filter.
      order_info: ordering for __key__. 
    Returns:
      A tuple of the start row, end row, if its start inclusive,
      and if its end inclusive
    """
    ancestor_filter = ""
    if query.has_ancestor():
      ancestor = query.ancestor()
      ancestor_filter = self.__encode_index_pb(ancestor.path())      
    end_inclusive = self._ENABLE_INCLUSIVITY
    start_inclusive = self._ENABLE_INCLUSIVITY
    prefix = self.get_table_prefix(query)
    startrow = prefix + self._SEPARATOR + query.kind() + \
      dbconstants.KIND_SEPARATOR + \
      str(ancestor_filter)
    endrow = prefix + self._SEPARATOR + query.kind() + \
      dbconstants.KIND_SEPARATOR + \
      str(ancestor_filter) + \
      self._TERM_STRING
    if '__key__' not in filter_info:
      return startrow, endrow, start_inclusive, end_inclusive

    for key_filter in filter_info['__key__']:
      op = key_filter[0]
      __key__ = str(key_filter[1])
      if op and op == datastore_pb.Query_Filter.EQUAL:
        startrow = prefix + self._SEPARATOR + query.kind() + \
          dbconstants.KIND_SEPARATOR + __key__
        endrow = prefix + self._SEPARATOR + query.kind() + \
          dbconstants.KIND_SEPARATOR + __key__
      elif op and op == datastore_pb.Query_Filter.GREATER_THAN:
        start_inclusive = self._DISABLE_INCLUSIVITY
        startrow = prefix + self._SEPARATOR + query.kind() + \
          dbconstants.KIND_SEPARATOR + __key__ 
      elif op and op == datastore_pb.Query_Filter.GREATER_THAN_OR_EQUAL:
        startrow = prefix + self._SEPARATOR + query.kind() + \
          dbconstants.KIND_SEPARATOR + __key__
      elif op and op == datastore_pb.Query_Filter.LESS_THAN:
        endrow = prefix + self._SEPARATOR + query.kind() + \
          dbconstants.KIND_SEPARATOR + __key__
        end_inclusive = self._DISABLE_INCLUSIVITY
      elif op and op == datastore_pb.Query_Filter.LESS_THAN_OR_EQUAL:
        endrow = prefix + self._SEPARATOR + query.kind() + \
          dbconstants.KIND_SEPARATOR + __key__ 
    return startrow, endrow, start_inclusive, end_inclusive

  def default_namespace(self):
    """ Returns the default namespace entry because the groomer does not
    generate it for each application.
 
    Returns:
      A entity proto of the default metadata.Namespace.
    """
    default_namespace = Namespace(id=1)
    protobuf = db.model_to_protobuf(default_namespace)
    last_path = protobuf.key().path().element_list()[-1]
    last_path.set_id(1)
    return protobuf.Encode()

  def __kind_query(self, query, filter_info, order_info):
    """ Performs kind only queries, kind and ancestor, and ancestor queries
        https://developers.google.com/appengine/docs/python/datastore/queries.

    Args:
      query: The query to run.
      filter_info: tuple with filter operators and values.
      order_info: tuple with property name and the sort order.
    Returns:
      An ordered list of entities matching the query.
    """
    filter_info = self.remove_exists_filters(filter_info)
    # Detect quickly if this is a kind query or not.
    for fi in filter_info:
      if fi != "__key__":
        return None
    
    order = None
    prop_name = None
    if query.has_ancestor() and len(order_info) > 0:
      return self.ordered_ancestor_query(query, filter_info, order_info)
    if query.has_ancestor() and not query.has_kind():
      return self.ancestor_query(query, filter_info, order_info)
    elif not query.has_kind():
      return self.kindless_query(query, filter_info, order_info)
    elif query.kind().startswith("__") and \
      query.kind().endswith("__"):
      # Use the default namespace for metadata queries.
      query.set_name_space("")
 
    startrow, endrow, start_inclusive, end_inclusive = \
      self.kind_query_range(query, filter_info, order_info)
    if startrow == None or endrow == None:
      return None
    
    if query.has_compiled_cursor() and query.compiled_cursor().position_size():
      cursor = appscale_stub_util.ListCursor(query)
      last_result = cursor._GetLastResult()
      prefix = self.get_table_prefix(query)
      startrow = self.get_kind_key(prefix, last_result.key().path())
      start_inclusive = self._DISABLE_INCLUSIVITY
      if query.compiled_cursor().position_list()[0].start_inclusive() == 1:
        start_inclusive = self._ENABLE_INCLUSIVITY

    limit = self.get_limit(query)
    if startrow > endrow:
      return []

    result = self.datastore_batch.range_query(dbconstants.APP_KIND_TABLE, 
                                              dbconstants.APP_KIND_SCHEMA, 
                                              startrow, 
                                              endrow, 
                                              limit, 
                                              offset=0, 
                                              start_inclusive=start_inclusive, 
                                              end_inclusive=end_inclusive)

    fetched_entities = self.__fetch_entities(result, clean_app_id(query.app()))
    if query.kind() == "__namespace__":
      fetched_entities = [self.default_namespace()] + fetched_entities
    return fetched_entities

  def remove_exists_filters(self, filter_info):
    """ Remove any filters that have EXISTS filters.
  
    Args:
      filter_info: dict of property names mapping to tuples of filter 
        operators and values.
    Returns:
      A filter info dictionary without any EXIST filters.
    """
    filtered = {}
    for key in filter_info.keys():
      if filter_info[key][0][0] == datastore_pb.Query_Filter.EXISTS:
        continue
      else:
        filtered[key] = filter_info[key]
    return filtered

  def __single_property_query(self, query, filter_info, order_info):
    """Performs queries satisfiable by the Single_Property tables.

    Args:
      query: The query to run.
      filter_info: tuple with filter operators and values.
      order_info: tuple with property name and the sort order.
    Returns:
      List of entities retrieved from the given query.
    """
    if query.kind().startswith("__") and \
      query.kind().endswith("__"):
      # Use the default namespace for metadata queries.
      query.set_name_space("")
 
    filter_info = self.remove_exists_filters(filter_info)
    ancestor = None
    property_names = set(filter_info.keys())
    property_names.update(x[0] for x in order_info)
    property_names.discard('__key__')
    if len(property_names) != 1:
      return None

    property_name = property_names.pop()
    filter_ops = filter_info.get(property_name, [])
    if len([1 for o, _ in filter_ops
            if o == datastore_pb.Query_Filter.EQUAL]) > 1:
      return None

    if len(order_info) > 1 or (order_info and order_info[0][0] == '__key__'):
      return None

    # If there is an ancestor in the query, it can only have a single 
    # equality filter, otherwise there is no way to build the start
    # and end key.
    if query.has_ancestor() and len(filter_ops) > 0 and \
      filter_ops[0][0] != datastore_pb.Query_Filter.EQUAL:
      return None

    if query.has_ancestor():
      ancestor = query.ancestor()

    if not query.has_kind():
      return None

    if order_info:
      if order_info[0][0] == property_name:
        direction = order_info[0][1]
    else:
      direction = datastore_pb.Query_Order.ASCENDING

    prefix = self.get_table_prefix(query)

    limit = self.get_limit(query) 

    if query.has_compiled_cursor() and query.compiled_cursor().position_size():
      cursor = appscale_stub_util.ListCursor(query)
      last_result = cursor._GetLastResult()
      startrow = self.__get_start_key(prefix, property_name, direction, 
        last_result)
    else:
      startrow = None
   
    end_compiled_cursor = None
    if query.has_end_compiled_cursor():
      end_compiled_cursor = query.end_compiled_cursor()

    references = self.__apply_filters(filter_ops, 
                               order_info, 
                               property_name, 
                               query.kind(), 
                               prefix, 
                               limit, 
                               0, 
                               startrow,
                               ancestor=ancestor,
                               query=query,
                               end_compiled_cursor=end_compiled_cursor)

    if property_name in query.property_name_list():
      return self.__extract_entities_from_indexes(references, direction)

    return self.__fetch_entities(references, clean_app_id(query.app()))
 
  def __apply_filters(self, 
                     filter_ops, 
                     order_info, 
                     property_name, 
                     kind, 
                     prefix, 
                     limit, 
                     offset, 
                     startrow,
                     force_start_key_exclusive=False,
                     ancestor=None,
                     query=None,
                     end_compiled_cursor=None):
    """ Applies property filters in the query.

    Args:
      filter_ops: Tuple with property filter operator and value.
      order_info: Tuple with property name and sort order.
      kind: Kind of the entity.
      prefix: Prefix for the table.
      limit: Number of results.
      offset: Number of results to skip.
      startrow: Start key for the range scan.
      force_start_key_exclusive: Do not include the start key.
      ancestor: Optional query ancestor.
      query: Query object for debugging.
      end_compiled_cursor: A compiled cursor to resume a query.
    Results:
      Returns a list of entity keys.
    Raises:
      NotImplementedError: For unsupported queries.
      AppScaleMisconfiguredQuery: Bad filters or orderings.
    """
    ancestor_filter = None
    if ancestor:
      ancestor_filter = str(self.__encode_index_pb(ancestor.path()))

    end_inclusive = True
    start_inclusive = True

    endrow = None 
    column_names = dbconstants.PROPERTY_SCHEMA

    if order_info:
      if order_info[0][0] == property_name:
        direction = order_info[0][1]
    else:
      direction = datastore_pb.Query_Order.ASCENDING

    if direction == datastore_pb.Query_Order.ASCENDING:
      table_name = dbconstants.ASC_PROPERTY_TABLE
    else: 
      table_name = dbconstants.DSC_PROPERTY_TABLE
  
    if startrow: 
      start_inclusive = False

    if end_compiled_cursor:
      position = end_compiled_cursor.position(0)
      if position.has_start_key():
        cursor = appscale_stub_util.ListCursor(query)
        last_result = cursor._GetEndResult()
        endrow = self.__get_start_key(prefix, property_name, direction, 
          last_result)
      elif position.indexvalue_size() > 0:
        index_value = position.indexvalue(0)
        property_name = index_value.property()
        value = index_value.value()
        value = str(self.__encode_index_pb(value))
        key_path = None
        if position.has_key():
          key_path = str(self.__encode_index_pb(position.key().path()))
        params = [prefix, kind, property_name, value, key_path]
        endrow = self.get_index_key_from_params(params)
      else:
        logging.warning("Unable to use end compiled cursor for query: {0}".\
          format(query))

    # This query is returning based on order on a specfic property name 
    # The start key (if not already supplied) depends on the property
    # name and does not take into consideration its value. The end key
    # is based on the terminating string.
    if len(filter_ops) == 0 and (order_info and len(order_info) == 1):
      if not startrow:
        params = [prefix, kind, property_name, ancestor_filter]
        startrow = self.get_index_key_from_params(params)
      if not endrow:
        params = [prefix, kind, property_name, self._TERM_STRING, None]
        endrow = self.get_index_key_from_params(params)
      if force_start_key_exclusive:
        start_inclusive = False
      result = self.datastore_batch.range_query(table_name, 
                                          column_names, 
                                          startrow, 
                                          endrow, 
                                          limit, 
                                          offset=0, 
                                          start_inclusive=start_inclusive, 
                                          end_inclusive=end_inclusive)      
      return result

    # This query has a value it bases the query on for a property name
    # The difference between operators is what the end and start key are.
    if len(filter_ops) == 1:
      oper = filter_ops[0][0]
      value = str(filter_ops[0][1])

      if direction == datastore_pb.Query_Order.DESCENDING: 
        value = helper_functions.reverse_lex(value)
      if oper == datastore_pb.Query_Filter.EQUAL:
        if value == "" and ancestor:
          start_value = self._SEPARATOR + ancestor_filter
          end_value = self._SEPARATOR + ancestor_filter + self._TERM_STRING
        elif value == "":
          start_value = value + self._SEPARATOR
          end_value = self.MIN_INDEX_VALUE + self._TERM_STRING
        elif ancestor:
          start_value = value + self._SEPARATOR + ancestor_filter
          end_value = value + self._SEPARATOR + ancestor_filter + \
            self._TERM_STRING
        else:
          start_value = value  + self._SEPARATOR
          end_value = value + self._SEPARATOR + self._TERM_STRING
      elif oper == datastore_pb.Query_Filter.LESS_THAN:
        start_value = ""
        end_value = value
        if direction == datastore_pb.Query_Order.DESCENDING:
          start_value = value + self._TERM_STRING
          end_value = self._TERM_STRING
      elif oper == datastore_pb.Query_Filter.LESS_THAN_OR_EQUAL:
        start_value = ""
        end_value = value + self._SEPARATOR + self._TERM_STRING
        if direction == datastore_pb.Query_Order.DESCENDING:
          start_value = value
          end_value = self._TERM_STRING
      elif oper == datastore_pb.Query_Filter.GREATER_THAN:
        if value == '':
          start_value = self.MIN_INDEX_VALUE + self._TERM_STRING
        else:
          start_value = value + self._TERM_STRING
        end_value = self._TERM_STRING
        if direction == datastore_pb.Query_Order.DESCENDING:
          start_value = self.MIN_INDEX_VALUE
          end_value = value + self._SEPARATOR 
      elif oper == datastore_pb.Query_Filter.GREATER_THAN_OR_EQUAL:
        start_value = value
        end_value = self._TERM_STRING
        if direction == datastore_pb.Query_Order.DESCENDING:
          start_value = self.MIN_INDEX_VALUE
          end_value = value + self._SEPARATOR +  self._TERM_STRING
      else:
        raise NotImplementedError("Unsupported query of operation {0}".format(
          datastore_pb.Query_Filter.Operator_Name(oper)))

      if not startrow:
        params = [prefix, kind, property_name, start_value]
        startrow = self.get_index_key_from_params(params)
        start_inclusive = self._DISABLE_INCLUSIVITY
      if not endrow:
        params = [prefix, kind, property_name, end_value]
        endrow = self.get_index_key_from_params(params)

      if force_start_key_exclusive:
        start_inclusive = False

      if startrow > endrow:
        logging.error("Start row is greater than end row :{0} versus {1}".\
          format(startrow, endrow))
        return []
 
      ret = self.datastore_batch.range_query(table_name, 
                                          column_names, 
                                          startrow, 
                                          endrow, 
                                          limit, 
                                          offset=0, 
                                          start_inclusive=start_inclusive, 
                                          end_inclusive=end_inclusive)      
      return ret 

    # Here we have two filters and so we set the start and end key to 
    # get the given value within those ranges. 
    if len(filter_ops) > 1:
      if filter_ops[0][0] == datastore_pb.Query_Filter.EQUAL or \
        filter_ops[1][0] == datastore_pb.Query_Filter.EQUAL:
        # If one of the filters is EQUAL, set start and end key
        # to the same value.
        if filter_ops[0][0] == datastore_pb.Query_Filter.EQUAL:
          value1 = filter_ops[0][1]
          value2 = filter_ops[1][1]
          oper1 = filter_ops[0][0]
          oper2 = filter_ops[1][0]
        else:
          value1 = filter_ops[1][1]
          value2 = filter_ops[0][1]
          oper1 = filter_ops[1][0]
          oper2 = filter_ops[0][0]
        # Checking to see if filters/values are correct bounds.
        # value1 and oper1 are the EQUALS filter values.
        if oper2 == datastore_pb.Query_Filter.LESS_THAN:
          if value2 > value1 == False:
            return []
        elif oper2 == datastore_pb.Query_Filter.LESS_THAN_OR_EQUAL:
          if value2 >= value1 == False:
            return []
        elif oper2 == datastore_pb.Query_Filter.GREATER_THAN:
          if value2 < value1 == False:
            return []
        elif oper2 == datastore_pb.Query_Filter.GREATER_THAN_OR_EQUAL:
          if value2 <= value1 == False:
            return []
        start_inclusive = self._ENABLE_INCLUSIVITY
        end_inclusive = self._DISABLE_INCLUSIVITY
        params = [prefix, kind, property_name, value1 + self._SEPARATOR]
        if not startrow:
          startrow = self.get_index_key_from_params(params)
        else:
          start_inclusive = self._DISABLE_INCLUSIVITY
        if not endrow:
          params = [prefix, kind, property_name, value1 + \
            self._SEPARATOR + self._TERM_STRING]
          endrow = self.get_index_key_from_params(params)
	
        ret = self.datastore_batch.range_query(table_name,
                                         column_names,
                                         startrow,
                                         endrow,
                                         limit,
                                         offset=0,
                                         start_inclusive=start_inclusive,
                                         end_inclusive=end_inclusive) 
        return ret 
      if filter_ops[0][0] == datastore_pb.Query_Filter.GREATER_THAN or \
         filter_ops[0][0] == datastore_pb.Query_Filter.GREATER_THAN_OR_EQUAL:
        oper1 = filter_ops[0][0]
        oper2 = filter_ops[1][0]
        value1 = str(filter_ops[0][1])
        value2 = str(filter_ops[1][1])
      else:
        oper1 = filter_ops[1][0]
        oper2 = filter_ops[0][0]
        value1 = str(filter_ops[1][1])
        value2 = str(filter_ops[0][1])

      if direction == datastore_pb.Query_Order.ASCENDING:
        table_name = dbconstants.ASC_PROPERTY_TABLE
        # The first operator will always be either > or >=.
        if startrow:
          start_inclusive = self._DISABLE_INCLUSIVITY
        elif oper1 == datastore_pb.Query_Filter.GREATER_THAN:
          params = [prefix, kind, property_name, value1 + self._SEPARATOR + \
                    self._TERM_STRING]
          startrow = self.get_index_key_from_params(params)
        elif oper1 == datastore_pb.Query_Filter.GREATER_THAN_OR_EQUAL:
          params = [prefix, kind, property_name, value1 ]
          startrow = self.get_index_key_from_params(params)
        else:
          raise dbconstants.AppScaleMisconfiguredQuery("Bad filter ordering")

        # The second operator will be either < or <=.
        if endrow:
          end_inclusive = self._ENABLE_INCLUSIVITY
        elif oper2 == datastore_pb.Query_Filter.LESS_THAN:    
          params = [prefix, kind, property_name, value2]
          endrow = self.get_index_key_from_params(params)
          end_inclusive = self._DISABLE_INCLUSIVITY
        elif oper2 == datastore_pb.Query_Filter.LESS_THAN_OR_EQUAL:
          params = [prefix, kind, property_name, value2 + self._SEPARATOR + \
                    self._TERM_STRING]
          endrow = self.get_index_key_from_params(params)
          end_inclusive = self._ENABLE_INCLUSIVITY
        else:
          raise dbconstants.AppScaleMisconfiguredQuery("Bad filter ordering") 
      
      if direction == datastore_pb.Query_Order.DESCENDING:
        table_name = dbconstants.DSC_PROPERTY_TABLE
        value1 = helper_functions.reverse_lex(value1)
        value2 = helper_functions.reverse_lex(value2) 

        if endrow:
          end_inclusive = self._ENABLE_INCLUSIVITY
        elif oper1 == datastore_pb.Query_Filter.GREATER_THAN:   
          params = [prefix, kind, property_name, value1]
          endrow = self.get_index_key_from_params(params)
          end_inclusive = self._DISABLE_INCLUSIVITY
        elif oper1 == datastore_pb.Query_Filter.GREATER_THAN_OR_EQUAL:
          params = [prefix, kind, property_name, value1 + self._SEPARATOR + \
                    self._TERM_STRING]
          endrow = self.get_index_key_from_params(params)
          end_inclusive = self._ENABLE_INCLUSIVITY

        if startrow:
          start_inclusive = self._DISABLE_INCLUSIVITY
        elif oper2 == datastore_pb.Query_Filter.LESS_THAN:
          params = [prefix, kind, property_name, value2 + self._SEPARATOR + \
                    self._TERM_STRING]
          startrow = self.get_index_key_from_params(params)
        elif oper2 == datastore_pb.Query_Filter.LESS_THAN_OR_EQUAL:
          params = [prefix, kind, property_name, value2]
          startrow = self.get_index_key_from_params(params)
        
      if force_start_key_exclusive:
        start_inclusive = False
      if startrow > endrow:
        return []

      return self.datastore_batch.range_query(table_name, 
                                          column_names, 
                                          startrow, 
                                          endrow, 
                                          limit, 
                                          offset=0, 
                                          start_inclusive=start_inclusive, 
                                          end_inclusive=end_inclusive)      
         
    return []

  def zigzag_merge_join(self, query, filter_info, order_info):
    """ Performs a composite query for queries which have multiple 
    equality filters. Uses a varient of the zigzag join merge algorithm.

    This method is used if there are only equality filters present. 
    If there are inequality filters, orders on properties which are not also 
    apart of a filter, or ancestors, this method does 
    not apply.  Existing single property indexes are used and it does not 
    require the user to establish composite indexes ahead of time.
    See http://www.youtube.com/watch?v=AgaL6NGpkB8 for Google's 
    implementation.

    Args:
      query: A datastore_pb.Query.
      filter_info: dict of property names mapping to tuples of filter 
        operators and values.
      order_info: tuple with property name and the sort order.
    Returns:
      List of entities retrieved from the given query.
    """ 
    if not self.is_zigzag_merge_join(query, filter_info, order_info):
      return None
    kind = query.kind()  
    prefix = self.get_table_prefix(query)
    limit = self.get_limit(query)

    count = self._MAX_COMPOSITE_WINDOW
    start_key = ""
    result_list = []
    force_exclusive = False
    more_results = True
    ancestor = None
    if query.has_ancestor():
      ancestor = query.ancestor()

    while more_results:
      reference_counter_hash = {}
      temp_res = {}
      # We use what we learned from the previous scans to skip over any keys 
      # that we know will not be a match.
      startrow = "" 
      # TODO Do these in parallel and measure speedup.
      # I've tried a thread wrapper before but due to the function having
      # self attributes it's nontrivial.
      for prop_name in filter_info.keys():
        filter_ops = filter_info.get(prop_name, [])
        if start_key:
          # Grab the reference key which is after the last delimiter. 
          value = str(filter_ops[0][1])
          reference_key = start_key.split(self._SEPARATOR)[-1]
          params = [prefix, kind, prop_name, value, reference_key]
          startrow = self.get_index_key_from_params(params)
        elif query.has_compiled_cursor() and \
          query.compiled_cursor().position_size():
          cursor = appscale_stub_util.ListCursor(query)
          last_result = cursor._GetLastResult()
          value = str(filter_ops[0][1])
          reference_key = str(self.__encode_index_pb(last_result.key().path()))
          params = [prefix, kind, prop_name, value, reference_key]
          startrow = self.get_index_key_from_params(params)

        # We use equality filters only so order ops should always be ASC. 
        order_ops = []
        for i in order_info:
          if i[0] == prop_name:
            order_ops = [i]
            break

        temp_res[prop_name] = self.__apply_filters(filter_ops, 
          order_ops, 
          prop_name, 
          kind, 
          prefix, 
          count, 
          0, 
          startrow,
          force_start_key_exclusive=force_exclusive,
          ancestor=ancestor)
      # We do reference counting and consider any reference which matches the 
      # number of properties to be a match. Any others are discarded but it 
      # possible they show up on subsequent scans. 
      last_keys_of_scans = {}
      first_keys_of_scans = {}
      for prop_name in temp_res:
        for indexes in temp_res[prop_name]:
          for reference in indexes: 
            reference_key = indexes[reference]['reference']
            if reference_key in reference_counter_hash:
              reference_counter_hash[reference_key] += 1
            else:
              reference_counter_hash[reference_key] = 1
          # Of the set of entity scans we use the earliest of the set as the
          # starting point of scans to follow. This makes sure we do not miss 
          # overlapping results because different properties had different 
          # distributions of keys. The index value gives us the key to 
          # the entity table (what the index points to).
          index_key = indexes.keys()[0]
          index_value = indexes[index_key]['reference']
          first_keys_of_scans[prop_name] = index_value

          index_key = indexes.keys()[-1]
          index_value = indexes[index_key]['reference']
          last_keys_of_scans[prop_name] = index_value

      # We are looking for the earliest (alphabetically) of the set of last 
      # keys. This tells us where to start our next scans. And from where 
      # we can remove potential results.
      start_key = ""
      starting_prop_name = ""
      for prop_name in first_keys_of_scans:
        first_key = first_keys_of_scans[prop_name]
        if not start_key or first_key < start_key: 
          start_key = first_key
          starting_prop_name = prop_name
 
      # Override the start key if one of the prop starting keys is outside the 
      # end key of all the other props. This allows to jump over results which 
      # would not have matched.
      for prop_name in first_keys_of_scans:
        first_key = first_keys_of_scans[prop_name]
        jump_ahead = False
        for last_prop in last_keys_of_scans:
          if last_prop != prop_name:
            if first_key > last_keys_of_scans[last_prop]:
              jump_ahead = True
            else:
              jump_ahead = False
              break   
        if jump_ahead:
          start_key = first_key
          starting_prop_name = prop_name  

      # Purge keys which did not intersect from all equality filters and those
      # which are past the earliest reference shared by all property names 
      # (start_key variable). 
      keys_to_delete = []
      for key in reference_counter_hash:
        if reference_counter_hash[key] != len(filter_info.keys()):
          keys_to_delete.append(key)
      # You cannot loop on a dictionary and delete from it at the same time.
      # Hence why the deletes happen here.
      for key in keys_to_delete:
        del reference_counter_hash[key]

      result_list.extend(reference_counter_hash.keys())
      # If the property we are setting the start key did not get the requested 
      # amount of entities then we can stop scanning, as there are no more 
      # entities to scan from that property.
      for prop_name in temp_res:
        if len(temp_res[prop_name]) < count and prop_name == starting_prop_name:
          more_results = False

        # If any property no longer has any more items, this query is done.
        if len(temp_res[prop_name]) == 0:
          more_results = False 

      # If we reached our limit of result entities, then we are done.
      if len(result_list) >= limit:
        more_results = False

      # Do not include the first key in subsequent scans because we have 
      # already accounted for the given entity.
      if start_key in result_list:
        force_exclusive = True

    # Sort and apply the limit.
    result_list.sort()
    result_list = result_list[:limit]
    result_set = self.__fetch_entities_from_row_list(result_list, 
      clean_app_id(query.app()))
    return result_set

  def does_composite_index_exist(self, query):
    """ Checks to see if the query has a composite index that can implement
    the given query. 

    Args:
      query: A datastore_pb.Query.
    Returns:
      True if the composite exists, False otherwise.
    """
    return query.composite_index_size() > 0

  def get_range_composite_query(self, query, filter_info):
    """ Gets the start and end key of a composite query. 

    Args:
      query: A datastore_pb.Query object.
      filter_info: A dictionary mapping property names to tuples of filter
        operators and values. 
      composite_id: An int, the composite index ID,
    Returns:
      A tuple of strings, the start and end key for the composite table.
    """
    start_key = ''
    end_key = ''
    composite_index = query.composite_index_list()[0]
    index_id = composite_index.id()
    definition = composite_index.definition()
    app_id = clean_app_id(query.app())
    name_space = ''
    if query.has_name_space():
      name_space = query.name_space() 
    # Calculate the prekey for both the start and end key.
    pre_comp_index_key = "{0}{1}{2}{4}{3}{4}".format(app_id,
      self._NAMESPACE_SEPARATOR, name_space, index_id, self._SEPARATOR)

    if definition.ancestor() == 1:
      ancestor_str = self.__encode_index_pb(query.ancestor().path())
      pre_comp_index_key += "{0}{1}".format(ancestor_str, self._SEPARATOR) 

    value = ''
    index_value = ""
    equality_value = ""
    oper = datastore_pb.Query_Filter.GREATER_THAN_OR_EQUAL
    direction = datastore_pb.Query_Order.ASCENDING
    for prop in definition.property_list():
      # The last property dictates the direction.
      if prop.has_direction():
        direction = prop.direction()
      # We loop through the definition list and remove the filters we've seen
      # before if they are equality or exists.
      all_filter_ops = [ii[0] for ii in filter_info.get(prop.name(), [])]
      if not all_filter_ops:
        continue

      if datastore_pb.Query_Filter.EQUAL in all_filter_ops:
        filters = filter_info.get(prop.name())
        index_used = 0
        for index, filt in enumerate(filters):
          if filt[0] == datastore_pb.Query_Filter.EQUAL:
            index_used = index 
            break

        filter_to_use = filters.pop(index_used)

        value = str(filter_to_use[1])
        if prop.direction() == entity_pb.Index_Property.DESCENDING:
          value = helper_functions.reverse_lex(value)
        equality_value += str(value) + self._SEPARATOR
        oper = filter_to_use[0]
        index_value += str(value) + self._SEPARATOR

      elif datastore_pb.Query_Filter.EXISTS in all_filter_ops:
        # Exists filters do not add to the index value. They are just 
        # placeholders.
        filters = filter_info.get(prop.name())
        index_used = 0
        for index, filt in enumerate(filters):
          if filt[0] == datastore_pb.Query_Filter.EXISTS:
            index_used = index 
            break

        filters.pop(index_used)
      else:
        filters = filter_info.get(prop.name())
        if len(filters) > 1: 
          return self.composite_multiple_filter_prop(
            filter_info[prop.name()], equality_value, pre_comp_index_key,
            prop.direction())
        else:
          value = str(filters[0][1])
          oper = filters[0][0]
          if prop.direction() == entity_pb.Index_Property.DESCENDING:
            value = helper_functions.reverse_lex(value)
        index_value += str(value) + self._SEPARATOR

    start_value = ''
    end_value = ''
    if oper == datastore_pb.Query_Filter.LESS_THAN:
      start_value = equality_value
      end_value = index_value 
      if direction == datastore_pb.Query_Order.DESCENDING:
        start_value = index_value + self._TERM_STRING
        end_value = equality_value + self._TERM_STRING
    elif oper == datastore_pb.Query_Filter.LESS_THAN_OR_EQUAL:
      start_value = equality_value
      end_value = index_value + self._TERM_STRING
      if direction == datastore_pb.Query_Order.DESCENDING:
        start_value = index_value
        end_value = equality_value + self._TERM_STRING
    elif oper == datastore_pb.Query_Filter.GREATER_THAN:
      start_value = index_value + self._TERM_STRING
      end_value = equality_value + self._TERM_STRING
      if direction == datastore_pb.Query_Order.DESCENDING:
        start_value = equality_value + self.MIN_INDEX_VALUE
        end_value = index_value + self._SEPARATOR
    elif oper == datastore_pb.Query_Filter.GREATER_THAN_OR_EQUAL:
      start_value = index_value
      end_value = equality_value + self._TERM_STRING
      if direction == datastore_pb.Query_Order.DESCENDING:
        start_value = equality_value
        end_value = index_value + self._TERM_STRING
    elif oper  == datastore_pb.Query_Filter.EQUAL:
      if value == "":
        start_value = index_value
        end_value = index_value + self.MIN_INDEX_VALUE + self._TERM_STRING
      else:
        start_value = index_value 
        end_value = index_value + self._TERM_STRING
    else:
      raise ValueError("Unsuported operator {0} for composite query".\
        format(oper))
    start_key = "{0}{1}".format(pre_comp_index_key, start_value)
    end_key = "{0}{1}".format(pre_comp_index_key, end_value)

    return start_key, end_key

  def composite_multiple_filter_prop(self, filter_ops, equality_value,
    pre_comp_index_key, direction):
    """Returns the start and end keys for a composite query which has multiple
       filters for a single property, and potentially multiple equality
       filters.

    Args:  
      filter_ops: dictionary mapping the inequality filter to operators and 
        values.
      equality_value: A string used for the start and end key which is derived
        from equality filter values.
      pre_comp_index_key: A string, contains pre-values for start and end keys.
      direction: datastore_pb.Query_Order telling the direction of the scan.
    Returns:
      The end and start key for doing a composite query.
    """
    oper1 = None
    oper2 = None
    value1 = None
    value2 = None
    start_key = ""
    end_key = ""
    if filter_ops[0][0] == datastore_pb.Query_Filter.GREATER_THAN or \
      filter_ops[0][0] == datastore_pb.Query_Filter.GREATER_THAN_OR_EQUAL:
      oper1 = filter_ops[0][0]
      oper2 = filter_ops[1][0]
      value1 = str(filter_ops[0][1])
      value2 = str(filter_ops[1][1])
    else:
      oper1 = filter_ops[1][0]
      oper2 = filter_ops[0][0]
      value1 = str(filter_ops[1][1])
      value2 = str(filter_ops[0][1])

    if direction == datastore_pb.Query_Order.ASCENDING:
      # The first operator will always be either > or >=.
      if oper1 == datastore_pb.Query_Filter.GREATER_THAN:
        start_value = equality_value + value1 + self._SEPARATOR + \
          self._TERM_STRING
      elif oper1 == datastore_pb.Query_Filter.GREATER_THAN_OR_EQUAL:
        start_value = equality_value + value1
      else:
        raise dbconstants.AppScaleMisconfiguredQuery("Bad filter ordering")

      # The second operator will be either < or <=.
      if oper2 == datastore_pb.Query_Filter.LESS_THAN:    
        end_value = equality_value + value2 
      elif oper2 == datastore_pb.Query_Filter.LESS_THAN_OR_EQUAL:
        end_value = equality_value + value2 + self._SEPARATOR + \
          self._TERM_STRING
      else:
        raise dbconstants.AppScaleMisconfiguredQuery("Bad filter ordering") 
    
    if direction == datastore_pb.Query_Order.DESCENDING:
      value1 = helper_functions.reverse_lex(value1)
      value2 = helper_functions.reverse_lex(value2) 
      if oper1 == datastore_pb.Query_Filter.GREATER_THAN:   
        end_value = equality_value + value1 
      elif oper1 == datastore_pb.Query_Filter.GREATER_THAN_OR_EQUAL:
        end_value = equality_value + value1 + self._SEPARATOR + \
          self._TERM_STRING
      else:
        raise dbconstants.AppScaleMisconfiguredQuery("Bad filter ordering") 

      if oper2 == datastore_pb.Query_Filter.LESS_THAN:
        start_value = equality_value + value2 + self._SEPARATOR + \
          self._TERM_STRING
      elif oper2 == datastore_pb.Query_Filter.LESS_THAN_OR_EQUAL:
        start_value = equality_value + value2
      else:
        raise dbconstants.AppScaleMisconfiguredQuery("Bad filter ordering") 

    start_key = "{0}{1}".format(pre_comp_index_key, start_value)
    end_key = "{0}{1}".format(pre_comp_index_key, end_value)

    return start_key, end_key 

  def composite_v2(self, query, filter_info):
    """Performs composite queries using a range query against
       the composite table. Faster than in-memory filters, but requires
       indexes to be built upon each put.

    Args:
      query: The query to run.
      filter_info: dictionary mapping property names to tuples of 
        filter operators and values.
    Returns:
      List of entities retrieved from the given query.
    """
    start_inclusive = True
    startrow, endrow = self.get_range_composite_query(query, filter_info)
    # Override the start_key with a cursor if given.
    if query.has_compiled_cursor() and query.compiled_cursor().position_size():
      cursor = appscale_stub_util.ListCursor(query)
      last_result = cursor._GetLastResult()
      composite_index = query.composite_index_list()[0]
       
      startrow = self.get_composite_index_key(composite_index, last_result, \
        position_list=query.compiled_cursor().position_list(), 
        filters=query.filter_list())
      start_inclusive = False
      if query.compiled_cursor().position_list()[0].start_inclusive() == 1:
        start_inclusive = True

    end_compiled_cursor = None
    if query.has_end_compiled_cursor():
      end_compiled_cursor = query.end_compiled_cursor()

    if end_compiled_cursor:
      position = end_compiled_cursor.position(0)
      if position.has_start_key():
        cursor = appscale_stub_util.ListCursor(query)
        last_result = cursor._GetEndResult()
        composite_index = query.composite_index_list()[0]
        endrow = self.get_composite_index_key(composite_index, last_result, \
          position_list=end_compiled_cursor.position_list(), filters= \
          query.filter_list())
      else:
        logging.warning("Unable to use end compiled cursor for query: {0}".\
          format(query))


    table_name = dbconstants.COMPOSITE_TABLE
    column_names = dbconstants.COMPOSITE_SCHEMA
    limit = self.get_limit(query)

    if startrow > endrow:
      return []

    index_result = self.datastore_batch.range_query(table_name, 
                                             column_names, 
                                             startrow, 
                                             endrow, 
                                             limit, 
                                             offset=0, 
                                             start_inclusive=start_inclusive,
                                             end_inclusive=True)
    # This is a projection query.
    if query.property_name_size() > 0:
      return self.__extract_entities_from_composite_indexes(query, index_result)

    return self.__fetch_entities(index_result, clean_app_id(query.app()))

  def __extract_entities_from_indexes(self, index_result, direction):
    """ Takes the index values and creates partial entities out of them.
   
    This function is for single property indexes only.

    Args:
      index_result: A list of index strings.
      direction: The direction of the index.
    Returns:
      A list of EntityProtos.
    """
    entities = []
    for index in index_result:
      entity = entity_pb.EntityProto()
      tokens = index.keys()[0].split(self._SEPARATOR)
      app_id = tokens.pop(0)
      namespace = tokens.pop(0)
      kind = tokens.pop(0)
      prop_name = tokens.pop(0)
      value = tokens.pop(0)
      key_string = tokens.pop(0)

      if direction == datastore_pb.Query_Order.DESCENDING:
        value = helper_functions.reverse_lex(value)

      prop = entity.add_property()
      prop.set_name(prop_name)
      prop.set_meaning(entity_pb.Property.INDEX_VALUE)
      prop.set_multiple(False)
      prop_value = prop.mutable_value()
      self.__decode_index_str(value, prop_value)

      key_string = tokens.pop(0)
      elements = key_string.split(dbconstants.KIND_SEPARATOR)

      # Set the entity group.
      element = elements[0]
      kind, identifier = element.split(dbconstants.ID_SEPARATOR)
      ent_group = entity.mutable_entity_group()
      new_element = ent_group.add_element()
      new_element.set_type(kind)
      if len(identifier) == ID_KEY_LENGTH and identifier.isdigit():
        new_element.set_id(int(identifier))
      else:
        new_element.set_name(identifier) 
 
      # Set the key path.
      key = entity.mutable_key()
      key.set_app(clean_app_id(app_id))
      path = key.mutable_path()
      if namespace:
        key.set_name_space(namespace)
      for element in elements:
        if not element:
          continue
        kind, identifier = element.split(dbconstants.ID_SEPARATOR)
        new_element = path.add_element()  
        new_element.set_type(kind)
        if len(identifier) == ID_KEY_LENGTH and identifier.isdigit():
          new_element.set_id(int(identifier))
        else:
          new_element.set_name(identifier) 
 
      entities.append(entity.Encode())
    return entities
<<<<<<< HEAD
=======

>>>>>>> 99ed9417
  def __extract_entities_from_composite_indexes(self, query, index_result):
    """ Takes index values and creates partial entities out of them.
 
    This is required for projection queries where the query specifies certain
    properties which should be returned. Distinct queries are also handled here.
    A distinct query removes entities with duplicate index values. This will 
    only return the first result for entities which have the same values for 
    the properties that are being projected. 

    Args:
      query: A datastore_pb.Query object.
<<<<<<< HEAD
      index_resut: A list of index strings.
=======
      index_result: A list of index strings.
>>>>>>> 99ed9417
    Returns:
      A list of EntityProtos.
    """
    definition = query.composite_index_list()[0].definition()
    prop_name_list = query.property_name_list()

    distinct_checker = []
    entities = []
    for index in index_result:
      entity = entity_pb.EntityProto()
      tokens = index.keys()[0].split(self._SEPARATOR)
      app_id = tokens.pop(0)
      namespace = tokens.pop(0)
      comp_definition_id = tokens.pop(0)
      if definition.ancestor() == 1:
        ancestor = tokens.pop(0)[:-1]
      distinct_str = ""
      for def_prop in definition.property_list():
        value = tokens.pop(0) 
        if def_prop.name() not in prop_name_list:
<<<<<<< HEAD
          logging.warning("Skipping prop in projection: {0}".format(def_prop.name()))
=======
          logging.warning("Skipping prop in projection: {0}".format(
            def_prop.name()))
>>>>>>> 99ed9417
          continue

        prop = entity.add_property()
        prop.set_name(def_prop.name())
        prop.set_meaning(entity_pb.Property.INDEX_VALUE)
        prop.set_multiple(False)
        if def_prop.direction() == entity_pb.Index_Property.DESCENDING:
          value = helper_functions.reverse_lex(value)

        distinct_str += value
        prop_value = prop.mutable_value()
        self.__decode_index_str(value, prop_value)
      key_string = tokens.pop(0)
      elements = key_string.split(dbconstants.KIND_SEPARATOR)

      # Set the entity group.
      element = elements[0]
      kind, identifier = element.split(dbconstants.ID_SEPARATOR)
      ent_group = entity.mutable_entity_group()
      new_element = ent_group.add_element()
      new_element.set_type(kind)
      if len(identifier) == ID_KEY_LENGTH and identifier.isdigit():
        new_element.set_id(int(identifier))
      else:
        new_element.set_name(identifier) 
 
      # Set the key path.
      key = entity.mutable_key()
      key.set_app(clean_app_id(app_id))
      path = key.mutable_path()
      if namespace:
        key.set_name_space(namespace)
      for element in elements:
        if not element:
          continue
        kind, identifier = element.split(dbconstants.ID_SEPARATOR)
        new_element = path.add_element()  
        new_element.set_type(kind)
        if len(identifier) == ID_KEY_LENGTH and identifier.isdigit():
          new_element.set_id(int(identifier))
        else:
          new_element.set_name(identifier) 
 
      # Filter entities if this is a distinct query. 
      if query.group_by_property_name_size() == 0:
        entities.append(entity.Encode())
      elif distinct_str not in distinct_checker:
        entities.append(entity.Encode())

      distinct_checker.append(distinct_str)
    return entities
  def __composite_query(self, query, filter_info, _):  
    """Performs Composite queries which is a combination of 
       multiple properties to query on.

    Args:
      query: The query to run.
      filter_info: dictionary mapping property names to tuples of 
        filter operators and values.
    Returns:
      List of entities retrieved from the given query.
    """
    if self.does_composite_index_exist(query):
      return self.composite_v2(query, filter_info)

    logging.error("No composite ID was found for query {0}.".format(query))
    raise apiproxy_errors.ApplicationError(
      datastore_pb.Error.NEED_INDEX,
      'No composite index provided')

  def __multiorder_results(self, result, order_info, kind):
    """ Takes results and applies ordering based on properties and 
        whether it should be ascending or decending. Filters out 
        any entities which do not match the given kind, if given.

      Args: 
        result: unordered results.
        order_info: given ordering of properties.
        kind: The kind to filter on if given.
      Returns:
        A list of ordered entities.
    """
    # TODO:
    # We can not fully filter past one filter without getting
    # the entire table to make sure results are in the correct order. 
    # Composites must be implemented the correct way with specialized 
    # indexes to get the correct result.
    # The effect is that entities at the edge of each batch have a high 
    # chance of being out of order with our current implementation.

    # Put all the values appended based on order info into a dictionary,
    # The key being the values appended and the value being the index
    if not result:
      return []

    if not order_info and not kind:
      return result

    vals = {}
    for e in result:
      key = self._SEPARATOR
      e = entity_pb.EntityProto(e)
      # Skip this entitiy if it does not match the given kind.
      last_path = e.key().path().element_list()[-1]
      if kind and last_path.type() != kind:
        continue
     
      prop_list = e.property_list()
      for ii in order_info:
        ord_prop = ii[0]
        ord_dir = ii[1]
        for each in prop_list:
          if each.name() == ord_prop:
            if ord_dir == datastore_pb.Query_Order.DESCENDING:
              key = str(key+ self._SEPARATOR + helper_functions.reverse_lex(
                str(each.value())))
            else:
              key = str(key + self._SEPARATOR + str(each.value()))
            break
      # Add a unique identifier at the end because indexes can be the same.
      key = key + str(e)
      vals[key] = e
    keys = sorted(vals.keys())
    sorted_vals = [vals[ii] for ii in keys]
    result = [e.Encode() for e in sorted_vals]
    return result

  # These are the three different types of queries attempted. Queries 
  # can be identified by their filters and orderings.
  # TODO: Queries have hints which help in picking which strategy to do first.
  _QUERY_STRATEGIES = [
      __single_property_query,   
      __kind_query,
      zigzag_merge_join,
  ]


  def __get_query_results(self, query):
    """Applies the strategy for the provided query.

    Args:    
      query: A datastore_pb.Query protocol buffer.
    Returns:
      Result set.
    """
    if query.has_transaction() and not query.has_ancestor():
      raise apiproxy_errors.ApplicationError(
          datastore_pb.Error.BAD_REQUEST,
          'Only ancestor queries are allowed inside transactions.')

    num_components = len(query.filter_list()) + len(query.order_list())
    if query.has_ancestor():
      num_components += 1
    if num_components > self._MAX_QUERY_COMPONENTS:
      raise apiproxy_errors.ApplicationError(
          datastore_pb.Error.BAD_REQUEST,
          ('query is too large. may not have more than {0} filters'
           ' + sort orders ancestor total'.format(self._MAX_QUERY_COMPONENTS)))

    app_id = clean_app_id(query.app())

    self.validate_app_id(app_id)
    filters, orders = datastore_index.Normalize(query.filter_list(),
                                                query.order_list(), [])
    filter_info = self.generate_filter_info(filters)
    order_info = self.generate_order_info(orders)

    # We do the composite check first because its easy to determine if a query
    # has a composite index.
    results = None
    if query.composite_index_size() > 0:
      return self.__composite_query(query, filter_info, order_info)

    for strategy in DatastoreDistributed._QUERY_STRATEGIES:
      results = strategy(self, query, filter_info, order_info)
      if results or results == []:
        return results

    return []
  
  def _dynamic_run_query(self, query, query_result):
    """Populates the query result and use that query result to 
       encode a cursor.

    Args:
      query: The query to run.
      query_result: The response given to the application server.
    """
    result = self.__get_query_results(query)
    last_ent = None
    count = 0
    offset = query.offset()
    if result:
      query_result.set_skipped_results(len(result) - offset)
<<<<<<< HEAD
      # Last ent is used for determining the cursor
=======
      # Last ent is used for determining the cursor.
>>>>>>> 99ed9417
      last_ent = result[-1]
      count = len(result)
      result = result[offset:]
      if query.has_limit():
        result = result[:query.limit()]
      for index, ii in enumerate(result):
        result[index] = entity_pb.EntityProto(ii) 
    cur = appscale_stub_util.QueryCursor(query, result, last_ent)
    cur.PopulateQueryResult(count, query.offset(), query_result) 

    # If we have less than the amount of entities we request there are no
    # more results for this query.
    if count < self.get_limit(query):
      query_result.set_more_results(False)

  def setup_transaction(self, app_id, is_xg):
    """ Gets a transaction ID for a new transaction.

    Args:
      app_id: The application for which we are getting a new transaction ID.
      is_xg: A bool that indicates if this transaction operates over multiple
        entity groups.
    Returns:
      A long representing a unique transaction ID.
    """
    return self.zookeeper.get_transaction_id(app_id, is_xg)

  def commit_transaction(self, app_id, http_request_data):
    """ Handles the commit phase of a transaction.

    Args:
      app_id: The application ID requesting the transaction commit.
      http_request_data: The encoded request of datastore_pb.Transaction.
    Returns:
      An encoded protocol buffer commit response.
    """
    commitres_pb = datastore_pb.CommitResponse()
    transaction_pb = datastore_pb.Transaction(http_request_data)
    txn_id = transaction_pb.handle()
    try:
      self.zookeeper.release_lock(app_id, txn_id)
      return (commitres_pb.Encode(), 0, "")
    except ZKInternalException, zkie:
      logging.error("ZK internal exception for app id {0}, " \
        "info {1}".format(app_id, str(zkie)))
      return (commitres_pb.Encode(), 
              datastore_pb.Error.INTERNAL_ERROR, 
              "Internal error with ZooKeeper connection.")
    except ZKTransactionException, zkte:
      logging.error("Concurrent transaction exception for app id {0}, " \
        "transaction id {1}, info {2}".format(app_id, txn_id, str(zkte)))
      self.zookeeper.notify_failed_transaction(app_id, txn_id)
      return (commitres_pb.Encode(), 
              datastore_pb.Error.PERMISSION_DENIED, 
              "Unable to commit for this transaction {0}".format(zkte))

  def rollback_transaction(self, app_id, http_request_data):
    """ Handles the rollback phase of a transaction.

    Args:
      app_id: The application ID requesting the rollback.
      http_request_data: The encoded request, a datstore_pb.Transaction.
    Returns:
      An encoded protocol buffer void response.
    """
    txn = datastore_pb.Transaction(http_request_data)
    logging.error("Doing a rollback on transaction id {0} for app id {1}"
      .format(txn.handle(), app_id))
    try:
      self.zookeeper.notify_failed_transaction(app_id, txn.handle())
      return (api_base_pb.VoidProto().Encode(), 0, "")
    except ZKTransactionException, zkte:
      logging.error("Concurrent transaction exception for app id {0}, " \
        "transaction id {1}, info {2}".format(app_id, txn.handle(), str(zkte)))
      return (api_base_pb.VoidProto().Encode(), 
              datastore_pb.Error.PERMISSION_DENIED, 
              "Unable to rollback for this transaction: {0}".format(str(zkte)))

class MainHandler(tornado.web.RequestHandler):
  """
  Defines what to do when the webserver receives different types of 
  HTTP requests.
  """

  def unknown_request(self, app_id, http_request_data, pb_type):
    """ Function which handles unknown protocol buffers.

    Args:
      app_id: Name of the application.
      http_request_data: Stores the protocol buffer request from the AppServer
    Raises:
      Raises exception.
    """ 
    raise NotImplementedError("Unknown request of operation {0}" \
      .format(pb_type))
  
  @tornado.web.asynchronous
  def post(self):
    """ Function which handles POST requests. Data of the request is 
        the request from the AppServer in an encoded protocol buffer 
        format.
    """
    request = self.request
    http_request_data = request.body
    pb_type = request.headers['protocolbuffertype']
    app_data = request.headers['appdata']
    app_data  = app_data.split(':')

    if len(app_data) == 4:
      app_id, user_email, nick_name, auth_domain = app_data
      os.environ['AUTH_DOMAIN'] = auth_domain
      os.environ['USER_EMAIL'] = user_email
      os.environ['USER_NICKNAME'] = nick_name
      os.environ['APPLICATION_ID'] = app_id
    elif len(app_data) == 1:
      app_id = app_data[0]
      os.environ['APPLICATION_ID'] = app_id
    else:
      return

    # If the application identifier has the HRD string prepened, remove it.
    app_id = clean_app_id(app_id)

    if pb_type == "Request":
      self.remote_request(app_id, http_request_data)
    else:
      self.unknown_request(app_id, http_request_data, pb_type)
    self.finish()
  
  @tornado.web.asynchronous
  def get(self):
    """ Handles get request for the web server. Returns that it is currently
        up in json.
    """
    self.write('{"status":"up"}')
    self.finish() 

  def remote_request(self, app_id, http_request_data):
    """ Receives a remote request to which it should give the correct 
        response. The http_request_data holds an encoded protocol buffer
        of a certain type. Each type has a particular response type. 
    
    Args:
      app_id: The application ID that is sending this request.
      http_request_data: Encoded protocol buffer.
    """
    apirequest = remote_api_pb.Request()
    apirequest.ParseFromString(http_request_data)
    apiresponse = remote_api_pb.Response()
    response = None
    errcode = 0
    errdetail = ""
    apperror_pb = None
    if not apirequest.has_method(): 
      errcode = datastore_pb.Error.BAD_REQUEST
      errdetail = "Method was not set in request"
      apirequest.set_method("NOT_FOUND")
    if not apirequest.has_request():
      errcode = datastore_pb.Error.BAD_REQUEST
      errdetail = "Request missing in call"
      apirequest.set_method("NOT_FOUND")
      apirequest.clear_request()
    method = apirequest.method()
    http_request_data = apirequest.request()
    logging.info("Request type:{0}".format(method))
    if method == "Put":
      response, errcode, errdetail = self.put_request(app_id, 
                                                 http_request_data)
    elif method == "Get":
      response, errcode, errdetail = self.get_request(app_id, 
                                                 http_request_data)
    elif method == "Delete": 
      response, errcode, errdetail = self.delete_request(app_id, 
                                                    http_request_data)
    elif method == "RunQuery":
      response, errcode, errdetail = self.run_query(http_request_data)
    elif method == "BeginTransaction":
      response, errcode, errdetail = self.begin_transaction_request(
                                                      app_id, http_request_data)
    elif method == "Commit":
      response, errcode, errdetail = self.commit_transaction_request(
                                                      app_id,
                                                      http_request_data)
    elif method == "Rollback":
      response, errcode, errdetail = self.rollback_transaction_request( 
                                                        app_id,
                                                        http_request_data)
    elif method == "AllocateIds":
      response, errcode, errdetail = self.allocate_ids_request(
                                                        app_id,
                                                        http_request_data)
    elif method == "CreateIndex":
      response, errcode, errdetail = self.create_index_request(app_id,
                                                        http_request_data)
    elif method == "GetIndices":
      response, errcode, errdetail = self.get_indices_request(app_id)
    elif method == "UpdateIndex":
      response = api_base_pb.VoidProto().Encode()
      errcode = 0
      errdetail = ""
    elif method == "DeleteIndex":
      response, errcode, errdetail = self.delete_index_request(app_id, 
                                                       http_request_data)
    else:
      errcode = datastore_pb.Error.BAD_REQUEST 
      errdetail = "Unknown datastore message" 
      
    apiresponse.set_response(response)
    if errcode != 0:
      apperror_pb = apiresponse.mutable_application_error()
      apperror_pb.set_code(errcode)
      apperror_pb.set_detail(errdetail)

    self.write(apiresponse.Encode())

  def begin_transaction_request(self, app_id, http_request_data):
    """ Handles the intial request to start a transaction. Replies with 
        a unique identifier to handle this transaction in future requests.
  
    Args:
      app_id: The application ID requesting the transaction.
      http_request_data: The encoded request.
    Returns:
      An encoded transaction protocol buffer with a unique handler.
    """
    global datastore_access
    begin_transaction_req_pb = datastore_pb.BeginTransactionRequest(
      http_request_data)
    multiple_eg = False
    if begin_transaction_req_pb.has_allow_multiple_eg():
      multiple_eg = begin_transaction_req_pb.allow_multiple_eg()

    handle = None
    transaction_pb = datastore_pb.Transaction()
    try:
      handle = datastore_access.setup_transaction(app_id, multiple_eg)
    except ZKInternalException, zkie:
      logging.error("ZK internal exception for app id {0}, " \
        "info {1}".format(app_id, str(zkie)))
      return (transaction_pb.Encode(), 
              datastore_pb.Error.INTERNAL_ERROR, 
              "Internal error with ZooKeeper connection.")

    transaction_pb.set_app(app_id)
    transaction_pb.set_handle(handle)
    return (transaction_pb.Encode(), 0, "")

  def commit_transaction_request(self, app_id, http_request_data):
    """ Handles the commit phase of a transaction.

    Args:
      app_id: The application ID requesting the transaction commit.
      http_request_data: The encoded request of datastore_pb.Transaction.
    Returns:
      An encoded protocol buffer commit response.
    """
    global datastore_access
    return datastore_access.commit_transaction(app_id, http_request_data)

  def rollback_transaction_request(self, app_id, http_request_data):
    """ Handles the rollback phase of a transaction.

    Args:
      app_id: The application ID requesting the rollback.
      http_request_data: The encoded request.
    Returns:
      An encoded protocol buffer void response.
    """
    global datastore_access
    try:
      return datastore_access.rollback_transaction(app_id, http_request_data)
    except ZKInternalException, zkie:
      logging.error("ZK internal exception for app id {0}, " \
        "info {1}".format(app_id, str(zkie)))
      return (api_base_pb.VoidProto().Encode(), 
              datastore_pb.Error.INTERNAL_ERROR, 
              "Internal error with ZooKeeper connection.")
    except Exception, exception:
      logging.error("Error trying to rollback with exception {0}".format(
        str(exception)))
      return(api_base_pb.VoidProto().Encode(), 
             datastore_pb.Error.PERMISSION_DENIED, 
             "Unable to rollback for this transaction")

  def run_query(self, http_request_data):
    """ High level function for running queries.

    Args:
      http_request_data: Stores the protocol buffer request from the AppServer.
    Returns:
      Returns an encoded query response.
    """
    global datastore_access
    query = datastore_pb.Query(http_request_data)
    clone_qr_pb = datastore_pb.QueryResult()
    try:
      datastore_access._dynamic_run_query(query, clone_qr_pb)
    except ZKInternalException, zkie:
      logging.error("ZK internal exception for app id {0}, " \
        "info {1}".format(query.app(), str(zkie)))
      clone_qr_pb.set_more_results(False)
      return (clone_qr_pb.Encode(), 
              datastore_pb.Error.INTERNAL_ERROR, 
              "Internal error with ZooKeeper connection.")
    except ZKTransactionException, zkte:
      logging.error("Concurrent transaction exception for app id {0}, " \
        "info {1}".format(query.app(), str(zkte)))
      clone_qr_pb.set_more_results(False)
      return (clone_qr_pb.Encode(), 
              datastore_pb.Error.CONCURRENT_TRANSACTION, 
              "Concurrent transaction exception on put.")
    except dbconstants.AppScaleDBConnectionError, dbce:
      logging.error("Connection issue with datastore for app id {0}, " \
        "info {1}".format(query.app(), str(dbce)))
      clone_qr_pb.set_more_results(False)
      return (clone_qr_pb.Encode(),
             datastore_pb.Error.INTERNAL_ERROR,
             "Datastore connection error on run_query request.")
    return (clone_qr_pb.Encode(), 0, "")

  def create_index_request(self, app_id, http_request_data):
    """ High level function for creating composite indexes.

    Args:
       app_id: Name of the application.
       http_request_data: Stores the protocol buffer request from the 
               AppServer.
    Returns: 
       Returns an encoded response.
    """
    global datastore_access
    request = entity_pb.CompositeIndex(http_request_data)
    response = api_base_pb.Integer64Proto()
    try:
      index_id = datastore_access.create_composite_index(app_id, request)
      response.set_value(index_id)
    except dbconstants.AppScaleDBConnectionError, dbce:
      logging.error("Connection issue with datastore for app id {0}, " \
        "info {1}".format(app_id, str(dbce)))
      response.set_value(0)
      return (response.Encode(),
              datastore_pb.Error.INTERNAL_ERROR,
              "Datastore connection error on create index request.")
    return (response.Encode(), 0, "")

  def delete_index_request(self, app_id, http_request_data):
    """ Deletes a composite index for a given application.
  
    Args:
      app_id: Name of the application.
      http_request_data: A serialized CompositeIndices item
    Returns:
      A Tuple of an encoded entity_pb.VoidProto, error code, and 
      error explanation.
    """
    global datastore_access
    request = entity_pb.CompositeIndex(http_request_data)
    response = api_base_pb.VoidProto()
    try: 
      datastore_access.delete_composite_index_metadata(app_id, request)
    except dbconstants.AppScaleDBConnectionError, dbce:
      logging.error("Connection issue with datastore for app id {0}, " \
        "info {1}".format(app_id, str(dbce)))
      return (response.Encode(),
              datastore_pb.Error.INTERNAL_ERROR,
              "Datastore connection error on delete index request.")
    return (response.Encode(), 0, "")
    
  def get_indices_request(self, app_id):
    """ Gets the indices of the given application.

    Args:
      app_id: Name of the application.
      http_request_data: Stores the protocol buffer request from the 
               AppServer.
    Returns: 
      A Tuple of an encoded response, error code, and error explanation.
    """
    global datastore_access
    response = datastore_pb.CompositeIndices()
    try:
      indices = datastore_access.get_indices(app_id)
    except dbconstants.AppScaleDBConnectionError, dbce:
      logging.error("Connection issue with datastore for app id {0}, " \
        "info {1}".format(app_id, str(dbce)))
      return (response.Encode(),
              datastore_pb.Error.INTERNAL_ERROR,
              "Datastore connection error on get indices request.")
    for index in indices:
      new_index = response.add_index()
      new_index.ParseFromString(index)
    return (response.Encode(), 0, "")

  def allocate_ids_request(self, app_id, http_request_data):
    """ High level function for getting unique identifiers for entities.

    Args:
       app_id: Name of the application.
       http_request_data: Stores the protocol buffer request from the 
               AppServer.
    Returns: 
       Returns an encoded response.
    Raises:
       NotImplementedError: when requesting a max id.
    """
    global datastore_access
    request = datastore_pb.AllocateIdsRequest(http_request_data)
    response = datastore_pb.AllocateIdsResponse()
    reference = request.model_key()

    max_id = int(request.max())
    size = int(request.size())
    start = end = 0
    try:
      start, end = datastore_access.allocate_ids(app_id, size, max_id=max_id)
    except ZKInternalException, zkie:
      logging.error("ZK internal exception for app id {0}, " \
        "info {1}".format(app_id, str(zkie)))
      return (response.Encode(), 
              datastore_pb.Error.INTERNAL_ERROR, 
              "Internal error with ZooKeeper connection.")
    except ZKTransactionException, zkte:
      logging.error("Concurrent transaction exception for app id {0}, " \
        "info {1}".format(app_id, str(zkte)))
      return (response.Encode(), 
              datastore_pb.Error.CONCURRENT_TRANSACTION, 
              "Concurrent transaction exception on allocate id request.")
    except dbconstants.AppScaleDBConnectionError, dbce:
      logging.error("Connection issue with datastore for app id {0}, " \
        "info {1}".format(app_id, str(dbce)))
      return (response.Encode(),
              datastore_pb.Error.INTERNAL_ERROR,
              "Datastore connection error on allocate id request.")


    response.set_start(start)
    response.set_end(end)
    return (response.Encode(), 0, "")

  def put_request(self, app_id, http_request_data):
    """ High level function for doing puts.

    Args:
      app_id: Name of the application.
      http_request_data: Stores the protocol buffer request from the AppServer.
    Returns:
      Returns an encoded put response.
    """ 
    global datastore_access
    putreq_pb = datastore_pb.PutRequest(http_request_data)
    putresp_pb = datastore_pb.PutResponse()
    try:
      datastore_access.dynamic_put(app_id, putreq_pb, putresp_pb)
    except ZKInternalException, zkie:
      logging.error("ZK internal exception for app id {0}, " \
        "info {1}".format(app_id, str(zkie)))
      return (putresp_pb.Encode(), 
              datastore_pb.Error.INTERNAL_ERROR, 
              "Internal error with ZooKeeper connection.")
    except ZKTransactionException, zkte:
      logging.error("Concurrent transaction exception for app id {0}, " \
        "info {1}".format(app_id, str(zkte)))
      return (putresp_pb.Encode(), 
              datastore_pb.Error.CONCURRENT_TRANSACTION, 
              "Concurrent transaction exception on put.")
    except dbconstants.AppScaleDBConnectionError, dbce:
      logging.error("Connection issue with datastore for app id {0}, " \
        "info {1}".format(app_id, str(dbce)))
      return (putresp_pb.Encode(),
              datastore_pb.Error.INTERNAL_ERROR,
              "Datastore connection error on put.")

    return (putresp_pb.Encode(), 0, "")
    
  def get_request(self, app_id, http_request_data):
    """ High level function for doing gets.

    Args:
      app_id: Name of the application.
      http_request_data: Stores the protocol buffer request from the AppServer.
    Returns:
      An encoded get response.
    """ 
    global datastore_access
    getreq_pb = datastore_pb.GetRequest(http_request_data)
    getresp_pb = datastore_pb.GetResponse()
    try:
      datastore_access.dynamic_get(app_id, getreq_pb, getresp_pb)
    except ZKInternalException, zkie:
      logging.error("ZK internal exception for app id {0}, " \
        "info {1}".format(app_id, str(zkie)))
      return (getresp_pb.Encode(), 
              datastore_pb.Error.INTERNAL_ERROR, 
              "Internal error with ZooKeeper connection.")
    except ZKTransactionException, zkte:
      logging.error("Concurrent transaction exception for app id {0}, " \
        "info {1}".format(app_id, str(zkte)))
      return (getresp_pb.Encode(), 
              datastore_pb.Error.CONCURRENT_TRANSACTION, 
              "Concurrent transaction exception on get.")
    except dbconstants.AppScaleDBConnectionError, dbce:
      logging.error("Connection issue with datastore for app id {0}, " \
        "info {1}".format(app_id, str(dbce)))
      return (getresp_pb.Encode(),
              datastore_pb.Error.INTERNAL_ERROR,
              "Datastore connection error on get.")

    return (getresp_pb.Encode(), 0, "")

  def delete_request(self, app_id, http_request_data):
    """ High level function for doing deletes.

    Args:
      app_id: Name of the application.
      http_request_data: Stores the protocol buffer request from the AppServer.
    Returns:
      An encoded delete response.
    """ 
    global datastore_access
    delreq_pb = datastore_pb.DeleteRequest( http_request_data )
    delresp_pb = api_base_pb.VoidProto() 
    try:
      datastore_access.dynamic_delete(app_id, delreq_pb)
    except ZKInternalException, zkie:
      logging.error("ZK internal exception for app id {0}, " \
        "info {1}".format(app_id, str(zkie)))
      return (delresp_pb.Encode(), 
              datastore_pb.Error.INTERNAL_ERROR, 
              "Internal error with ZooKeeper connection.")
    except ZKTransactionException, zkte:
      logging.error("Concurrent transaction exception for app id {0}, " \
        "info {1}".format(app_id, str(zkte)))
      return (delresp_pb.Encode(), 
              datastore_pb.Error.CONCURRENT_TRANSACTION, 
              "Concurrent transaction exception on delete.")
    except dbconstants.AppScaleDBConnectionError, dbce:
      logging.error("Connection issue with datastore for app id {0}, " \
        "info {1}".format(app_id, str(dbce)))
      return (delresp_pb.Encode(),
              datastore_pb.Error.INTERNAL_ERROR,
              "Datastore connection error on delete.")


    return (delresp_pb.Encode(), 0, "")

def usage():
  """ Prints the usage for this web service. """
  print "AppScale Server"
  print
  print "Options:"
  print "\t--type=<" + ','.join(VALID_DATASTORES) +  ">"
  print "\t--no_encryption"
  print "\t--port"
  print "\t--zoo_keeper <zk nodes>"

pb_application = tornado.web.Application([
    (r"/*", MainHandler),
])

def main(argv):
  """ Starts a web service for handing datastore requests. """
  global datastore_access
  zookeeper_locations = ""

  db_info = appscale_info.get_db_info()
  db_type = db_info[':table']
  port = DEFAULT_SSL_PORT
  is_encrypted = True

  try:
    opts, args = getopt.getopt( argv, "t:p:n:z:",
                               ["type=",
                                "port",
                                "no_encryption",
                                "zoo_keeper"] )
  except getopt.GetoptError:
    usage()
    sys.exit(1)
  
  for opt, arg in opts:
    if  opt in ("-t", "--type"):
      db_type = arg
      print "Datastore type: ", db_type
    elif opt in ("-p", "--port"):
      port = int(arg)
    elif opt in ("-n", "--no_encryption"):
      is_encrypted = False
    elif opt in ("-z", "--zoo_keeper"):
      zookeeper_locations = arg

  if db_type not in VALID_DATASTORES:
    print "This datastore is not supported for this version of the AppScale\
          datastore API:" + db_type
    exit(1)
 
  datastore_batch = appscale_datastore_batch.DatastoreFactory.\
                                             getDatastore(db_type)
  zookeeper = zk.ZKTransaction(host=zookeeper_locations)
  datastore_access = DatastoreDistributed(datastore_batch, 
                                          zookeeper=zookeeper)
  if port == DEFAULT_SSL_PORT and not is_encrypted:
    port = DEFAULT_PORT

  server = tornado.httpserver.HTTPServer(pb_application)
  server.listen(port)

  ds_groomer = groomer.DatastoreGroomer(zookeeper, db_type, LOCAL_DATASTORE)
  ds_groomer.start()

  while 1:
    try:
      # Start Server #
      tornado.ioloop.IOLoop.instance().start()
    except SSL.SSLError:
      # This happens when connections timeout, there is a just a bad
      # SSL connection such as it does not use SSL when expected. 
      pass
    except KeyboardInterrupt:
      print "Server interrupted by user, terminating..."
      zookeeper.close()
      exit(1)

if __name__ == '__main__':
  main(sys.argv[1:])<|MERGE_RESOLUTION|>--- conflicted
+++ resolved
@@ -468,11 +468,7 @@
           if index_prop_name not in all_prop_names_in_ent:
             has_values = False
           # Special property name which does not show up in the list but 
-<<<<<<< HEAD
-          # is apart of the key of the entity.
-=======
           # is a part of the key of the entity.
->>>>>>> 99ed9417
           if index_prop_name == "__key__":
             has_values = True
         if not has_values:
@@ -704,12 +700,7 @@
     if definition.ancestor() == 1:
       ancestor = self.get_root_key_from_entity_key(str(ent_key))
       pre_comp_index_key += "{0}{1}".format(ancestor, self._SEPARATOR) 
-<<<<<<< HEAD
-    logging.error("Def: {0}".format(definition))
-    logging.error("Ent: {0}".format(entity))
-=======
-
->>>>>>> 99ed9417
+
     property_list_names = [prop.name() for prop in entity.property_list()]
     multivalue_dict = {}
     for prop in entity.property_list():
@@ -742,10 +733,6 @@
             my_list[index] = helper_functions.reverse_lex(item)
         lists_of_prop_list.append(my_list)
 
-<<<<<<< HEAD
-    logging.error("list of props: {0}".format(lists_of_prop_list)) 
-=======
->>>>>>> 99ed9417
     # Get all combinations of the composite indexes.
     all_combinations = []
     if len(lists_of_prop_list) == 1:
@@ -3174,10 +3161,7 @@
  
       entities.append(entity.Encode())
     return entities
-<<<<<<< HEAD
-=======
-
->>>>>>> 99ed9417
+
   def __extract_entities_from_composite_indexes(self, query, index_result):
     """ Takes index values and creates partial entities out of them.
  
@@ -3189,11 +3173,7 @@
 
     Args:
       query: A datastore_pb.Query object.
-<<<<<<< HEAD
-      index_resut: A list of index strings.
-=======
       index_result: A list of index strings.
->>>>>>> 99ed9417
     Returns:
       A list of EntityProtos.
     """
@@ -3214,12 +3194,8 @@
       for def_prop in definition.property_list():
         value = tokens.pop(0) 
         if def_prop.name() not in prop_name_list:
-<<<<<<< HEAD
-          logging.warning("Skipping prop in projection: {0}".format(def_prop.name()))
-=======
           logging.warning("Skipping prop in projection: {0}".format(
             def_prop.name()))
->>>>>>> 99ed9417
           continue
 
         prop = entity.add_property()
@@ -3414,11 +3390,7 @@
     offset = query.offset()
     if result:
       query_result.set_skipped_results(len(result) - offset)
-<<<<<<< HEAD
-      # Last ent is used for determining the cursor
-=======
       # Last ent is used for determining the cursor.
->>>>>>> 99ed9417
       last_ent = result[-1]
       count = len(result)
       result = result[offset:]
