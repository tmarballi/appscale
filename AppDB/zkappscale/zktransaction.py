#!/usr/bin/python
"""
Distributed id and lock service for transaction support.
Rewritten by Navraj Chohan and Chris Bunch (raj, chris@appscale.com)
"""
import logging
import re
import signal
import threading
import time
import traceback
import urllib

import zookeeper

class ZKTimeoutException(Exception):
  """ A special Exception class that should be thrown if a function is 
  taking longer than expected by the caller to run
  """
  pass

# A list that indicates that the Zookeeper node to create should be readable
# and writable by anyone.
ZOO_ACL_OPEN = [{"perms":0x1f, "scheme":"world", "id" :"anyone"}]

# The number of seconds to wait before we consider a transaction to be failed.
TX_TIMEOUT = 30

# The number of seconds to wait between invocations of the transaction
# garbage collector.
GC_INTERVAL = 30

# The host and port that the Zookeeper service runs on, if none is provided.
DEFAULT_HOST = "localhost:2181"

# Paths are separated by this for the tree structure in zookeeper.
PATH_SEPARATOR = "/"

# This is the path which contains the different application's lock meta-data.
APPS_PATH = "/appscale/apps"

# This path contains different transaction IDs.
APP_TX_PATH = "txids"

# This is the node which holds all the locks of an application.
APP_LOCK_PATH = "locks"

APP_ID_PATH = "ids"

APP_TX_PREFIX = "tx"

APP_LOCK_PREFIX = "lk"

APP_ID_PREFIX = "id"

# This is the prefix of all keys which have been updated within a transaction.
TX_UPDATEDKEY_PREFIX = "ukey"

# This is the name of the leaf. It holds a list of locks as a string.
TX_LOCK_PATH = "lockpath"

# The path for blacklisted transactions.
TX_BLACKLIST_PATH = "blacklist"

# This is the path name for valid versions of entities used in a transaction.
TX_VALIDLIST_PATH = "validlist"

GC_LOCK_PATH = "gclock"

GC_TIME_PATH = "gclast_time"

# Lock path for the datastore groomer.
DS_GROOM_LOCK_PATH = "/appscale/datastore_groomer"

# A unique prefix for cross group transactions.
XG_PREFIX = "xg"

# Maximum number of groups allowed in cross group transactions.
MAX_GROUPS_FOR_XG = 5

# The separator value for the lock list when using XG transactions.
LOCK_LIST_SEPARATOR = "!XG_LIST!"

class ZKTransactionException(Exception):
  """ ZKTransactionException defines a custom exception class that should be
  thrown whenever there was a problem involving a transaction (e.g., the
  transaction failed, we couldn't get a transaction ID).
  """
  pass

class ZKTransaction:
  """ ZKTransaction provides an interface that can be used to acquire locks
  and other functions needed to perform database-agnostic transactions
  (e.g., releasing locks, keeping track of transaction metadata).
  """

  # The number of times we should retry ZooKeeper operations, by default.
  DEFAULT_NUM_RETRIES = 5

  # The number of seconds to wait before we consider a zk call a failure.
  DEFAULT_ZK_TIMEOUT = 3

<<<<<<< HEAD
  # Default value to return if a ZK call failed.
  ZK_FAIL = None
 
=======
>>>>>>> 5f364abe
  def __init__(self, host=DEFAULT_HOST, start_gc=True):
    """ Creates a new ZKTransaction, which will communicate with Zookeeper
    on the given host.

    Args:
      host: A str that indicates which machine runs the Zookeeper service.
      start_gc: A bool that indicates if we should start the garbage collector
        for timed out transactions.
    """
    logging.basicConfig(format='%(asctime)s %(levelname)s %(filename)s:' \
      '%(lineno)s %(message)s ', level=logging.DEBUG)
    logging.debug("Started logging")

    # Connection instance variables.
    self.connect_cv = threading.Condition()
    self.connected = False
    self.host = host
    self.handle = zookeeper.init(host, self.receive_and_notify)

    # for blacklist cache
    self.blacklist_cv = threading.Condition()
    self.blacklist_cache = {}

    # for gc
    self.gc_running = False
    self.gc_cv = threading.Condition()
    if start_gc:
      self.start_gc()


  def start_gc(self):
    """ Starts a new thread that cleans up failed transactions.

    If called when the GC thread is already started, this causes the GC thread
    to reload its GC settings.
    """
    logging.info("Starting GC thread")
    with self.gc_cv:
      if self.gc_running:
        self.gc_cv.notifyAll()
      else:
        self.gc_running = True
        self.gcthread = threading.Thread(target=self.gc_runner)
        self.gcthread.start()

  def stop_gc(self):
    """ Stops the thread that cleans up failed transactions.
    """
    logging.info("Stopping GC thread")
    if self.gc_running:
      with self.gc_cv:
        self.gc_running = False
        self.gc_cv.notifyAll()
      self.gcthread.join()

  def close(self):
    """ Stops the thread that cleans up failed transactions and closes its
    connection to Zookeeper.
    """
    logging.info("Closing ZK connection")
    self.stop_gc()
    zookeeper.close(self.handle)

  def receive_and_notify(self, _, event_type, state, path):
    """ Receives events and notifies other threads if ZooKeeper state changes.
 
    Args:
      _: A ZooKeeper connection (unused).
      event_type: An int representing a ZooKeeper event.
      state: An int representing a ZooKeeper connection state.
      path: A str representing the path that changed.
    """
    if event_type == zookeeper.SESSION_EVENT:
      if state == zookeeper.CONNECTED_STATE:
        with self.connect_cv:
          self.connected = True
          self.connect_cv.notifyAll()
      else:
        with self.connect_cv:
          self.connected = False
          self.connect_cv.notifyAll()
    elif event_type == zookeeper.CHILD_EVENT:
      path_list = path.split(PATH_SEPARATOR)
      if path_list[-1] == TX_BLACKLIST_PATH:
        appid = urllib.unquote_plus(path_list[-3])
        self.update_blacklist_cache(path, appid)

  def update_blacklist_cache(self, path, app_id):
    """ Updates the blacklist cache.  
 
    Args: 
      path: The path for the blacklist.
      app_id: The application identifier.
    """
    logging.debug("Updating blacklist cache for app {0}".format(app_id))
    try:
      # This is not apart of the main thread, so don't run it 
      # with a timeout. (Signals can only be in the main thread)
      black_list = zookeeper.get_children(self.handle, path, 
        self.receive_and_notify)
      with self.blacklist_cv:
        self.blacklist_cache[app_id] = set(black_list)
    except zookeeper.NoNodeException:
      if app_id in self.blacklist_cache:
        with self.blacklist_cv:
          del self.blacklist_cache[app_id]
    except zookeeper.ZooKeeperException, zk_exception:
      logging.error("ZK Exception: {0}".format(zk_exception))
      self.reestablish_connection()
    
  def wait_for_connect(self):
    """ Blocks on a connection. Waits for a signal from the notify function """
    #logging.debug("Waiting for ZooKeeper connection")
    if self.connected:
      return
    with self.connect_cv:
      while not self.connected:
        self.connect_cv.wait(10.0)
    #    logging.debug("Still waiting...")
    #logging.debug("Done waiting")

  def force_create_path(self, path, value="default"):
    """ Creates a new ZooKeeper node at the given path, recursively creating its
      parent nodes if necessary.
    
    Args:
      path: A PATH_SEPARATOR-separated str that represents the path to create.
      value: A str representing the value that should be associated with the
        new node, created at path.
    Returns:
      True if the new ZooKeeper node at path was created successfully, and False
        otherwise.
    """
    logging.debug("Force creating path {0}, with value {1}".format(path, value))
    self.wait_for_connect()
    while True:
      try:
<<<<<<< HEAD
        self.run_with_timeout(self.DEFAULT_ZK_TIMEOUT, self.ZK_FAIL,
=======
        self.run_with_timeout(self.DEFAULT_ZK_TIMEOUT, 
>>>>>>> 5f364abe
          self.DEFAULT_NUM_RETRIES, zookeeper.create, self.handle, 
          path, str(value), ZOO_ACL_OPEN)
        return True
      except zookeeper.NoNodeException:
        # Recursively create this node's parents, but don't return - the next
        # iteration of this loop will create this node once the parents are
        # created.
        logging.debug("Couldn't create path {0}, so creating its parent " \
          "first.".format(path))
        self.force_create_path(PATH_SEPARATOR.join(
          path.split(PATH_SEPARATOR)[:-1]), value)
      except zookeeper.NodeExistsException:  # just update value
        logging.debug("Path {0} already exists, so setting its value.".format(
          path))
<<<<<<< HEAD
        self.run_with_timeout(self.DEFAULT_ZK_TIMEOUT, self.ZK_FAIL,
=======
        self.run_with_timeout(self.DEFAULT_ZK_TIMEOUT,
>>>>>>> 5f364abe
           self.DEFAULT_NUM_RETRIES, zookeeper.aset, self.handle, path, 
           str(value))
        return True
      except Exception as exception:
        logging.error("Couldn't create path {0} because of {1}".format(path,
          str(exception)))
        return False

  def update_node(self, path, value):
    """ Sets the ZooKeeper node at path to value, creating the node if it
      doesn't exist.

    Args:
      path: A PATH_SEPARATOR-separated str that represents the node whose value
        should be updated.
      value: A str representing the value that should be associated with the
        updated node.
    """
    logging.debug("Updating node at {0}, with new value {1}".format(path,
      value))
    self.wait_for_connect()
    try:
<<<<<<< HEAD
      self.run_with_timeout(self.DEFAULT_ZK_TIMEOUT, self.ZK_FAIL,
=======
      self.run_with_timeout(self.DEFAULT_ZK_TIMEOUT,
>>>>>>> 5f364abe
        self.DEFAULT_NUM_RETRIES, zookeeper.set, self.handle, path, value)
    except zookeeper.NoNodeException:
      self.force_create_path(path, value)

  def delete_recursive(self, path):
    """ Deletes the ZooKeeper node at path, and any child nodes it may have.

    Args:
      path: A PATH_SEPARATOR-separated str that represents the node to delete.
    """
    self.wait_for_connect()
    try:
<<<<<<< HEAD
      children = self.run_with_timeout(self.DEFAULT_ZK_TIMEOUT, self.ZK_FAIL,
        self.DEFAULT_NUM_RETRIES, zookeeper.get_children, self.handle, path)
      for child in children:
        self.delete_recursive(PATH_SEPARATOR.join([path, child]))
      self.run_with_timeout(self.DEFAULT_ZK_TIMEOUT, self.ZK_FAIL,
=======
      children = self.run_with_timeout(self.DEFAULT_ZK_TIMEOUT,
        self.DEFAULT_NUM_RETRIES, zookeeper.get_children, self.handle, path)
      for child in children:
        self.delete_recursive(PATH_SEPARATOR.join([path, child]))
      self.run_with_timeout(self.DEFAULT_ZK_TIMEOUT,
>>>>>>> 5f364abe
        self.DEFAULT_NUM_RETRIES, zookeeper.delete, self.handle, path, -1)
    except zookeeper.NoNodeException:
      pass

  def dump_tree(self, path):
    """ Prints information about the given ZooKeeper node and its children.

    Args:
      path: A PATH_SEPARATOR-separated str that represents the node to print
        info about.
    """
    self.wait_for_connect()
    try:
      value = zookeeper.get(self.handle, path, None)[0]
      logging.info("{0} = \"{1}\"".format(path, value))
<<<<<<< HEAD
      children = self.run_with_timeout(self.DEFAULT_ZK_TIMEOUT, self.ZK_FAIL,
=======
      children = self.run_with_timeout(self.DEFAULT_ZK_TIMEOUT,
>>>>>>> 5f364abe
        self.DEFAULT_NUM_RETRIES, zookeeper.get_children, self.handle, path)
      for child in children:
        self.dump_tree(PATH_SEPARATOR.join([path, child]))
    except zookeeper.NoNodeException:
      logging.info("{0} does not exist.".format(path))

  def get_app_root_path(self, app_id):
    """ Returns the ZooKeeper path that holds all information for the given
      application.

    Args:
      app_id: A str that represents the application we wish to get the root
        path for.
    Returns:
      A str that represents a ZooKeeper node, whose immediate children are
      the transaction prefix path and the locks prefix path.
    """
    return PATH_SEPARATOR.join([APPS_PATH, urllib.quote_plus(app_id)])

  def get_transaction_prefix_path(self, app_id):
    """ Returns the location of the ZooKeeper node who contains all transactions
    in progress for the given application.

    Args:
      app_id: A str that represents the application we wish to get all
        transaction information for.
    Returns:
      A str that represents a ZooKeeper node, whose immediate children are all
      of the transactions currently in progress.
    """
    return PATH_SEPARATOR.join([self.get_app_root_path(app_id), APP_TX_PATH])

  def get_txn_path_before_getting_id(self, app_id):
    """ Returns a path that callers can use to get new transaction IDs from
    ZooKeeper, which are given as sequence nodes.

    Args:
      app_id: A str that represents the application we wish to build a new
        transaction path for.
    Returns: A str that can be used to create new transactions.
    """
    return PATH_SEPARATOR.join([self.get_transaction_prefix_path(app_id),
      APP_TX_PREFIX])

  def get_transaction_path(self, app_id, txid):
    """ Returns the location of the ZooKeeper node who contains all information
      for a transaction, and is the parent of the transaction lock list and
      registered keys for the transaction.

    Args:
      app_id: A str that represents the application we wish to get the prefix
        path for.
      txid: An int that represents the transaction ID whose path we wish to
        acquire.
    """
    txstr = APP_TX_PREFIX + "%010d" % txid
    return PATH_SEPARATOR.join([self.get_app_root_path(app_id), APP_TX_PATH,
      txstr])

  def get_transaction_lock_list_path(self, app_id, txid):
    """ Returns the location of the ZooKeeper node whose value is a
    XG_LIST-separated str, representing all of the locks that have been acquired
    for the given transaction ID.

    Args:
      app_id: A str that represents the application we wish to get the
        transaction information about.
      txid: A str that represents the transaction ID we wish to get the lock
        list location for.
    Returns:
      A PATH_SEPARATOR-delimited str corresponding to the ZooKeeper node that
      contains the list of locks that have been taken for the given transaction.
    """
    return PATH_SEPARATOR.join([self.get_transaction_path(app_id, txid),
      TX_LOCK_PATH])

  def get_blacklist_root_path(self, app_id):
    """ Returns the location of the ZooKeeper node whose children are
      all of the blacklisted transaction IDs for the given application ID.

    Args:
      app_id: A str corresponding to the application who we want to get
        blacklisted transaction IDs for.
    Returns:
      A str corresponding to the ZooKeeper node whose children are blacklisted
      transaction IDs.
    """
    return PATH_SEPARATOR.join([self.get_transaction_prefix_path(app_id),
      TX_BLACKLIST_PATH])

  def get_valid_transaction_root_path(self, app_id):
    """ Returns the location of the ZooKeeper node whose children are
      all of the valid transaction IDs for the given application ID.

    Args:
      app_id: A str corresponding to the application who we want to get
        valid transaction IDs for.
    Returns:
      A str corresponding to the ZooKeeper node whose children are valid
      transaction IDs.
    """
    return PATH_SEPARATOR.join([self.get_transaction_prefix_path(app_id),
      TX_VALIDLIST_PATH])

  def get_valid_transaction_path(self, app_id, entity_key):
    """ Gets the valid transaction path with the entity key.
    Args:
      app_id: The application ID.
      entity_key: The entity within the path.
    Returns:
      A str representing the transaction path.
    """
    return PATH_SEPARATOR.join([self.get_valid_transaction_root_path(app_id),
      urllib.quote_plus(entity_key)])

  def get_lock_root_path(self, app_id, key):
    """ Gets the root path of the lock for a particular app. 
    
    Args:
      app_id: The application ID.
      key: The key for which we're getting the root path lock.
    Returns: 
      A str of the root lock path.
    """
    return PATH_SEPARATOR.join([self.get_app_root_path(app_id), APP_LOCK_PATH,
      urllib.quote_plus(key)])

  def get_xg_path(self, app_id, tx_id):
    """ Gets the XG path for a transaction.
  
    Args:
      app_id: The application ID whose XG path we want.
      tx_id: The transaction ID whose XG path we want.
    Returns:
      A str representing the XG path for the given transaction.
    """ 
    txstr = APP_TX_PREFIX + "%010d" % tx_id
    return PATH_SEPARATOR.join([self.get_app_root_path(app_id), APP_TX_PATH, 
      txstr, XG_PREFIX])
 
  def create_node(self, path, value):
    """ Creates a new node in ZooKeeper, with the given value.

    Args:
      path: The path to create the node at.
      value: The value that we should store in the node.
    Raises:
      ZKTransactionException: If the sequence node couldn't be created.
    """
    retries_left = self.DEFAULT_NUM_RETRIES
    while retries_left > 0:
      try:
<<<<<<< HEAD
        self.run_with_timeout(self.DEFAULT_ZK_TIMEOUT, self.ZK_FAIL,
=======
        self.run_with_timeout(self.DEFAULT_ZK_TIMEOUT,
>>>>>>> 5f364abe
          self.DEFAULT_NUM_RETRIES, zookeeper.create, self.handle, path, 
          value, ZOO_ACL_OPEN)
        logging.debug("Created path {0} with value {1}".format(path, value))
        return
      except zookeeper.NoNodeException:
        logging.debug("Couldn't create path {0} - recursively creating it." \
          .format(path))
        self.force_create_path(path)
      finally:
        retries_left -= 1
    
    raise ZKTransactionException("Unable to create sequence node with path " \
      "{0}, value {1}".format(path, value))


  def create_sequence_node(self, path, value):
    """ Creates a new sequence node in ZooKeeper, with a non-zero initial ID.

    We avoid using zero as the initial ID because Google App Engine apps can
    use a zero ID as a sentinel value, to indicate that an ID should be
    allocated for them.

    Args:
      path: The prefix to create the sequence node at. For example, a prefix
        of '/abc' would result in a sequence node of '/abc1' being created.
      value: The value that we should store in the sequence node.
    Returns:
      A long that represents the sequence ID.    
    Raises:
      ZKTransactionException: If the sequence node couldn't be created.
    """
    retries_left = self.DEFAULT_NUM_RETRIES
    while retries_left > 0:
      try:
        txn_id_path = self.run_with_timeout(self.DEFAULT_ZK_TIMEOUT, 
<<<<<<< HEAD
          self.ZK_FAIL, self.DEFAULT_NUM_RETRIES, zookeeper.create, 
=======
          self.DEFAULT_NUM_RETRIES, zookeeper.create, 
>>>>>>> 5f364abe
          self.handle, path, value, ZOO_ACL_OPEN, zookeeper.SEQUENCE)
        if txn_id_path:
          txn_id = long(txn_id_path.split(PATH_SEPARATOR)[-1].lstrip(
            APP_TX_PREFIX))
          if txn_id == 0:
            logging.warning("Created sequence ID 0 - deleting it.")
            zookeeper.adelete(self.handle, txn_id_path)
          else:
            logging.debug("Created sequence ID {0} at path {1}".format(txn_id, 
              txn_id_path))
            return txn_id
      except zookeeper.NoNodeException:
        self.force_create_path(path)
      finally:
        retries_left -= 1
    
    logging.error("Unable to create sequence node with path {0}, value {1}" \
      .format(path, value))
    raise ZKTransactionException("Unable to create sequence node with path" \
      " {0}, value {1}".format(path, value))

  def get_transaction_id(self, app_id, is_xg=False):
    """Acquires a new id for an upcoming transaction.

    Note that the caller must lock particular root entities using acquire_lock,
    and that the transaction ID expires after a constant amount of time.

    Args:
      app_id: A str representing the application we want to perform a
        transaction on.
      is_xg: A bool that indicates if this transaction operates across multiple
        entity groups.
    Returns:
      A long that represents the new transaction ID.
    """
    logging.debug("Getting new transaction id for app {0}, with is_xg set " \
      "to {1}".format(app_id, is_xg))
    self.wait_for_connect()
    timestamp = str(time.time())

    # First, make the ZK node for the actual transaction id.
    app_path = self.get_txn_path_before_getting_id(app_id)
    txn_id = self.create_sequence_node(app_path, timestamp)

    # Next, make the ZK node that indicates if this a XG transaction.
    if is_xg:
      xg_path = self.get_xg_path(app_id, txn_id)
      self.create_node(xg_path, timestamp)
    logging.debug("Returning transaction ID {0} with timestamp {1} for " \
      "app_id {2}, with is_xg set to {3}".format(txn_id, timestamp, app_id,
      is_xg))
    return txn_id

  def check_transaction(self, app_id, txid):
    """ Gets the status of the given transaction.

    Args:
      app_id: A str representing the application whose transaction we wish to
        query.
      txid: An int that indicates the transaction ID we should query.
    Returns:
      True if the transaction is in progress.
    Raises:
      ZKTransactionException: If the transaction is not in progress, or it
        has timed out.
    """
    logging.debug("Checking transaction for app {0}, transaction id {1}".format(
      app_id, txid))
    self.wait_for_connect()
    txpath = self.get_transaction_path(app_id, txid)
    if self.is_blacklisted(app_id, txid):
      raise ZKTransactionException("[check_transaction] Transaction %d timed " \
        "out." % txid)
<<<<<<< HEAD
    if not self.run_with_timeout(self.DEFAULT_ZK_TIMEOUT, self.ZK_FAIL,
=======
    if not self.run_with_timeout(self.DEFAULT_ZK_TIMEOUT,
>>>>>>> 5f364abe
          self.DEFAULT_NUM_RETRIES, zookeeper.exists, self.handle, txpath):
      logging.debug("[check_transaction] {0} does not exist".format(txpath))
      raise ZKTransactionException("Transaction %d is not valid." % txid)
    return True

  def is_in_transaction(self, app_id, txid):
    """ Checks to see if the named transaction is currently running.

    Args:
      app_id: A str representing the application whose transaction we wish to
        query.
      txid: An int that indicates the transaction ID we should query.
    Returns:
      True if the transaction is in progress, and False otherwise.
    Raises:
      ZKTransactionException: If the transaction is blacklisted.
    """
    self.wait_for_connect()
    tx_lock_path = self.get_transaction_lock_list_path(app_id, txid)
    if self.is_blacklisted(app_id, txid):
      raise ZKTransactionException("[is_in_transaction]: Transaction %d timed" \
        " out." % txid)
<<<<<<< HEAD
    if not self.run_with_timeout(self.DEFAULT_ZK_TIMEOUT, self.ZK_FAIL,
=======
    if not self.run_with_timeout(self.DEFAULT_ZK_TIMEOUT,
>>>>>>> 5f364abe
          self.DEFAULT_NUM_RETRIES, zookeeper.exists, self.handle, 
          tx_lock_path):
      logging.debug("[is_in_transaction] {0} does not exist".format(
        tx_lock_path))
      return False
    logging.debug("{0} does exist and is not blacklisted".format(tx_lock_path))
    return True

  def acquire_additional_lock(self, app_id, txid, entity_key, create):
    """ Acquire an additional lock for a cross group transaction.

    Args:
      app_id: A str representing the application ID.
      txid: The transaction ID you are acquiring a lock for. Built into
            the path.
      entity_key: Used to get the root path.
      create: A bool that indicates if we should create a new Zookeeper node
        to store the lock information in.
    Returns:
      Boolean, of true on success, false if lock can not be acquired.
    Raises:
      ZKTransactionException: If we can't acquire the lock for the given
        entity group, because a different transaction already has it.
    """
    logging.debug("Acquiring additional lock for appid {0}, transaction id " \
      "{1}, entity key {2}, with create {3}".format(app_id, txid, entity_key,
      create))
    txpath = self.get_transaction_path(app_id, txid)
    lockrootpath = self.get_lock_root_path(app_id, entity_key)
    lockpath = None
    retry = True

    while retry:
      retry = False
      try:
        logging.debug("Trying to create path {0} with value {1}".format(
          lockrootpath, txpath))
<<<<<<< HEAD
        lockpath = self.run_with_timeout(self.DEFAULT_ZK_TIMEOUT, self.ZK_FAIL,
=======
        lockpath = self.run_with_timeout(self.DEFAULT_ZK_TIMEOUT,
>>>>>>> 5f364abe
          self.DEFAULT_NUM_RETRIES, zookeeper.create, self.handle, 
          lockrootpath, txpath, ZOO_ACL_OPEN)
      except zookeeper.NoNodeException:
        # This is for recursively creating a path.
        self.force_create_path(PATH_SEPARATOR.join(lockrootpath.split(
          PATH_SEPARATOR)[:-1]))
        retry = True
      except zookeeper.NodeExistsException:
        # fail to get lock
        tx_lockpath = self.run_with_timeout(self.DEFAULT_ZK_TIMEOUT, 
<<<<<<< HEAD
          self.ZK_FAIL, self.DEFAULT_NUM_RETRIES, zookeeper.get, self.handle, 
=======
          self.DEFAULT_NUM_RETRIES, zookeeper.get, self.handle, 
>>>>>>> 5f364abe
          lockrootpath, None)[0]
        logging.debug("Lock {0} in use by {1}".format(lockrootpath, 
          tx_lockpath))
        raise ZKTransactionException("acquire_additional_lock: There is " \
          "already another transaction using this lock")

    logging.debug("Created new lock root path {0} with value {1}".format(
      lockrootpath, txpath))

    transaction_lock_path = self.get_transaction_lock_list_path(app_id, txid)

    if create:
<<<<<<< HEAD
      self.run_with_timeout(self.DEFAULT_ZK_TIMEOUT, self.ZK_FAIL,
=======
      self.run_with_timeout(self.DEFAULT_ZK_TIMEOUT,
>>>>>>> 5f364abe
        self.DEFAULT_NUM_RETRIES, zookeeper.acreate, self.handle, 
        transaction_lock_path, lockpath, ZOO_ACL_OPEN)
      logging.debug("Created lock list path {0} with value {1}".format(
        transaction_lock_path, lockpath))
    else:
<<<<<<< HEAD
      tx_lockpath = self.run_with_timeout(self.DEFAULT_ZK_TIMEOUT, self.ZK_FAIL,
=======
      tx_lockpath = self.run_with_timeout(self.DEFAULT_ZK_TIMEOUT,
>>>>>>> 5f364abe
        self.DEFAULT_NUM_RETRIES, zookeeper.get, self.handle, 
        transaction_lock_path, None)[0]
      lock_list = tx_lockpath.split(LOCK_LIST_SEPARATOR)
      if len(lock_list) >= MAX_GROUPS_FOR_XG:
        raise ZKTransactionException("acquire_additional_lock: Too many " \
          "groups for this XG transaction.")

      lock_list.append(lockpath)
      lock_list_str = LOCK_LIST_SEPARATOR.join(lock_list)
<<<<<<< HEAD
      self.run_with_timeout(self.DEFAULT_ZK_TIMEOUT, self.ZK_FAIL,
=======
      self.run_with_timeout(self.DEFAULT_ZK_TIMEOUT,
>>>>>>> 5f364abe
        self.DEFAULT_NUM_RETRIES, zookeeper.aset, self.handle, 
        transaction_lock_path, lock_list_str)
      logging.debug("Set lock list path {0} to value {1}".format(
        transaction_lock_path, lock_list_str))

    return True

  def is_xg(self, app_id, tx_id):
    """ Checks to see if the transaction can operate over multiple entity
      groups.

    Args:
      app_id: The application ID that the transaction operates over.
      tx_id: The transaction ID that may or may not be XG.
    Returns:
      True if the transaction is XG, False otherwise.
    """
<<<<<<< HEAD
    return self.run_with_timeout(self.DEFAULT_ZK_TIMEOUT, self.ZK_FAIL,
=======
    return self.run_with_timeout(self.DEFAULT_ZK_TIMEOUT,
>>>>>>> 5f364abe
          self.DEFAULT_NUM_RETRIES, zookeeper.exists, self.handle, 
          self.get_xg_path(app_id, tx_id))

  def acquire_lock(self, app_id, txid, entity_key):
    """ Acquire lock for transaction. It will acquire additional locks
    if the transactions is XG.

    You must call get_transaction_id() first to obtain transaction ID.
    You could call this method anytime if the root entity key is same, 
    or different in the case of it being XG.

    Args:
      app_id: The application ID to acquire a lock for.
      txid: The transaction ID you are acquiring a lock for. Built into 
        the path. 
       entity_key: Used to get the root path.
    Returns:
      True on success, False otherwise.
    Raises:
      ZKTransactionException: If it could not get the lock.
    """
    logging.debug("Acquiring lock for appid {0}, transaction id {1}, " \
      "entity key {2}".format(app_id, txid, entity_key))
    lockrootpath = self.get_lock_root_path(app_id, entity_key)

    if self.is_in_transaction(app_id, txid):  # use current lock
      transaction_lock_path = self.get_transaction_lock_list_path(app_id, txid)
<<<<<<< HEAD
      prelockpath = self.run_with_timeout(self.DEFAULT_ZK_TIMEOUT, self.ZK_FAIL,
=======
      prelockpath = self.run_with_timeout(self.DEFAULT_ZK_TIMEOUT,
>>>>>>> 5f364abe
        self.DEFAULT_NUM_RETRIES, zookeeper.get, self.handle, 
        transaction_lock_path, None)[0]
      lock_list = prelockpath.split(LOCK_LIST_SEPARATOR)
      logging.debug("Lock list: {0}".format(lock_list))
      if lockrootpath in lock_list:
        logging.debug("Already has lock: {0}".format(lockrootpath))
        return True
      else:
        if self.is_xg(app_id, txid):
          return self.acquire_additional_lock(app_id, txid, entity_key,
            create=False)
        else:
          raise ZKTransactionException("acquire_lock: You can not lock " \
            "different root entity in non-cross-group transaction.")

    return self.acquire_additional_lock(app_id, txid, entity_key, create=True)

  def get_updated_key_list(self, app_id, txid):
    """ Gets a list of keys updated in this transaction.

    Args:
      app_id: A str corresponding to the application ID whose transaction we
        wish to query.
      txid: The transaction ID that we want to get a list of updated keys for.
    Returns:
      A list of keys that have been updated in this transaction.
    Raises:
      ZKTransactionException: If the given transaction ID does not correspond
        to a transaction that is currently in progress.
    """
    self.wait_for_connect()
    txpath = self.get_transaction_path(app_id, txid)
    try:
<<<<<<< HEAD
      child_list = self.run_with_timeout(self.DEFAULT_ZK_TIMEOUT, self.ZK_FAIL,
=======
      child_list = self.run_with_timeout(self.DEFAULT_ZK_TIMEOUT,
>>>>>>> 5f364abe
          self.DEFAULT_NUM_RETRIES, zookeeper.get_children, self.handle, txpath)
      keylist = []
      for item in child_list:
        if re.match("^" + TX_UPDATEDKEY_PREFIX, item):
          keyandtx = self.run_with_timeout(self.DEFAULT_ZK_TIMEOUT, 
<<<<<<< HEAD
            self.ZK_FAIL, self.DEFAULT_NUM_RETRIES, zookeeper.get, self.handle,
=======
            self.DEFAULT_NUM_RETRIES, zookeeper.get, self.handle,
>>>>>>> 5f364abe
            PATH_SEPARATOR.join([txpath, item]), None)[0]
          key = urllib.unquote_plus(keyandtx.split(PATH_SEPARATOR)[0])
          keylist.append(key)
      return keylist
    except zookeeper.NoNodeException:
      raise ZKTransactionException("get_updated_key_list: Transaction ID %d " \
        "is not valid." % txid)

  def release_lock(self, app_id, txid):
    """ Releases all locks acquired during this transaction.

    Callers must call acquire_lock before calling release_lock. Upon calling
    release_lock, the given transaction ID is no longer valid.

    Args:
      app_id: The application ID we are releasing a lock for.
      txid: The transaction ID we are releasing a lock for.
    Returns:
      True if the locks were released, and False otherwise.
    Raises:
      ZKTransactionException: If any locks acquired during this transaction
        could not be released.
    """
    logging.debug("Releasing locks for app {0}, with transaction id {1} " \
      .format(app_id, txid))
    self.wait_for_connect()
    self.check_transaction(app_id, txid)
    txpath = self.get_transaction_path(app_id, txid)
     
    transaction_lock_path = self.get_transaction_lock_list_path(app_id, txid)
    try:
      lock_list_str = self.run_with_timeout(self.DEFAULT_ZK_TIMEOUT, 
<<<<<<< HEAD
          self.ZK_FAIL, self.DEFAULT_NUM_RETRIES, zookeeper.get, self.handle,
          transaction_lock_path, None)[0]
      lock_list = lock_list_str.split(LOCK_LIST_SEPARATOR)
      for lock_path in lock_list:
        self.run_with_timeout(self.DEFAULT_ZK_TIMEOUT, self.ZK_FAIL,
          self.DEFAULT_NUM_RETRIES, zookeeper.adelete, self.handle, lock_path)
      self.run_with_timeout(self.DEFAULT_ZK_TIMEOUT, self.ZK_FAIL, 
=======
          self.DEFAULT_NUM_RETRIES, zookeeper.get, self.handle,
          transaction_lock_path, None)[0]
      lock_list = lock_list_str.split(LOCK_LIST_SEPARATOR)
      for lock_path in lock_list:
        self.run_with_timeout(self.DEFAULT_ZK_TIMEOUT,
          self.DEFAULT_NUM_RETRIES, zookeeper.adelete, self.handle, lock_path)
      self.run_with_timeout(self.DEFAULT_ZK_TIMEOUT,
>>>>>>> 5f364abe
        self.DEFAULT_NUM_RETRIES, zookeeper.delete, self.handle, 
        transaction_lock_path)
    except zookeeper.NoNodeException:
      if self.is_blacklisted(app_id, txid):
        raise ZKTransactionException("Unable to release lock {0} for app id {1}"
          .format(transaction_lock_path, app_id))
      else:
        return True

    if self.is_xg(app_id, txid):
      xg_path = self.get_xg_path(app_id, txid)
<<<<<<< HEAD
      self.run_with_timeout(self.DEFAULT_ZK_TIMEOUT, self.ZK_FAIL,
          self.DEFAULT_NUM_RETRIES, zookeeper.adelete, self.handle, xg_path)

    for child in self.run_with_timeout(self.DEFAULT_ZK_TIMEOUT, self.ZK_FAIL,
        self.DEFAULT_NUM_RETRIES, zookeeper.get_children, self.handle, txpath):
      self.run_with_timeout(self.DEFAULT_ZK_TIMEOUT, self.ZK_FAIL,
=======
      self.run_with_timeout(self.DEFAULT_ZK_TIMEOUT,
          self.DEFAULT_NUM_RETRIES, zookeeper.adelete, self.handle, xg_path)

    for child in self.run_with_timeout(self.DEFAULT_ZK_TIMEOUT,
        self.DEFAULT_NUM_RETRIES, zookeeper.get_children, self.handle, txpath):
      self.run_with_timeout(self.DEFAULT_ZK_TIMEOUT,
>>>>>>> 5f364abe
        self.DEFAULT_NUM_RETRIES, zookeeper.adelete, self.handle, 
        PATH_SEPARATOR.join([txpath, child]))

    # This deletes the transaction root path.
<<<<<<< HEAD
    self.run_with_timeout(self.DEFAULT_ZK_TIMEOUT, self.ZK_FAIL,
=======
    self.run_with_timeout(self.DEFAULT_ZK_TIMEOUT,
>>>>>>> 5f364abe
      self.DEFAULT_NUM_RETRIES, zookeeper.adelete, self.handle, txpath)

    return True

  def is_blacklisted(self, app_id, txid):
    """ Checks to see if the given transaction ID has been blacklisted (that is,
    if it is no longer considered to be a valid transaction).

    Args:
      app_id: The application ID whose transaction ID we want to validate.
      txid: The transaction ID that we want to validate.
    Returns:
      True if the transaction is blacklisted, False otherwise.
    """
    self.wait_for_connect()
    if app_id in self.blacklist_cache:
      with self.blacklist_cv:
        return str(txid) in self.blacklist_cache[app_id]
    else:
      blacklist_root = self.get_blacklist_root_path(app_id)
<<<<<<< HEAD
      if not self.run_with_timeout(self.DEFAULT_ZK_TIMEOUT, self.ZK_FAIL,
=======
      if not self.run_with_timeout(self.DEFAULT_ZK_TIMEOUT,
>>>>>>> 5f364abe
          self.DEFAULT_NUM_RETRIES, zookeeper.exists, self.handle, 
          blacklist_root):
        self.force_create_path(blacklist_root)
      try:
<<<<<<< HEAD
        blacklist = self.run_with_timeout(self.DEFAULT_ZK_TIMEOUT, self.ZK_FAIL,
=======
        blacklist = self.run_with_timeout(self.DEFAULT_ZK_TIMEOUT,
>>>>>>> 5f364abe
          self.DEFAULT_NUM_RETRIES, zookeeper.get_children, self.handle, 
          blacklist_root, self.receive_and_notify)
        with self.blacklist_cv:
          self.blacklist_cache[app_id] = set(blacklist)
          return str(txid) in self.blacklist_cache[app_id]
      except zookeeper.NoNodeException:  # there is no blacklist
        return False

  def get_valid_transaction_id(self, app_id, target_txid, entity_key):
    """ This returns valid transaction id for the entity key.

    If the specified transaction id is black-listed,
    this returns latest valid transaction id.
    If there is no valid transaction id, this returns 0.
    """
    self.wait_for_connect()
    if not self.is_blacklisted(app_id, target_txid):
      return target_txid
    # get the valid id
    vtxpath = self.get_valid_transaction_path(app_id, entity_key)
    try:
<<<<<<< HEAD
      vid = self.run_with_timeout(self.DEFAULT_ZK_TIMEOUT, self.ZK_FAIL,
=======
      vid = self.run_with_timeout(self.DEFAULT_ZK_TIMEOUT,
>>>>>>> 5f364abe
          self.DEFAULT_NUM_RETRIES, zookeeper.get, self.handle, vtxpath, 
          None)[0]
      return long(vid)
    except zookeeper.NoNodeException:
      # The transaction is blacklisted, but there is no valid id.
      return long(0)

  def register_updated_key(self, app_id, current_txid, target_txid, entity_key):
    """ Registers a key which is a part of a transaction. This is to know
    what journal version we must rollback to upon failure.

    Args:
      app_id: A str representing the application ID.
      current_txid: The current transaction ID for which we'll rollback to upon 
        failure.
      target_txid: A long transaction ID we are rolling forward to.
      entity_key: A str key we are registering.
    Returns:
      True on success.
    Raises:
      A ZKTransactionException if the transaction is not valid. 
    """
    self.wait_for_connect()
    vtxpath = self.get_valid_transaction_path(app_id, entity_key)

<<<<<<< HEAD
    if self.run_with_timeout(self.DEFAULT_ZK_TIMEOUT, self.ZK_FAIL,
          self.DEFAULT_NUM_RETRIES, zookeeper.exists, self.handle, vtxpath):
      # Update the transaction ID for entity if there is valid transaction.
      self.run_with_timeout(self.DEFAULT_ZK_TIMEOUT, self.ZK_FAIL,
=======
    if self.run_with_timeout(self.DEFAULT_ZK_TIMEOUT,
          self.DEFAULT_NUM_RETRIES, zookeeper.exists, self.handle, vtxpath):
      # Update the transaction ID for entity if there is valid transaction.
      self.run_with_timeout(self.DEFAULT_ZK_TIMEOUT,
>>>>>>> 5f364abe
          self.DEFAULT_NUM_RETRIES, zookeeper.aset, self.handle, 
          vtxpath, str(target_txid))
    else:
      # Store the updated key info into the current transaction node.
      value = PATH_SEPARATOR.join([urllib.quote_plus(entity_key),
        str(target_txid)])
      txpath = self.get_transaction_path(app_id, current_txid)

<<<<<<< HEAD
      if self.run_with_timeout(self.DEFAULT_ZK_TIMEOUT, self.ZK_FAIL,
          self.DEFAULT_NUM_RETRIES, zookeeper.exists, self.handle, txpath):
        self.run_with_timeout(self.DEFAULT_ZK_TIMEOUT, self.ZK_FAIL,
=======
      if self.run_with_timeout(self.DEFAULT_ZK_TIMEOUT,
          self.DEFAULT_NUM_RETRIES, zookeeper.exists, self.handle, txpath):
        self.run_with_timeout(self.DEFAULT_ZK_TIMEOUT,
>>>>>>> 5f364abe
            self.DEFAULT_NUM_RETRIES, zookeeper.acreate, self.handle, 
            PATH_SEPARATOR.join([txpath,
          TX_UPDATEDKEY_PREFIX]), value, ZOO_ACL_OPEN, zookeeper.SEQUENCE)
      else:
        raise ZKTransactionException("Transaction {0} is not valid.".format(
          current_txid))

    return True

  def notify_failed_transaction(self, app_id, txid):
    """ Marks the given transaction as failed, invalidating its use by future
    callers.

    Args:
      app_id: The application ID whose transaction we wish to invalidate.
      txid: An int representing the transaction ID we wish to invalidate.
    Returns:
      True if the transaction was invalidated, False otherwise.
    """
    logging.warning("Notify failed transaction app: {0}, txid: {1}"\
      .format(app_id, str(txid)))

    self.wait_for_connect()
    lockpath = None
    lock_list = []

    txpath = self.get_transaction_path(app_id, txid)

    try:
<<<<<<< HEAD
      lockpath = self.run_with_timeout(self.DEFAULT_ZK_TIMEOUT, self.ZK_FAIL,
=======
      lockpath = self.run_with_timeout(self.DEFAULT_ZK_TIMEOUT,
>>>>>>> 5f364abe
          self.DEFAULT_NUM_RETRIES, zookeeper.get, self.handle, 
          PATH_SEPARATOR.join([txpath, TX_LOCK_PATH]), None)[0]
      lock_list = lockpath.split(LOCK_LIST_SEPARATOR)
    except zookeeper.NoNodeException:
      # There is no need to rollback because there is no lock.
      pass

    if lock_list:
      # Add the transaction ID to the blacklist.
      now = str(time.time())
      blacklist_root = self.get_blacklist_root_path(app_id)

<<<<<<< HEAD
      if not self.run_with_timeout(self.DEFAULT_ZK_TIMEOUT, self.ZK_FAIL,
=======
      if not self.run_with_timeout(self.DEFAULT_ZK_TIMEOUT,
>>>>>>> 5f364abe
          self.DEFAULT_NUM_RETRIES, zookeeper.exists, self.handle, 
          blacklist_root):
        self.force_create_path(blacklist_root)

<<<<<<< HEAD
      self.run_with_timeout(self.DEFAULT_ZK_TIMEOUT, self.ZK_FAIL,
=======
      self.run_with_timeout(self.DEFAULT_ZK_TIMEOUT,
>>>>>>> 5f364abe
          self.DEFAULT_NUM_RETRIES, zookeeper.acreate, self.handle, 
          PATH_SEPARATOR.join([blacklist_root, str(txid)]), now, ZOO_ACL_OPEN)

      # Update local cache before notification.
      if app_id in self.blacklist_cache:
        with self.blacklist_cv:
          self.blacklist_cache[app_id].add(str(txid))

      # Copy valid transaction ID for each updated key into valid list.
<<<<<<< HEAD
      for child in self.run_with_timeout(self.DEFAULT_ZK_TIMEOUT, self.ZK_FAIL,
          self.DEFAULT_NUM_RETRIES, zookeeper.get_children, self.handle, 
          txpath):
        if re.match("^" + TX_UPDATEDKEY_PREFIX, child):
          value = self.run_with_timeout(self.DEFAULT_ZK_TIMEOUT, self.ZK_FAIL,
=======
      for child in self.run_with_timeout(self.DEFAULT_ZK_TIMEOUT,
          self.DEFAULT_NUM_RETRIES, zookeeper.get_children, self.handle, 
          txpath):
        if re.match("^" + TX_UPDATEDKEY_PREFIX, child):
          value = self.run_with_timeout(self.DEFAULT_ZK_TIMEOUT,
>>>>>>> 5f364abe
            self.DEFAULT_NUM_RETRIES, zookeeper.get, self.handle, 
            PATH_SEPARATOR.join([txpath, child]), None)[0]
          valuelist = value.split(PATH_SEPARATOR)
          key = urllib.unquote_plus(valuelist[0])
          vid = valuelist[1]
          vtxroot = self.get_valid_transaction_root_path(app_id)

<<<<<<< HEAD
          if not self.run_with_timeout(self.DEFAULT_ZK_TIMEOUT, self.ZK_FAIL,
              self.DEFAULT_NUM_RETRIES, zookeeper.exists, self.handle, vtxroot):
            self.force_create_path(vtxroot)
          vtxpath = self.get_valid_transaction_path(app_id, key)
          self.run_with_timeout(self.DEFAULT_ZK_TIMEOUT, self.ZK_FAIL,
=======
          if not self.run_with_timeout(self.DEFAULT_ZK_TIMEOUT,
              self.DEFAULT_NUM_RETRIES, zookeeper.exists, self.handle, vtxroot):
            self.force_create_path(vtxroot)
          vtxpath = self.get_valid_transaction_path(app_id, key)
          self.run_with_timeout(self.DEFAULT_ZK_TIMEOUT,
>>>>>>> 5f364abe
            self.DEFAULT_NUM_RETRIES, zookeeper.acreate, self.handle, 
            vtxpath, vid, ZOO_ACL_OPEN)

    # Release the locks.
    for lock in lock_list:
<<<<<<< HEAD
      self.run_with_timeout(self.DEFAULT_ZK_TIMEOUT, self.ZK_FAIL,
          self.DEFAULT_NUM_RETRIES, zookeeper.adelete, self.handle, lock)

    if self.is_xg(app_id, txid):
      self.run_with_timeout(self.DEFAULT_ZK_TIMEOUT, self.ZK_FAIL,
=======
      self.run_with_timeout(self.DEFAULT_ZK_TIMEOUT,
          self.DEFAULT_NUM_RETRIES, zookeeper.adelete, self.handle, lock)

    if self.is_xg(app_id, txid):
      self.run_with_timeout(self.DEFAULT_ZK_TIMEOUT,
>>>>>>> 5f364abe
          self.DEFAULT_NUM_RETRIES, zookeeper.adelete, self.handle, 
          self.get_xg_path(app_id, txid))
      
    # Remove the transaction paths.
<<<<<<< HEAD
    for item in self.run_with_timeout(self.DEFAULT_ZK_TIMEOUT, self.ZK_FAIL,
          self.DEFAULT_NUM_RETRIES, zookeeper.get_children, self.handle, 
          txpath):
      self.run_with_timeout(self.DEFAULT_ZK_TIMEOUT, self.ZK_FAIL,
          self.DEFAULT_NUM_RETRIES, zookeeper.adelete, self.handle, 
          PATH_SEPARATOR.join([txpath, item]))
    self.run_with_timeout(self.DEFAULT_ZK_TIMEOUT, self.ZK_FAIL,
=======
    for item in self.run_with_timeout(self.DEFAULT_ZK_TIMEOUT,
          self.DEFAULT_NUM_RETRIES, zookeeper.get_children, self.handle, 
          txpath):
      self.run_with_timeout(self.DEFAULT_ZK_TIMEOUT,
          self.DEFAULT_NUM_RETRIES, zookeeper.adelete, self.handle, 
          PATH_SEPARATOR.join([txpath, item]))
    self.run_with_timeout(self.DEFAULT_ZK_TIMEOUT,
>>>>>>> 5f364abe
      self.DEFAULT_NUM_RETRIES, zookeeper.adelete, self.handle, txpath)

    return True

  def reestablish_connection(self):
    """ Checks the connection and resets it as needed. """
    try:
      zookeeper.close(self.handle)
    except zookeeper.ZooKeeperException, close_exception:
<<<<<<< HEAD
      logging.info("Exception when closing ZK connection {0}".\
=======
      logging.error("Exception when closing ZK connection {0}".\
>>>>>>> 5f364abe
        format(close_exception))

    self.handle = zookeeper.init(self.host, self.receive_and_notify)

<<<<<<< HEAD
  def run_with_timeout(self, timeout_time, default, num_retries, function,
=======
  def run_with_timeout(self, timeout_time, num_retries, function,
>>>>>>> 5f364abe
    *args):
    """Runs the given function, aborting it if it runs too long. Make sure
       the function does not have side effects.

    Args:
      timeout_time: The number of seconds that we should allow function to
        execute for.
<<<<<<< HEAD
      default: The value that should be returned if the timeout is exceeded.
=======
>>>>>>> 5f364abe
      num_retries: The number of times we should retry the call if we see
        an unexpected exception.
      function: The function that should be executed.
      *args: The arguments that will be passed to function.
    Returns:
      Whatever function(*args) returns if it runs within the timeout window.
    Raises:
      zookeeper.ZooKeeperException: For non connection related zookeeper 
        exceptions and if the function runs out of retries.
    """
    def timeout_handler(_, __):
      """Raises a TimeoutException if the function we want to execute takes
      too long to run.

      Raises:
        TimeoutException: If a SIGALRM is raised.
      """
      raise ZKTimeoutException()
  
    def reset_timer_and_connection():
      """ Resets the timer and establishes a new connection. """
      self.reestablish_connection()
      logging.warning("Retrying with new connection")
      signal.alarm(0)  # turn off the alarm

    if num_retries <= 0:
      raise ZKTransactionException("Failed to run {0}, no more retries"\
        .format(str(function)))

    signal.signal(signal.SIGALRM, timeout_handler)
    signal.alarm(timeout_time)  # trigger alarm in timeout_time seconds
    try:
      retval = function(*args)
      signal.alarm(0)
    except ZKTimeoutException:
<<<<<<< HEAD
      logging.warning("Call timedout to function {0} with args {1}".\
        format(str(function), str(args)))
      return default
=======
      logging.warning("Call timed out to function {0} with args {1}".\
        format(str(function), str(args)))
      raise ZKTransactionException("Failed to run {0}, timed out"\
        .format(str(function)))
      
>>>>>>> 5f364abe
    # ZK expected exceptions:
    except zookeeper.NoNodeException, no_node:
      signal.alarm(0)  # turn off the alarm
      raise no_node
    except zookeeper.NodeExistsException, node_exist:
      signal.alarm(0)  # turn off the alarm
      raise node_exist
    # Exception we retry on:
    except zookeeper.ConnectionLossException, conn_loss:
      logging.warning("ZK connection was lost: {0}".format(str((conn_loss))))
      reset_timer_and_connection()
<<<<<<< HEAD
      return self.run_with_timeout(timeout_time, default, num_retries - 1, 
=======
      return self.run_with_timeout(timeout_time, num_retries - 1, 
>>>>>>> 5f364abe
        function, *args)
    except zookeeper.ClosingException, conn_loss:
      logging.warning("ZK connection was closed: {0}".format(str((conn_loss))))
      reset_timer_and_connection()
<<<<<<< HEAD
      return self.run_with_timeout(timeout_time, default, num_retries - 1, 
=======
      return self.run_with_timeout(timeout_time, num_retries - 1, 
>>>>>>> 5f364abe
        function, *args)
    except zookeeper.InvalidStateException, invalid_state:
      logging.warning("ZK had invalid state: {0}".format(str((invalid_state))))
      reset_timer_and_connection()
<<<<<<< HEAD
      return self.run_with_timeout(timeout_time, default, num_retries - 1, 
=======
      return self.run_with_timeout(timeout_time, num_retries - 1, 
>>>>>>> 5f364abe
        function, *args)
    except zookeeper.OperationTimeoutException, op_timeout:
      logging.warning("ZK had an operation timeout: {0}".\
        format(str((op_timeout))))
      reset_timer_and_connection()
<<<<<<< HEAD
      return self.run_with_timeout(timeout_time, default, num_retries - 1, 
=======
      return self.run_with_timeout(timeout_time, num_retries - 1, 
>>>>>>> 5f364abe
        function)
    except zookeeper.SessionExpiredException, ses_expired:
      logging.warning("System exception: {0}".format(ses_expired))
      reset_timer_and_connection()
<<<<<<< HEAD
      return self.run_with_timeout(timeout_time, default, num_retries - 1, 
=======
      return self.run_with_timeout(timeout_time, num_retries - 1, 
>>>>>>> 5f364abe
        function, *args)
    # Serious exception we raise:
    except zookeeper.DataInconsistencyException, data_exception:
      signal.alarm(0)  # turn off the alarm before we retry
      raise data_exception
    except zookeeper.BadArgumentsException, bad_args:
      logging.error("Bad args exception: {0}".format(str((bad_args))))
      signal.alarm(0)  # turn off the alarm before we retry
      raise bad_args
    except zookeeper.SystemErrorException, sys_exception:
      logging.error("System exception: {0}".format(sys_exception))
      signal.alarm(0)  # turn off the alarm before we retry
      raise sys_exception
    # Retry any exception we did not foresee:
    except zookeeper.ZooKeeperException, zk_exception:
      logging.error("ZK Exception: {0}".format(zk_exception))
      signal.alarm(0)  # turn off the alarm before we retry
<<<<<<< HEAD
      return self.run_with_timeout(timeout_time, default, num_retries - 1, 
=======
      return self.run_with_timeout(timeout_time, num_retries - 1, 
>>>>>>> 5f364abe
        function, *args)
    except Exception, general_exception:
      logging.warning("General exception: {0}".format(general_exception))
      signal.alarm(0)  # turn off the alarm before we retry
<<<<<<< HEAD
      return self.run_with_timeout(timeout_time, default, num_retries - 1, 
=======
      return self.run_with_timeout(timeout_time, num_retries - 1, 
>>>>>>> 5f364abe
        function, *args)

    return retval

  def gc_runner(self):
    """ Transaction ID garbage collection (GC) runner.

    Note: This must be running as separate thread.
    """
    logging.info("Starting GC thread.")

    while self.gc_running:
      if self.connected:
        # Scan each application's last GC time.
        try:
          app_list = zookeeper.get_children(self.handle, APPS_PATH)

          for app in app_list:
            app_id = urllib.unquote_plus(app)
            # App is already encoded, so we should not use 
            # self.get_app_root_path.
            app_path = PATH_SEPARATOR.join([APPS_PATH, app])
            self.try_garbage_collection(app_id, app_path)
        except zookeeper.NoNodeException:
          # There were no nodes for this application.
          pass
        except zookeeper.OperationTimeoutException, ote:
          logging.warning("GC operation timed out while trying to get {0}"\
            " with {1}".format(APPS_PATH, str(ote)))
        except zookeeper.ZooKeeperException, zk_exception:
          logging.error("ZK Exception: {0}".format(zk_exception))
          self.reestablish_connection()
          return

      with self.gc_cv:
        self.gc_cv.wait(GC_INTERVAL)
    logging.info("Stopping GC thread.")

  def try_garbage_collection(self, app_id, app_path):
    """ Try to garbage collect timed out transactions.
  
    Args:
      app_id: The application ID.
      app_path: The application path for which we're garbage collecting.
    Returns:
      True if the garbage collector ran, False otherwise.
    """
    last_time = 0
    try:
      val = zookeeper.get(self.handle, PATH_SEPARATOR.join([app_path, 
        GC_TIME_PATH]), None)[0]
      last_time = float(val)
    except zookeeper.NoNodeException:
      last_time = 0
    except zookeeper.ZooKeeperException, zk_exception:
      logging.error("ZK Exception: {0}".format(zk_exception))
      self.reestablish_connection()
      return
<<<<<<< HEAD

=======
>>>>>>> 5f364abe

    # If the last time plus our GC interval is less than the current time,
    # that means its time to run the GC again.
    if last_time + GC_INTERVAL < time.time():
      gc_path = PATH_SEPARATOR.join([app_path, GC_LOCK_PATH])
      try:
        now = str(time.time())
        zookeeper.create(self.handle, gc_path, 
          now, ZOO_ACL_OPEN, zookeeper.EPHEMERAL)
        try:
          self.execute_garbage_collection(app_id, app_path)
          # Update the last time when the GC was successful.
          now = str(time.time())
          self.update_node(PATH_SEPARATOR.join([app_path, GC_TIME_PATH]), now)
        except Exception as exception:
          logging.error("Warning: GC error {0}".format(str(exception)))
          traceback.print_exc()
<<<<<<< HEAD
        self.run_with_timeout(self.DEFAULT_ZK_TIMEOUT, self.ZK_FAIL,
=======
        self.run_with_timeout(self.DEFAULT_ZK_TIMEOUT,
>>>>>>> 5f364abe
          self.DEFAULT_NUM_RETRIES, zookeeper.delete, self.handle, gc_path, -1)
      except zookeeper.NodeExistsException:
        # Failed to obtain the GC lock. Try again later.
        pass
      except zookeeper.ZooKeeperException, zk_exception:
        logging.error("ZK Exception: {0}".format(zk_exception))
        self.reestablish_connection()
        return

      return True
    return False

  def get_datastore_groomer_lock(self):
    """ Tries to get the lock for the datastore groomer. 

    Returns:
      True if the lock was attained, False otherwise.
    """
    try:
      now = str(time.time())
      self.run_with_timeout(self.DEFAULT_ZK_TIMEOUT, self.ZK_FAIL,
         self.DEFAULT_NUM_RETRIES, zookeeper.create, self.handle, 
         DS_GROOM_LOCK_PATH, now, ZOO_ACL_OPEN, zookeeper.EPHEMERAL)
    except zookeeper.NodeExistsException:
      return False
    except zookeeper.ZooKeeperException, zk_exception:
      logging.error("ZK Exception: {0}".format(zk_exception))
      self.reestablish_connection()
      return
    return True

  def release_datastore_groomer_lock(self):
    """ Releases the datastore groomer lock. 
   
    Returns:
      True on success. 
    Raises:
      ZKTransactionException: If the lock could not be released.
    """
    try:
      self.run_with_timeout(self.DEFAULT_ZK_TIMEOUT, self.ZK_FAIL,
         self.DEFAULT_NUM_RETRIES, zookeeper.delete, self.handle, 
         DS_GROOM_LOCK_PATH, -1)
    except zookeeper.NoNodeException:
      raise ZKTransactionException("Unable to delete datastore groomer lock.")
    return True

  def execute_garbage_collection(self, app_id, app_path):
    """ Execute garbage collection for an application.
    
    Args:
      app_id: The application ID.
      app_path: The application path. 
    """
    start = time.time()
    # Get the transaction ID list.
    txrootpath = PATH_SEPARATOR.join([app_path, APP_TX_PATH])
    try:
      txlist = zookeeper.get_children( self.handle, txrootpath)
    except zookeeper.NoNodeException:
      # there is no transaction yet.
      return
    except zookeeper.ZooKeeperException, zk_exception:
      logging.error("ZK Exception: {0}".format(zk_exception))
      self.reestablish_connection()
      return

    # Verify the time stamp of each transaction.
    for txid in txlist:
      if not re.match("^" + APP_TX_PREFIX + '\d', txid):
        logging.debug("Skipping {0} because it is not a transaction.".format(
          txid))
        continue

      txpath = PATH_SEPARATOR.join([txrootpath, txid])

      try:
        #logging.debug("Getting timestamp from transaction ID {0} at path {1}" \
        #  .format(txid, txpath))
        txtime = float(zookeeper.get(self.handle, txpath, None)[0])
        # If the timeout plus our current time is in the future, then
        # we have not timed out yet.
        if txtime + TX_TIMEOUT < time.time():
          self.notify_failed_transaction(app_id, long(txid.lstrip(
            APP_TX_PREFIX)))
      except zookeeper.NoNodeException:
        # Transaction id dissappeared during garbage collection.
        # The transaction may have finished successfully.
        pass
      except zookeeper.ZooKeeperException, zk_exception:
        logging.error("ZK Exception: {0}".format(zk_exception))
        self.reestablish_connection()
        return
    logging.info("Lock GC took {0} seconds.".format(str(time.time() - start)))<|MERGE_RESOLUTION|>--- conflicted
+++ resolved
@@ -100,12 +100,6 @@
   # The number of seconds to wait before we consider a zk call a failure.
   DEFAULT_ZK_TIMEOUT = 3
 
-<<<<<<< HEAD
-  # Default value to return if a ZK call failed.
-  ZK_FAIL = None
- 
-=======
->>>>>>> 5f364abe
   def __init__(self, host=DEFAULT_HOST, start_gc=True):
     """ Creates a new ZKTransaction, which will communicate with Zookeeper
     on the given host.
@@ -243,11 +237,7 @@
     self.wait_for_connect()
     while True:
       try:
-<<<<<<< HEAD
-        self.run_with_timeout(self.DEFAULT_ZK_TIMEOUT, self.ZK_FAIL,
-=======
         self.run_with_timeout(self.DEFAULT_ZK_TIMEOUT, 
->>>>>>> 5f364abe
           self.DEFAULT_NUM_RETRIES, zookeeper.create, self.handle, 
           path, str(value), ZOO_ACL_OPEN)
         return True
@@ -262,11 +252,7 @@
       except zookeeper.NodeExistsException:  # just update value
         logging.debug("Path {0} already exists, so setting its value.".format(
           path))
-<<<<<<< HEAD
-        self.run_with_timeout(self.DEFAULT_ZK_TIMEOUT, self.ZK_FAIL,
-=======
         self.run_with_timeout(self.DEFAULT_ZK_TIMEOUT,
->>>>>>> 5f364abe
            self.DEFAULT_NUM_RETRIES, zookeeper.aset, self.handle, path, 
            str(value))
         return True
@@ -289,11 +275,7 @@
       value))
     self.wait_for_connect()
     try:
-<<<<<<< HEAD
-      self.run_with_timeout(self.DEFAULT_ZK_TIMEOUT, self.ZK_FAIL,
-=======
       self.run_with_timeout(self.DEFAULT_ZK_TIMEOUT,
->>>>>>> 5f364abe
         self.DEFAULT_NUM_RETRIES, zookeeper.set, self.handle, path, value)
     except zookeeper.NoNodeException:
       self.force_create_path(path, value)
@@ -306,19 +288,11 @@
     """
     self.wait_for_connect()
     try:
-<<<<<<< HEAD
-      children = self.run_with_timeout(self.DEFAULT_ZK_TIMEOUT, self.ZK_FAIL,
-        self.DEFAULT_NUM_RETRIES, zookeeper.get_children, self.handle, path)
-      for child in children:
-        self.delete_recursive(PATH_SEPARATOR.join([path, child]))
-      self.run_with_timeout(self.DEFAULT_ZK_TIMEOUT, self.ZK_FAIL,
-=======
       children = self.run_with_timeout(self.DEFAULT_ZK_TIMEOUT,
         self.DEFAULT_NUM_RETRIES, zookeeper.get_children, self.handle, path)
       for child in children:
         self.delete_recursive(PATH_SEPARATOR.join([path, child]))
       self.run_with_timeout(self.DEFAULT_ZK_TIMEOUT,
->>>>>>> 5f364abe
         self.DEFAULT_NUM_RETRIES, zookeeper.delete, self.handle, path, -1)
     except zookeeper.NoNodeException:
       pass
@@ -334,11 +308,7 @@
     try:
       value = zookeeper.get(self.handle, path, None)[0]
       logging.info("{0} = \"{1}\"".format(path, value))
-<<<<<<< HEAD
-      children = self.run_with_timeout(self.DEFAULT_ZK_TIMEOUT, self.ZK_FAIL,
-=======
       children = self.run_with_timeout(self.DEFAULT_ZK_TIMEOUT,
->>>>>>> 5f364abe
         self.DEFAULT_NUM_RETRIES, zookeeper.get_children, self.handle, path)
       for child in children:
         self.dump_tree(PATH_SEPARATOR.join([path, child]))
@@ -491,11 +461,7 @@
     retries_left = self.DEFAULT_NUM_RETRIES
     while retries_left > 0:
       try:
-<<<<<<< HEAD
-        self.run_with_timeout(self.DEFAULT_ZK_TIMEOUT, self.ZK_FAIL,
-=======
         self.run_with_timeout(self.DEFAULT_ZK_TIMEOUT,
->>>>>>> 5f364abe
           self.DEFAULT_NUM_RETRIES, zookeeper.create, self.handle, path, 
           value, ZOO_ACL_OPEN)
         logging.debug("Created path {0} with value {1}".format(path, value))
@@ -531,11 +497,7 @@
     while retries_left > 0:
       try:
         txn_id_path = self.run_with_timeout(self.DEFAULT_ZK_TIMEOUT, 
-<<<<<<< HEAD
-          self.ZK_FAIL, self.DEFAULT_NUM_RETRIES, zookeeper.create, 
-=======
           self.DEFAULT_NUM_RETRIES, zookeeper.create, 
->>>>>>> 5f364abe
           self.handle, path, value, ZOO_ACL_OPEN, zookeeper.SEQUENCE)
         if txn_id_path:
           txn_id = long(txn_id_path.split(PATH_SEPARATOR)[-1].lstrip(
@@ -609,11 +571,7 @@
     if self.is_blacklisted(app_id, txid):
       raise ZKTransactionException("[check_transaction] Transaction %d timed " \
         "out." % txid)
-<<<<<<< HEAD
-    if not self.run_with_timeout(self.DEFAULT_ZK_TIMEOUT, self.ZK_FAIL,
-=======
     if not self.run_with_timeout(self.DEFAULT_ZK_TIMEOUT,
->>>>>>> 5f364abe
           self.DEFAULT_NUM_RETRIES, zookeeper.exists, self.handle, txpath):
       logging.debug("[check_transaction] {0} does not exist".format(txpath))
       raise ZKTransactionException("Transaction %d is not valid." % txid)
@@ -636,11 +594,7 @@
     if self.is_blacklisted(app_id, txid):
       raise ZKTransactionException("[is_in_transaction]: Transaction %d timed" \
         " out." % txid)
-<<<<<<< HEAD
-    if not self.run_with_timeout(self.DEFAULT_ZK_TIMEOUT, self.ZK_FAIL,
-=======
     if not self.run_with_timeout(self.DEFAULT_ZK_TIMEOUT,
->>>>>>> 5f364abe
           self.DEFAULT_NUM_RETRIES, zookeeper.exists, self.handle, 
           tx_lock_path):
       logging.debug("[is_in_transaction] {0} does not exist".format(
@@ -678,11 +632,7 @@
       try:
         logging.debug("Trying to create path {0} with value {1}".format(
           lockrootpath, txpath))
-<<<<<<< HEAD
-        lockpath = self.run_with_timeout(self.DEFAULT_ZK_TIMEOUT, self.ZK_FAIL,
-=======
         lockpath = self.run_with_timeout(self.DEFAULT_ZK_TIMEOUT,
->>>>>>> 5f364abe
           self.DEFAULT_NUM_RETRIES, zookeeper.create, self.handle, 
           lockrootpath, txpath, ZOO_ACL_OPEN)
       except zookeeper.NoNodeException:
@@ -693,11 +643,7 @@
       except zookeeper.NodeExistsException:
         # fail to get lock
         tx_lockpath = self.run_with_timeout(self.DEFAULT_ZK_TIMEOUT, 
-<<<<<<< HEAD
-          self.ZK_FAIL, self.DEFAULT_NUM_RETRIES, zookeeper.get, self.handle, 
-=======
           self.DEFAULT_NUM_RETRIES, zookeeper.get, self.handle, 
->>>>>>> 5f364abe
           lockrootpath, None)[0]
         logging.debug("Lock {0} in use by {1}".format(lockrootpath, 
           tx_lockpath))
@@ -710,21 +656,13 @@
     transaction_lock_path = self.get_transaction_lock_list_path(app_id, txid)
 
     if create:
-<<<<<<< HEAD
-      self.run_with_timeout(self.DEFAULT_ZK_TIMEOUT, self.ZK_FAIL,
-=======
       self.run_with_timeout(self.DEFAULT_ZK_TIMEOUT,
->>>>>>> 5f364abe
         self.DEFAULT_NUM_RETRIES, zookeeper.acreate, self.handle, 
         transaction_lock_path, lockpath, ZOO_ACL_OPEN)
       logging.debug("Created lock list path {0} with value {1}".format(
         transaction_lock_path, lockpath))
     else:
-<<<<<<< HEAD
-      tx_lockpath = self.run_with_timeout(self.DEFAULT_ZK_TIMEOUT, self.ZK_FAIL,
-=======
       tx_lockpath = self.run_with_timeout(self.DEFAULT_ZK_TIMEOUT,
->>>>>>> 5f364abe
         self.DEFAULT_NUM_RETRIES, zookeeper.get, self.handle, 
         transaction_lock_path, None)[0]
       lock_list = tx_lockpath.split(LOCK_LIST_SEPARATOR)
@@ -734,11 +672,7 @@
 
       lock_list.append(lockpath)
       lock_list_str = LOCK_LIST_SEPARATOR.join(lock_list)
-<<<<<<< HEAD
-      self.run_with_timeout(self.DEFAULT_ZK_TIMEOUT, self.ZK_FAIL,
-=======
       self.run_with_timeout(self.DEFAULT_ZK_TIMEOUT,
->>>>>>> 5f364abe
         self.DEFAULT_NUM_RETRIES, zookeeper.aset, self.handle, 
         transaction_lock_path, lock_list_str)
       logging.debug("Set lock list path {0} to value {1}".format(
@@ -756,11 +690,7 @@
     Returns:
       True if the transaction is XG, False otherwise.
     """
-<<<<<<< HEAD
-    return self.run_with_timeout(self.DEFAULT_ZK_TIMEOUT, self.ZK_FAIL,
-=======
     return self.run_with_timeout(self.DEFAULT_ZK_TIMEOUT,
->>>>>>> 5f364abe
           self.DEFAULT_NUM_RETRIES, zookeeper.exists, self.handle, 
           self.get_xg_path(app_id, tx_id))
 
@@ -788,11 +718,7 @@
 
     if self.is_in_transaction(app_id, txid):  # use current lock
       transaction_lock_path = self.get_transaction_lock_list_path(app_id, txid)
-<<<<<<< HEAD
-      prelockpath = self.run_with_timeout(self.DEFAULT_ZK_TIMEOUT, self.ZK_FAIL,
-=======
       prelockpath = self.run_with_timeout(self.DEFAULT_ZK_TIMEOUT,
->>>>>>> 5f364abe
         self.DEFAULT_NUM_RETRIES, zookeeper.get, self.handle, 
         transaction_lock_path, None)[0]
       lock_list = prelockpath.split(LOCK_LIST_SEPARATOR)
@@ -826,21 +752,13 @@
     self.wait_for_connect()
     txpath = self.get_transaction_path(app_id, txid)
     try:
-<<<<<<< HEAD
-      child_list = self.run_with_timeout(self.DEFAULT_ZK_TIMEOUT, self.ZK_FAIL,
-=======
       child_list = self.run_with_timeout(self.DEFAULT_ZK_TIMEOUT,
->>>>>>> 5f364abe
           self.DEFAULT_NUM_RETRIES, zookeeper.get_children, self.handle, txpath)
       keylist = []
       for item in child_list:
         if re.match("^" + TX_UPDATEDKEY_PREFIX, item):
           keyandtx = self.run_with_timeout(self.DEFAULT_ZK_TIMEOUT, 
-<<<<<<< HEAD
-            self.ZK_FAIL, self.DEFAULT_NUM_RETRIES, zookeeper.get, self.handle,
-=======
             self.DEFAULT_NUM_RETRIES, zookeeper.get, self.handle,
->>>>>>> 5f364abe
             PATH_SEPARATOR.join([txpath, item]), None)[0]
           key = urllib.unquote_plus(keyandtx.split(PATH_SEPARATOR)[0])
           keylist.append(key)
@@ -873,15 +791,6 @@
     transaction_lock_path = self.get_transaction_lock_list_path(app_id, txid)
     try:
       lock_list_str = self.run_with_timeout(self.DEFAULT_ZK_TIMEOUT, 
-<<<<<<< HEAD
-          self.ZK_FAIL, self.DEFAULT_NUM_RETRIES, zookeeper.get, self.handle,
-          transaction_lock_path, None)[0]
-      lock_list = lock_list_str.split(LOCK_LIST_SEPARATOR)
-      for lock_path in lock_list:
-        self.run_with_timeout(self.DEFAULT_ZK_TIMEOUT, self.ZK_FAIL,
-          self.DEFAULT_NUM_RETRIES, zookeeper.adelete, self.handle, lock_path)
-      self.run_with_timeout(self.DEFAULT_ZK_TIMEOUT, self.ZK_FAIL, 
-=======
           self.DEFAULT_NUM_RETRIES, zookeeper.get, self.handle,
           transaction_lock_path, None)[0]
       lock_list = lock_list_str.split(LOCK_LIST_SEPARATOR)
@@ -889,7 +798,6 @@
         self.run_with_timeout(self.DEFAULT_ZK_TIMEOUT,
           self.DEFAULT_NUM_RETRIES, zookeeper.adelete, self.handle, lock_path)
       self.run_with_timeout(self.DEFAULT_ZK_TIMEOUT,
->>>>>>> 5f364abe
         self.DEFAULT_NUM_RETRIES, zookeeper.delete, self.handle, 
         transaction_lock_path)
     except zookeeper.NoNodeException:
@@ -901,30 +809,17 @@
 
     if self.is_xg(app_id, txid):
       xg_path = self.get_xg_path(app_id, txid)
-<<<<<<< HEAD
-      self.run_with_timeout(self.DEFAULT_ZK_TIMEOUT, self.ZK_FAIL,
-          self.DEFAULT_NUM_RETRIES, zookeeper.adelete, self.handle, xg_path)
-
-    for child in self.run_with_timeout(self.DEFAULT_ZK_TIMEOUT, self.ZK_FAIL,
-        self.DEFAULT_NUM_RETRIES, zookeeper.get_children, self.handle, txpath):
-      self.run_with_timeout(self.DEFAULT_ZK_TIMEOUT, self.ZK_FAIL,
-=======
       self.run_with_timeout(self.DEFAULT_ZK_TIMEOUT,
           self.DEFAULT_NUM_RETRIES, zookeeper.adelete, self.handle, xg_path)
 
     for child in self.run_with_timeout(self.DEFAULT_ZK_TIMEOUT,
         self.DEFAULT_NUM_RETRIES, zookeeper.get_children, self.handle, txpath):
       self.run_with_timeout(self.DEFAULT_ZK_TIMEOUT,
->>>>>>> 5f364abe
         self.DEFAULT_NUM_RETRIES, zookeeper.adelete, self.handle, 
         PATH_SEPARATOR.join([txpath, child]))
 
     # This deletes the transaction root path.
-<<<<<<< HEAD
-    self.run_with_timeout(self.DEFAULT_ZK_TIMEOUT, self.ZK_FAIL,
-=======
     self.run_with_timeout(self.DEFAULT_ZK_TIMEOUT,
->>>>>>> 5f364abe
       self.DEFAULT_NUM_RETRIES, zookeeper.adelete, self.handle, txpath)
 
     return True
@@ -945,20 +840,12 @@
         return str(txid) in self.blacklist_cache[app_id]
     else:
       blacklist_root = self.get_blacklist_root_path(app_id)
-<<<<<<< HEAD
-      if not self.run_with_timeout(self.DEFAULT_ZK_TIMEOUT, self.ZK_FAIL,
-=======
       if not self.run_with_timeout(self.DEFAULT_ZK_TIMEOUT,
->>>>>>> 5f364abe
           self.DEFAULT_NUM_RETRIES, zookeeper.exists, self.handle, 
           blacklist_root):
         self.force_create_path(blacklist_root)
       try:
-<<<<<<< HEAD
-        blacklist = self.run_with_timeout(self.DEFAULT_ZK_TIMEOUT, self.ZK_FAIL,
-=======
         blacklist = self.run_with_timeout(self.DEFAULT_ZK_TIMEOUT,
->>>>>>> 5f364abe
           self.DEFAULT_NUM_RETRIES, zookeeper.get_children, self.handle, 
           blacklist_root, self.receive_and_notify)
         with self.blacklist_cv:
@@ -980,11 +867,7 @@
     # get the valid id
     vtxpath = self.get_valid_transaction_path(app_id, entity_key)
     try:
-<<<<<<< HEAD
-      vid = self.run_with_timeout(self.DEFAULT_ZK_TIMEOUT, self.ZK_FAIL,
-=======
       vid = self.run_with_timeout(self.DEFAULT_ZK_TIMEOUT,
->>>>>>> 5f364abe
           self.DEFAULT_NUM_RETRIES, zookeeper.get, self.handle, vtxpath, 
           None)[0]
       return long(vid)
@@ -1010,17 +893,10 @@
     self.wait_for_connect()
     vtxpath = self.get_valid_transaction_path(app_id, entity_key)
 
-<<<<<<< HEAD
-    if self.run_with_timeout(self.DEFAULT_ZK_TIMEOUT, self.ZK_FAIL,
-          self.DEFAULT_NUM_RETRIES, zookeeper.exists, self.handle, vtxpath):
-      # Update the transaction ID for entity if there is valid transaction.
-      self.run_with_timeout(self.DEFAULT_ZK_TIMEOUT, self.ZK_FAIL,
-=======
     if self.run_with_timeout(self.DEFAULT_ZK_TIMEOUT,
           self.DEFAULT_NUM_RETRIES, zookeeper.exists, self.handle, vtxpath):
       # Update the transaction ID for entity if there is valid transaction.
       self.run_with_timeout(self.DEFAULT_ZK_TIMEOUT,
->>>>>>> 5f364abe
           self.DEFAULT_NUM_RETRIES, zookeeper.aset, self.handle, 
           vtxpath, str(target_txid))
     else:
@@ -1029,15 +905,9 @@
         str(target_txid)])
       txpath = self.get_transaction_path(app_id, current_txid)
 
-<<<<<<< HEAD
-      if self.run_with_timeout(self.DEFAULT_ZK_TIMEOUT, self.ZK_FAIL,
-          self.DEFAULT_NUM_RETRIES, zookeeper.exists, self.handle, txpath):
-        self.run_with_timeout(self.DEFAULT_ZK_TIMEOUT, self.ZK_FAIL,
-=======
       if self.run_with_timeout(self.DEFAULT_ZK_TIMEOUT,
           self.DEFAULT_NUM_RETRIES, zookeeper.exists, self.handle, txpath):
         self.run_with_timeout(self.DEFAULT_ZK_TIMEOUT,
->>>>>>> 5f364abe
             self.DEFAULT_NUM_RETRIES, zookeeper.acreate, self.handle, 
             PATH_SEPARATOR.join([txpath,
           TX_UPDATEDKEY_PREFIX]), value, ZOO_ACL_OPEN, zookeeper.SEQUENCE)
@@ -1067,11 +937,7 @@
     txpath = self.get_transaction_path(app_id, txid)
 
     try:
-<<<<<<< HEAD
-      lockpath = self.run_with_timeout(self.DEFAULT_ZK_TIMEOUT, self.ZK_FAIL,
-=======
       lockpath = self.run_with_timeout(self.DEFAULT_ZK_TIMEOUT,
->>>>>>> 5f364abe
           self.DEFAULT_NUM_RETRIES, zookeeper.get, self.handle, 
           PATH_SEPARATOR.join([txpath, TX_LOCK_PATH]), None)[0]
       lock_list = lockpath.split(LOCK_LIST_SEPARATOR)
@@ -1084,20 +950,12 @@
       now = str(time.time())
       blacklist_root = self.get_blacklist_root_path(app_id)
 
-<<<<<<< HEAD
-      if not self.run_with_timeout(self.DEFAULT_ZK_TIMEOUT, self.ZK_FAIL,
-=======
       if not self.run_with_timeout(self.DEFAULT_ZK_TIMEOUT,
->>>>>>> 5f364abe
           self.DEFAULT_NUM_RETRIES, zookeeper.exists, self.handle, 
           blacklist_root):
         self.force_create_path(blacklist_root)
 
-<<<<<<< HEAD
-      self.run_with_timeout(self.DEFAULT_ZK_TIMEOUT, self.ZK_FAIL,
-=======
       self.run_with_timeout(self.DEFAULT_ZK_TIMEOUT,
->>>>>>> 5f364abe
           self.DEFAULT_NUM_RETRIES, zookeeper.acreate, self.handle, 
           PATH_SEPARATOR.join([blacklist_root, str(txid)]), now, ZOO_ACL_OPEN)
 
@@ -1107,19 +965,11 @@
           self.blacklist_cache[app_id].add(str(txid))
 
       # Copy valid transaction ID for each updated key into valid list.
-<<<<<<< HEAD
-      for child in self.run_with_timeout(self.DEFAULT_ZK_TIMEOUT, self.ZK_FAIL,
-          self.DEFAULT_NUM_RETRIES, zookeeper.get_children, self.handle, 
-          txpath):
-        if re.match("^" + TX_UPDATEDKEY_PREFIX, child):
-          value = self.run_with_timeout(self.DEFAULT_ZK_TIMEOUT, self.ZK_FAIL,
-=======
       for child in self.run_with_timeout(self.DEFAULT_ZK_TIMEOUT,
           self.DEFAULT_NUM_RETRIES, zookeeper.get_children, self.handle, 
           txpath):
         if re.match("^" + TX_UPDATEDKEY_PREFIX, child):
           value = self.run_with_timeout(self.DEFAULT_ZK_TIMEOUT,
->>>>>>> 5f364abe
             self.DEFAULT_NUM_RETRIES, zookeeper.get, self.handle, 
             PATH_SEPARATOR.join([txpath, child]), None)[0]
           valuelist = value.split(PATH_SEPARATOR)
@@ -1127,50 +977,25 @@
           vid = valuelist[1]
           vtxroot = self.get_valid_transaction_root_path(app_id)
 
-<<<<<<< HEAD
-          if not self.run_with_timeout(self.DEFAULT_ZK_TIMEOUT, self.ZK_FAIL,
-              self.DEFAULT_NUM_RETRIES, zookeeper.exists, self.handle, vtxroot):
-            self.force_create_path(vtxroot)
-          vtxpath = self.get_valid_transaction_path(app_id, key)
-          self.run_with_timeout(self.DEFAULT_ZK_TIMEOUT, self.ZK_FAIL,
-=======
           if not self.run_with_timeout(self.DEFAULT_ZK_TIMEOUT,
               self.DEFAULT_NUM_RETRIES, zookeeper.exists, self.handle, vtxroot):
             self.force_create_path(vtxroot)
           vtxpath = self.get_valid_transaction_path(app_id, key)
           self.run_with_timeout(self.DEFAULT_ZK_TIMEOUT,
->>>>>>> 5f364abe
             self.DEFAULT_NUM_RETRIES, zookeeper.acreate, self.handle, 
             vtxpath, vid, ZOO_ACL_OPEN)
 
     # Release the locks.
     for lock in lock_list:
-<<<<<<< HEAD
-      self.run_with_timeout(self.DEFAULT_ZK_TIMEOUT, self.ZK_FAIL,
-          self.DEFAULT_NUM_RETRIES, zookeeper.adelete, self.handle, lock)
-
-    if self.is_xg(app_id, txid):
-      self.run_with_timeout(self.DEFAULT_ZK_TIMEOUT, self.ZK_FAIL,
-=======
       self.run_with_timeout(self.DEFAULT_ZK_TIMEOUT,
           self.DEFAULT_NUM_RETRIES, zookeeper.adelete, self.handle, lock)
 
     if self.is_xg(app_id, txid):
       self.run_with_timeout(self.DEFAULT_ZK_TIMEOUT,
->>>>>>> 5f364abe
           self.DEFAULT_NUM_RETRIES, zookeeper.adelete, self.handle, 
           self.get_xg_path(app_id, txid))
       
     # Remove the transaction paths.
-<<<<<<< HEAD
-    for item in self.run_with_timeout(self.DEFAULT_ZK_TIMEOUT, self.ZK_FAIL,
-          self.DEFAULT_NUM_RETRIES, zookeeper.get_children, self.handle, 
-          txpath):
-      self.run_with_timeout(self.DEFAULT_ZK_TIMEOUT, self.ZK_FAIL,
-          self.DEFAULT_NUM_RETRIES, zookeeper.adelete, self.handle, 
-          PATH_SEPARATOR.join([txpath, item]))
-    self.run_with_timeout(self.DEFAULT_ZK_TIMEOUT, self.ZK_FAIL,
-=======
     for item in self.run_with_timeout(self.DEFAULT_ZK_TIMEOUT,
           self.DEFAULT_NUM_RETRIES, zookeeper.get_children, self.handle, 
           txpath):
@@ -1178,7 +1003,6 @@
           self.DEFAULT_NUM_RETRIES, zookeeper.adelete, self.handle, 
           PATH_SEPARATOR.join([txpath, item]))
     self.run_with_timeout(self.DEFAULT_ZK_TIMEOUT,
->>>>>>> 5f364abe
       self.DEFAULT_NUM_RETRIES, zookeeper.adelete, self.handle, txpath)
 
     return True
@@ -1188,20 +1012,12 @@
     try:
       zookeeper.close(self.handle)
     except zookeeper.ZooKeeperException, close_exception:
-<<<<<<< HEAD
-      logging.info("Exception when closing ZK connection {0}".\
-=======
       logging.error("Exception when closing ZK connection {0}".\
->>>>>>> 5f364abe
         format(close_exception))
 
     self.handle = zookeeper.init(self.host, self.receive_and_notify)
 
-<<<<<<< HEAD
-  def run_with_timeout(self, timeout_time, default, num_retries, function,
-=======
   def run_with_timeout(self, timeout_time, num_retries, function,
->>>>>>> 5f364abe
     *args):
     """Runs the given function, aborting it if it runs too long. Make sure
        the function does not have side effects.
@@ -1209,10 +1025,6 @@
     Args:
       timeout_time: The number of seconds that we should allow function to
         execute for.
-<<<<<<< HEAD
-      default: The value that should be returned if the timeout is exceeded.
-=======
->>>>>>> 5f364abe
       num_retries: The number of times we should retry the call if we see
         an unexpected exception.
       function: The function that should be executed.
@@ -1248,17 +1060,11 @@
       retval = function(*args)
       signal.alarm(0)
     except ZKTimeoutException:
-<<<<<<< HEAD
-      logging.warning("Call timedout to function {0} with args {1}".\
-        format(str(function), str(args)))
-      return default
-=======
       logging.warning("Call timed out to function {0} with args {1}".\
         format(str(function), str(args)))
       raise ZKTransactionException("Failed to run {0}, timed out"\
         .format(str(function)))
       
->>>>>>> 5f364abe
     # ZK expected exceptions:
     except zookeeper.NoNodeException, no_node:
       signal.alarm(0)  # turn off the alarm
@@ -1270,48 +1076,28 @@
     except zookeeper.ConnectionLossException, conn_loss:
       logging.warning("ZK connection was lost: {0}".format(str((conn_loss))))
       reset_timer_and_connection()
-<<<<<<< HEAD
-      return self.run_with_timeout(timeout_time, default, num_retries - 1, 
-=======
       return self.run_with_timeout(timeout_time, num_retries - 1, 
->>>>>>> 5f364abe
         function, *args)
     except zookeeper.ClosingException, conn_loss:
       logging.warning("ZK connection was closed: {0}".format(str((conn_loss))))
       reset_timer_and_connection()
-<<<<<<< HEAD
-      return self.run_with_timeout(timeout_time, default, num_retries - 1, 
-=======
       return self.run_with_timeout(timeout_time, num_retries - 1, 
->>>>>>> 5f364abe
         function, *args)
     except zookeeper.InvalidStateException, invalid_state:
       logging.warning("ZK had invalid state: {0}".format(str((invalid_state))))
       reset_timer_and_connection()
-<<<<<<< HEAD
-      return self.run_with_timeout(timeout_time, default, num_retries - 1, 
-=======
       return self.run_with_timeout(timeout_time, num_retries - 1, 
->>>>>>> 5f364abe
         function, *args)
     except zookeeper.OperationTimeoutException, op_timeout:
       logging.warning("ZK had an operation timeout: {0}".\
         format(str((op_timeout))))
       reset_timer_and_connection()
-<<<<<<< HEAD
-      return self.run_with_timeout(timeout_time, default, num_retries - 1, 
-=======
       return self.run_with_timeout(timeout_time, num_retries - 1, 
->>>>>>> 5f364abe
         function)
     except zookeeper.SessionExpiredException, ses_expired:
       logging.warning("System exception: {0}".format(ses_expired))
       reset_timer_and_connection()
-<<<<<<< HEAD
-      return self.run_with_timeout(timeout_time, default, num_retries - 1, 
-=======
       return self.run_with_timeout(timeout_time, num_retries - 1, 
->>>>>>> 5f364abe
         function, *args)
     # Serious exception we raise:
     except zookeeper.DataInconsistencyException, data_exception:
@@ -1329,20 +1115,12 @@
     except zookeeper.ZooKeeperException, zk_exception:
       logging.error("ZK Exception: {0}".format(zk_exception))
       signal.alarm(0)  # turn off the alarm before we retry
-<<<<<<< HEAD
-      return self.run_with_timeout(timeout_time, default, num_retries - 1, 
-=======
       return self.run_with_timeout(timeout_time, num_retries - 1, 
->>>>>>> 5f364abe
         function, *args)
     except Exception, general_exception:
       logging.warning("General exception: {0}".format(general_exception))
       signal.alarm(0)  # turn off the alarm before we retry
-<<<<<<< HEAD
-      return self.run_with_timeout(timeout_time, default, num_retries - 1, 
-=======
       return self.run_with_timeout(timeout_time, num_retries - 1, 
->>>>>>> 5f364abe
         function, *args)
 
     return retval
@@ -1401,10 +1179,6 @@
       logging.error("ZK Exception: {0}".format(zk_exception))
       self.reestablish_connection()
       return
-<<<<<<< HEAD
-
-=======
->>>>>>> 5f364abe
 
     # If the last time plus our GC interval is less than the current time,
     # that means its time to run the GC again.
@@ -1422,11 +1196,7 @@
         except Exception as exception:
           logging.error("Warning: GC error {0}".format(str(exception)))
           traceback.print_exc()
-<<<<<<< HEAD
-        self.run_with_timeout(self.DEFAULT_ZK_TIMEOUT, self.ZK_FAIL,
-=======
         self.run_with_timeout(self.DEFAULT_ZK_TIMEOUT,
->>>>>>> 5f364abe
           self.DEFAULT_NUM_RETRIES, zookeeper.delete, self.handle, gc_path, -1)
       except zookeeper.NodeExistsException:
         # Failed to obtain the GC lock. Try again later.
