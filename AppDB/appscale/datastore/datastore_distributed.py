--- conflicted
+++ resolved
@@ -3179,11 +3179,6 @@
                          for key, _ in metadata['puts'].iteritems()]
     entity_table_keys.extend([encode_entity_table_key(key)
                               for key in metadata['deletes']])
-<<<<<<< HEAD
-    current_values = self.datastore_batch.batch_get_entity(
-      dbconstants.APP_ENTITY_TABLE, entity_table_keys, APP_ENTITY_SCHEMA)
-    self.logger.info('old values: {}'.format(current_values))
-=======
 
     try:
       current_values = self.datastore_batch.batch_get_entity(
@@ -3192,7 +3187,7 @@
       lock.release()
       self.transaction_manager.delete_transaction_id(app, txn)
       raise
->>>>>>> 89c37ce7
+
 
     batch = []
     entity_changes = []
