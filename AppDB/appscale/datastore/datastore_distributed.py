import array
import datetime
import itertools
import logging
import md5
import sys
import uuid

from tornado import gen
from tornado.ioloop import IOLoop

from appscale.datastore import dbconstants, helper_functions

from appscale.common.datastore_index import DatastoreIndex, merge_indexes
from appscale.common.unpackaged import APPSCALE_PYTHON_APPSERVER
from kazoo.client import KazooState
from appscale.datastore.dbconstants import (
  APP_ENTITY_SCHEMA, BadRequest, ID_KEY_LENGTH, InternalError, MAX_TX_DURATION,
  Timeout
)
from appscale.datastore.cassandra_env.cassandra_interface import (
  batch_size, LARGE_BATCH_THRESHOLD)
from appscale.datastore.cassandra_env.entity_id_allocator import EntityIDAllocator
from appscale.datastore.cassandra_env.entity_id_allocator import ScatteredAllocator
from appscale.datastore.cassandra_env.large_batch import BatchNotApplied
from appscale.datastore.cassandra_env.utils import deletions_for_entity
from appscale.datastore.cassandra_env.utils import mutations_for_entity
from appscale.datastore.index_manager import IndexInaccessible
from appscale.datastore.taskqueue_client import EnqueueError, TaskQueueClient
from appscale.datastore.utils import _FindIndexToUse
from appscale.datastore.utils import clean_app_id
from appscale.datastore.utils import decode_path
from appscale.datastore.utils import encode_entity_table_key
from appscale.datastore.utils import encode_index_pb
from appscale.datastore.utils import encode_path_from_filter
from appscale.datastore.utils import get_composite_index_keys
from appscale.datastore.utils import get_entity_key
from appscale.datastore.utils import get_entity_kind
from appscale.datastore.utils import get_index_key_from_params
from appscale.datastore.utils import get_kind_key
from appscale.datastore.utils import group_for_key
from appscale.datastore.utils import kind_from_encoded_key
from appscale.datastore.utils import reference_property_to_reference
from appscale.datastore.utils import UnprocessedQueryCursor
from appscale.datastore.range_iterator import RangeExhausted, RangeIterator
from appscale.datastore.zkappscale import entity_lock
from appscale.datastore.zkappscale import zktransaction

sys.path.append(APPSCALE_PYTHON_APPSERVER)
from google.appengine.api import datastore_errors
from google.appengine.api.datastore_distributed import _MAX_ACTIONS_PER_TXN
from google.appengine.datastore import appscale_stub_util
from google.appengine.datastore import datastore_pb
from google.appengine.datastore import datastore_index
from google.appengine.datastore import entity_pb
from google.appengine.datastore import sortable_pb_encoder
from google.appengine.datastore.datastore_stub_util import IdToCounter
from google.appengine.datastore.datastore_stub_util import SEQUENTIAL
from google.appengine.runtime import apiproxy_errors
from google.appengine.ext import db
from google.appengine.ext.db.metadata import Namespace
from google.net.proto.ProtocolBuffer import ProtocolBufferDecodeError

logger = logging.getLogger(__name__)


class DatastoreDistributed():
  """ AppScale persistent layer for the datastore API. It is the
      replacement for the AppServers to persist their data into
      a distributed datastore instead of a flat file.
  """
  # Max number of results for a query
  _MAXIMUM_RESULTS = 10000

  # Maximum amount of filter and orderings allowed within a query
  _MAX_QUERY_COMPONENTS = 63

  # For enabling and disabling range inclusivity
  _ENABLE_INCLUSIVITY = True
  _DISABLE_INCLUSIVITY = False

  # Delimiter between app names and namespace and the rest of an entity key
  _NAMESPACE_SEPARATOR = dbconstants.KEY_DELIMITER

  # Delimiter between parameters in index keys.
  _SEPARATOR = dbconstants.KEY_DELIMITER

  # This is the terminating string for range queries
  _TERM_STRING = dbconstants.TERMINATING_STRING

  # Smallest possible value that is considered non-null and indexable.
  MIN_INDEX_VALUE = '\x01'

  # When assigning the first allocated ID, give this value
  _FIRST_VALID_ALLOCATED_ID = 1

  # The key we use to lock for allocating new IDs
  _ALLOCATE_ROOT_KEY = "__allocate__"

  # Number of times to retry acquiring a lock for non transactions.
  NON_TRANS_LOCK_RETRY_COUNT = 5

  # How long to wait before retrying to grab a lock
  LOCK_RETRY_TIME = .5

  # Maximum number of allowed composite indexes any one application can
  # register.
  _MAX_NUM_INDEXES = dbconstants.MAX_NUMBER_OF_COMPOSITE_INDEXES

  # The position of the prop name when splitting an index entry by the
  # delimiter.
  PROP_NAME_IN_SINGLE_PROP_INDEX = 3

  # The cassandra index column that stores the reference to the entity.
  INDEX_REFERENCE_COLUMN = 'reference'

  # The number of entities to fetch at a time when updating indices.
  BATCH_SIZE = 100

  def __init__(self, datastore_batch, transaction_manager, zookeeper=None,
               log_level=logging.INFO, taskqueue_locations=()):
    """
       Constructor.

     Args:
       datastore_batch: A reference to the batch datastore interface.
       zookeeper: A reference to the zookeeper interface.
    """
    class_name = self.__class__.__name__
    self.logger = logging.getLogger(class_name)
    self.logger.setLevel(log_level)

    assert datastore_batch.valid_data_version_sync()

    self.logger.info('Starting {}'.format(class_name))

    # datastore accessor used by this class to do datastore operations.
    self.datastore_batch = datastore_batch

    # zookeeper instance for accesing ZK functionality.
    self.zookeeper = zookeeper

    # Maintain a scattered allocator for each project.
    self.scattered_allocators = {}

    # Maintain a sequential allocator for each project.
    self.sequential_allocators = {}

    self.taskqueue_client = TaskQueueClient(taskqueue_locations)
    self.transaction_manager = transaction_manager
    self.index_manager = None
    self.zookeeper.handle.add_listener(self._zk_state_listener)

  def get_limit(self, query):
    """ Returns the limit that should be used for the given query.

    Args:
      query: A datastore_pb.Query.
    Returns:
      An int, the limit to be used when accessing the datastore.
    """
    limit = self._MAXIMUM_RESULTS
    if query.has_count():
      limit = min(query.count(), self._MAXIMUM_RESULTS)

    if query.has_limit():
      limit = min(query.limit(), limit)

    if query.has_offset():
      limit = limit + min(query.offset(), self._MAXIMUM_RESULTS)
    # We can not scan with 0 or less, hence we set it to one.
    if limit <= 0:
      limit = 1
    return limit

  @staticmethod
  def __decode_index_str(value, prop_value):
    """ Takes an encoded string and converts it to a PropertyValue.

    Args:
      value: An encoded str.
      prop_value: PropertyValue to fill in.
    """
    value = str(value).replace('\x01\x01', '\x00').replace('\x01\x02', '\x01')
    decoded_value = sortable_pb_encoder.Decoder(
      array.array('B', str(value)))
    prop_value.Merge(decoded_value)

  @staticmethod
  def validate_app_id(app_id):
    """ Verify that this is the stub for app_id.

    Args:
      app_id: An application ID.
    Raises:
      AppScaleBadArg: If the application id is not set.
    """
    if not app_id:
      raise dbconstants.AppScaleBadArg("Application name must be set")

  @staticmethod
  def validate_key(key):
    """ Validate this key by checking to see if it has a name or id.

    Args:
      key: entity_pb.Reference
    Raises:
      datastore_errors.BadRequestError: if the key is invalid
      TypeError: if key is not of entity_pb.Reference
    """

    if not isinstance(key, entity_pb.Reference):
      raise TypeError("Expected type Reference")

    DatastoreDistributed.validate_app_id(key.app())

    for elem in key.path().element_list():
      if elem.has_id() and elem.has_name():
        raise datastore_errors.BadRequestError(
            'Each key path element should have id or name but not both: {0}' \
            .format(key))

  def get_table_prefix(self, data):
    """ Returns the namespace prefix for a query.

    Args:
      data: An Entity, Key or Query PB, or an (app_id, ns) tuple.
    Returns:
      A valid table prefix.
    """
    if isinstance(data, entity_pb.EntityProto):
      app_id = clean_app_id(data.key().app())
      namespace = data.key().name_space()
    elif isinstance(data, tuple):
      app_id = data[0]
      namespace = data[1]
    else:
      app_id = clean_app_id(data.app())
      namespace = data.name_space()

    return self._SEPARATOR.join([app_id, namespace])

  @staticmethod
  def get_ancestor_key_from_ent_key(ent_key):
    """ Get the key string for the ancestor portion of a composite key.

    Args:
      ent_key: A string of the entire path of an entity.
    Returns:
      A str of the path of the ancestor.
    """
    ancestor = ""
    tokens = str(ent_key).split(dbconstants.KIND_SEPARATOR)
    # Strip off the empty placeholder and also do not include the last kind.
    for token in tokens[:-2]:
      ancestor += token + dbconstants.KIND_SEPARATOR
    return ancestor

  @staticmethod
  def get_composite_index_key(index, entity, position_list=None,
    filters=None):
    """ Creates a key to the composite index table for a given entity
    for a composite cursor.

    Keys are built as such:
      app_id/ns/composite_id/ancestor/valuevaluevalue..../entity_key
    Components explained:
    ns: The namespace of the entity.
    composite_id: The composite ID assigned to this index upon creation.
    ancestor: The root ancestor path (only if the query this index is for
      has an ancestor)
    value(s): The string representation of mulitiple properties.
    entity_key: The entity key (full path) used as a means of having a unique
      identifier. This prevents two entities with the same values from
      colliding.

    Args:
      index: A datstore_pb.CompositeIndex.
      entity: A entity_pb.EntityProto.
      position_list: A list of datastore_pb.CompiledCursor_Position items.
        Contains values for property items from a cursor.
      filters: A list of datastore_pb.Query_Filters, used to attain equality
        values not present in position_list.
    Returns:
      A string representing a key to the composite table.
    """
    composite_id = index.id()
    definition = index.definition()
    app_id = clean_app_id(entity.key().app())
    name_space = entity.key().name_space()
    ent_key = encode_index_pb(entity.key().path())
    pre_comp_index_key = "{0}{1}{2}{4}{3}{4}".format(app_id,
      DatastoreDistributed._NAMESPACE_SEPARATOR, name_space, composite_id,
      DatastoreDistributed._SEPARATOR)
    if definition.ancestor() == 1:
      ancestor = DatastoreDistributed.get_ancestor_key_from_ent_key(ent_key)
      pre_comp_index_key += "{0}{1}".format(ancestor,
        DatastoreDistributed._SEPARATOR)

    value_dict = {}
    for prop in entity.property_list():
      value_dict[prop.name()] = \
        str(encode_index_pb(prop.value()))

    # Position list and filters are used if we're creating a composite
    # key for a cursor.
    if position_list:
      for indexvalue in position_list[0].indexvalue_list():
        value_dict[indexvalue.property()] = \
          str(encode_index_pb(indexvalue.value()))
    if filters:
      for filt in filters:
        if filt.op() == datastore_pb.Query_Filter.EQUAL:
          value_dict[filt.property(0).name()] = \
            str(encode_index_pb(filt.property(0).value()))

    index_value = ""
    for prop in definition.property_list():
      name = prop.name()
      value = ''
      if name in value_dict:
        value = value_dict[name]
      elif name == "__key__":
        value = ent_key
      else:
        logger.warning("Given entity {0} is missing a property value {1}.".\
          format(entity, prop.name()))
      if prop.direction() == entity_pb.Index_Property.DESCENDING:
        value = helper_functions.reverse_lex(value)

      index_value += str(value) + DatastoreDistributed._SEPARATOR

    # We append the ent key to have unique keys if entities happen
    # to share the same index values (and ancestor).
    composite_key = "{0}{1}{2}".format(pre_comp_index_key, index_value,
      ent_key)
    return composite_key

  @gen.coroutine
  def insert_composite_indexes(self, entities, composite_indexes):
    """ Creates composite indexes for a set of entities.

    Args:
      entities: A list entities.
      composite_indexes: A list of datastore_pb.CompositeIndex.
    """
    if not composite_indexes:
      return
    row_keys = []
    row_values = {}
    # Create default composite index for all entities. Here we take each
    # of the properties in one
    for ent in entities:
      for index_def in composite_indexes:
        # Skip any indexes if the kind does not match.
        kind = get_entity_kind(ent.key())
        if index_def.definition().entity_type() != kind:
          continue

        # Make sure the entity contains the required entities for the composite
        # definition.
        prop_name_def_list = [index_prop.name() for index_prop in \
          index_def.definition().property_list()]
        all_prop_names_in_ent = [prop.name() for prop in \
          ent.property_list()]
        has_values = True
        for index_prop_name in prop_name_def_list:
          if index_prop_name not in all_prop_names_in_ent:
            has_values = False
          # Special property name which does not show up in the list but
          # is apart of the key of the entity.
          if index_prop_name == "__key__":
            has_values = True
        if not has_values:
          continue

        # Get the composite index key.
        composite_index_keys = get_composite_index_keys(index_def, ent)
        row_keys.extend(composite_index_keys)

        # Get the reference value for the composite table.
        entity_key = str(encode_index_pb(ent.key().path()))
        prefix = self.get_table_prefix(ent.key())
        reference = "{0}{1}{2}".format(prefix, self._SEPARATOR,  entity_key)
        for composite_key in composite_index_keys:
          row_values[composite_key] = {'reference': reference}

    yield self.datastore_batch.batch_put_entity(
      dbconstants.COMPOSITE_TABLE, row_keys,
      dbconstants.COMPOSITE_SCHEMA, row_values)

  @gen.coroutine
  def delete_composite_index_metadata(self, app_id, index):
    """ Deletes a index for the given application identifier.

    Args:
      app_id: A string representing the application identifier.
      index: A entity_pb.CompositeIndex object.
    """
    self.logger.info('Deleting composite index:\n{}'.format(index))
    try:
      project_index_manager = self.index_manager.projects[app_id]
    except KeyError:
      raise BadRequest('project_id: {} not found'.format(app_id))

    # TODO: Remove actual index entries.
    project_index_manager.delete_index_definition(index.id())

  @gen.coroutine
  def create_composite_index(self, app_id, index):
    """ Stores a new index for the given application identifier.

    Args:
      app_id: A string representing the application identifier.
      index: A entity_pb.CompositeIndex object.
    Returns:
      A unique number representing the composite index ID.
    """
    new_index = DatastoreIndex.from_pb(index)

    # The ID must be a positive number that fits in a signed 64-bit int.
    new_index.id = uuid.uuid1().int >> 65
    merge_indexes(self.zookeeper.handle, app_id, [new_index])
    raise gen.Return(new_index.id)

  @gen.coroutine
  def update_composite_index(self, app_id, index):
    """ Updates an index for a given app ID.

    Args:
      app_id: A string containing the app ID.
      index: An entity_pb.CompositeIndex object.
    """
    self.logger.info('Updating index: {}'.format(index))
    entries_updated = 0
    entity_type = index.definition().entity_type()

    # TODO: Adjust prefix based on ancestor.
    prefix = '{app}{delimiter}{entity_type}{kind_separator}'.format(
      app=app_id,
      delimiter=self._SEPARATOR * 2,
      entity_type=entity_type,
      kind_separator=dbconstants.KIND_SEPARATOR,
    )
    start_row = prefix
    end_row = prefix + self._TERM_STRING
    start_inclusive = True

    while True:
      # Fetch references from the kind table since entity keys can have a
      # parent prefix.
      references = yield self.datastore_batch.range_query(
        table_name=dbconstants.APP_KIND_TABLE,
        column_names=dbconstants.APP_KIND_SCHEMA,
        start_key=start_row,
        end_key=end_row,
        limit=self.BATCH_SIZE,
        offset=0,
        start_inclusive=start_inclusive,
      )

      pb_entities = yield self.__fetch_entities(references)
      entities = [entity_pb.EntityProto(entity) for entity in pb_entities]

      yield self.insert_composite_indexes(entities, [index])
      entries_updated += len(entities)

      # If we fetched fewer references than we asked for, we're done.
      if len(references) < self.BATCH_SIZE:
        break

      start_row = references[-1].keys()[0]
      start_inclusive = self._DISABLE_INCLUSIVITY

    self.logger.info('Updated {} index entries.'.format(entries_updated))

  @gen.coroutine
  def allocate_size(self, project, size):
    """ Allocates a block of IDs for a project.

    Args:
      project: A string specifying the project ID.
      size: An integer specifying the number of IDs to reserve.
    Returns:
      A tuple of integers specifying the start and end ID.
    """
    if project not in self.sequential_allocators:
      self.sequential_allocators[project] = EntityIDAllocator(
        self.datastore_batch.session, project)

    allocator = self.sequential_allocators[project]
    start_id, end_id = yield allocator.allocate_size(size)
    raise gen.Return((start_id, end_id))

  @gen.coroutine
  def allocate_max(self, project, max_id):
    """ Reserves all IDs up to the one given.

    Args:
      project: A string specifying the project ID.
      max_id: An integer specifying the maximum ID to allocated.
    Returns:
      A tuple of integers specifying the start and end ID.
    """
    if project not in self.sequential_allocators:
      self.sequential_allocators[project] = EntityIDAllocator(
        self.datastore_batch.session, project)

    allocator = self.sequential_allocators[project]
    start_id, end_id = yield allocator.allocate_max(max_id)
    raise gen.Return((start_id, end_id))

  @gen.coroutine
  def reserve_ids(self, project_id, ids):
    """ Ensures the given IDs are not re-allocated.

    Args:
      project_id: A string specifying the project ID.
      ids: An iterable of integers specifying entity IDs.
    """
    if project_id not in self.sequential_allocators:
      self.sequential_allocators[project_id] = EntityIDAllocator(
        self.datastore_batch.session, project_id)

    if project_id not in self.scattered_allocators:
      self.scattered_allocators[project_id] = ScatteredAllocator(
        self.datastore_batch.session, project_id)

    for id_ in ids:
      counter, space = IdToCounter(id_)
      if space == SEQUENTIAL:
        allocator = self.sequential_allocators[project_id]
      else:
        allocator = self.scattered_allocators[project_id]

      yield allocator.set_min_counter(counter)

  @gen.coroutine
  def put_entities(self, app, entities):
    """ Updates indexes of existing entities, inserts new entities and
        indexes for them.

    Args:
      app: A string containing the application ID.
      entities: List of entities.
    """
    self.logger.debug('Inserting {} entities'.format(len(entities)))

    composite_indexes = self.get_indexes(app)

    by_group = {}
    for entity in entities:
      group_key = group_for_key(entity.key()).Encode()
      if group_key not in by_group:
        by_group[group_key] = []
      by_group[group_key].append(entity)

    for encoded_group_key, entity_list in by_group.iteritems():
      group_key = entity_pb.Reference(encoded_group_key)

      txid = self.transaction_manager.create_transaction_id(app, xg=False)
      self.transaction_manager.set_groups(app, txid, [group_key])

      # Allow the lock to stick around if there is an issue applying the batch.
      lock = entity_lock.EntityLock(self.zookeeper.handle, [group_key], txid)
      try:
        yield lock.acquire()
      except entity_lock.LockTimeout:
        raise Timeout('Unable to acquire entity group lock')

      try:
        entity_keys = [
          get_entity_key(self.get_table_prefix(entity), entity.key().path())
          for entity in entity_list]
        try:
          current_values = yield self.datastore_batch.batch_get_entity(
            dbconstants.APP_ENTITY_TABLE, entity_keys, APP_ENTITY_SCHEMA)
        except dbconstants.AppScaleDBConnectionError:
          lock.release()
          self.transaction_manager.delete_transaction_id(app, txid)
          raise

        batch = []
        entity_changes = []
        for entity in entity_list:
          prefix = self.get_table_prefix(entity)
          entity_key = get_entity_key(prefix, entity.key().path())

          current_value = None
          if current_values[entity_key]:
            current_value = entity_pb.EntityProto(
              current_values[entity_key][APP_ENTITY_SCHEMA[0]])

          batch.extend(mutations_for_entity(entity, txid, current_value,
                                            composite_indexes))

          batch.append({'table': 'group_updates',
                        'key': bytearray(encoded_group_key),
                        'last_update': txid})

          entity_changes.append(
            {'key': entity.key(), 'old': current_value, 'new': entity})

        if batch_size(batch) > LARGE_BATCH_THRESHOLD:
          try:
            yield self.datastore_batch.large_batch(app, batch, entity_changes,
                                                   txid)
          except BatchNotApplied as error:
            # If the "applied" switch has not been flipped, the lock can be
            # released. The transaction ID is kept so that the groomer can
            # clean up the batch tables.
            lock.release()
            raise dbconstants.AppScaleDBConnectionError(str(error))
        else:
          try:
            yield self.datastore_batch.normal_batch(batch, txid)
          except dbconstants.AppScaleDBConnectionError:
            # Since normal batches are guaranteed to be atomic, the lock can
            # be released.
            lock.release()
            self.transaction_manager.delete_transaction_id(app, txid)
            raise

        lock.release()

      finally:
        # In case of failure entity group lock should stay acquired
        # as transaction groomer will handle it later.
        # But tornado lock must be released.
        lock.ensure_release_tornado_lock()

      self.transaction_manager.delete_transaction_id(app, txid)

  @gen.coroutine
  def delete_entities(self, group, txid, keys, composite_indexes=()):
    """ Deletes the entities and the indexes associated with them.

    Args:
      group: An entity group Reference object.
      txid: An integer specifying a transaction ID.
      keys: An interable containing entity Reference objects.
      composite_indexes: A list or tuple of CompositeIndex objects.
    """
    entity_keys = []
    for key in keys:
      prefix = self.get_table_prefix(key)
      entity_keys.append(get_entity_key(prefix, key.path()))

    # Must fetch the entities to get the keys of indexes before deleting.
    current_values = yield self.datastore_batch.batch_get_entity(
      dbconstants.APP_ENTITY_TABLE, entity_keys, APP_ENTITY_SCHEMA)

    for key in entity_keys:
      if not current_values[key]:
        continue

      current_value = entity_pb.EntityProto(
        current_values[key][APP_ENTITY_SCHEMA[0]])
      batch = deletions_for_entity(current_value, composite_indexes)

      batch.append({'table': 'group_updates',
                    'key': bytearray(group.Encode()),
                    'last_update': txid})

      yield self.datastore_batch.normal_batch(batch, txid)

  @gen.coroutine
  def dynamic_put(self, app_id, put_request, put_response):
    """ Stores and entity and its indexes in the datastore.

    Args:
      app_id: Application ID.
      put_request: Request with entities to store.
      put_response: The response sent back to the app server.
    Raises:
      ZKTransactionException: If we are unable to acquire/release ZooKeeper locks.
    """
    if app_id not in self.scattered_allocators:
      self.scattered_allocators[app_id] = ScatteredAllocator(
        self.datastore_batch.session, app_id)
    allocator = self.scattered_allocators[app_id]

    entities = put_request.entity_list()

    for entity in entities:
      self.validate_key(entity.key())

      for prop in itertools.chain(entity.property_list(),
                                  entity.raw_property_list()):
        if prop.value().has_uservalue():
          uid = md5.new(prop.value().uservalue().email().lower()).digest()
          uid = '1' + ''.join(['%02d' % ord(x) for x in uid])[:20]
          prop.mutable_value().mutable_uservalue().set_obfuscated_gaiaid(uid)

      last_path = entity.key().path().element_list()[-1]
      if last_path.id() == 0 and not last_path.has_name():
        allocated_id = yield allocator.next()
        last_path.set_id(allocated_id)
        group = entity.mutable_entity_group()
        root = entity.key().path().element(0)
        group.add_element().CopyFrom(root)

    if put_request.has_transaction():
      yield self.datastore_batch.put_entities_tx(
        app_id, put_request.transaction().handle(), entities)
    else:
      yield self.put_entities(app_id, entities)
      self.logger.debug('Updated {} entities'.format(len(entities)))

    put_response.key_list().extend([e.key() for e in entities])

  def get_root_key_from_entity_key(self, entity_key):
    """ Extract the root key from an entity key. We
        remove any excess children from a string to get to
        the root key.

    Args:
      entity_key: A string or Key object representing a row key.
    Returns:
      The root key extracted from the row key.
    Raises:
      TypeError: If the type is not supported.
    """
    if isinstance(entity_key, str):
      tokens = entity_key.split(dbconstants.KIND_SEPARATOR)
      return tokens[0] + dbconstants.KIND_SEPARATOR
    elif isinstance(entity_key, entity_pb.Reference):
      app_id = clean_app_id(entity_key.app())
      path = entity_key.path()
      element_list = path.element_list()
      return self.get_root_key(app_id, entity_key.name_space(), element_list)
    else:
      raise TypeError("Unable to get root key from given type of %s" % \
                      entity_key.__class__)

  def get_root_key(self, app_id, ns, ancestor_list):
    """ Gets the root key string from an ancestor listing.

    Args:
      app_id: The app ID of the listing.
      ns: The namespace of the entity.
      ancestor_list: The ancestry of a given entity.
    Returns:
      A string representing the root key of an entity.
    """
    prefix = self.get_table_prefix((app_id, ns))
    first_ent = ancestor_list[0]
    if first_ent.has_name():
      key_id = first_ent.name()
    elif first_ent.has_id():
      # Make sure ids are ordered lexigraphically by making sure they
      # are of set size i.e. 2 > 0003 but 0002 < 0003.
      key_id = str(first_ent.id()).zfill(ID_KEY_LENGTH)
    return "{0}{1}{2}:{3}{4}".format(prefix, self._NAMESPACE_SEPARATOR,
      first_ent.type(), key_id, dbconstants.KIND_SEPARATOR)

  def is_instance_wrapper(self, obj, expected_type):
    """ A wrapper for isinstance for mocking purposes.

    Return whether an object is an instance of a class or of a subclass thereof.
    With a type as second argument, return whether that is the object's type.

    Args:
      obj: The object to check.
      expected_type: A instance type we are comparing obj's type to.
    Returns:
      True if obj is of type expected_type, False otherwise.
    """
    return isinstance(obj, expected_type)

  def acquire_locks_for_trans(self, entities, txnid):
    """ Acquires locks for entities for one particular entity group.

    Args:
      entities: A list of entities (entity_pb.EntityProto or entity_pb.Reference)
                for which are are getting a lock for.
      txnid: The transaction ID handler.
    Returns:
      A hash mapping root keys to transaction IDs.
    Raises:
      ZKTransactionException: If lock is not obtainable.
      TypeError: If args are of incorrect types.
    """
    # Key tuples are the prefix and the root key for which we're getting locks.
    root_keys = []
    txn_hash = {}
    if not self.is_instance_wrapper(entities, list):
      raise TypeError("Expected a list and got {0}".format(entities.__class__))
    for ent in entities:
      if self.is_instance_wrapper(ent, entity_pb.Reference):
        root_keys.append(self.get_root_key_from_entity_key(ent))
      elif self.is_instance_wrapper(ent, entity_pb.EntityProto):
        root_keys.append(self.get_root_key_from_entity_key(ent.key()))
      else:
        raise TypeError("Excepted either a reference or an EntityProto"
           "got {0}".format(ent.__class__))

    if entities == []:
      return {}

    if self.is_instance_wrapper(entities[0], entity_pb.Reference):
      app_id = entities[0].app()
    else:
      app_id = entities[0].key().app()
    app_id = clean_app_id(app_id)
    # Remove all duplicate root keys.
    root_keys = list(set(root_keys))
    try:
      for root_key in root_keys:
        txn_hash[root_key] = txnid
        self.zookeeper.acquire_lock(app_id, txnid, root_key)
    except zktransaction.ZKTransactionException as zkte:
      self.logger.warning('Concurrent transaction: {}'.format(txnid))
      for root_key in txn_hash:
        self.zookeeper.notify_failed_transaction(app_id, txn_hash[root_key])
      raise zkte

    return txn_hash

  def release_locks_for_nontrans(self, app_id, entities, txn_hash):
    """  Releases locks for non-transactional puts.

    Args:
      entities: List of entities for which we are releasing locks. Can
                be either entity_pb.EntityProto or entity_pb.Reference.
      txn_hash: A hash mapping root keys to transaction IDs.
    Raises:
      ZKTransactionException: If we are unable to release locks.
    """
    root_keys = []
    for ent in entities:
      if isinstance(ent, entity_pb.EntityProto):
        ent = ent.key()
      root_keys.append(self.get_root_key_from_entity_key(ent))

    # Remove all duplicate root keys
    root_keys = list(set(root_keys))
    for root_key in root_keys:
      txnid = txn_hash[root_key]
      self.zookeeper.release_lock(app_id, txnid)

  @gen.coroutine
  def fetch_keys(self, key_list):
    """ Given a list of keys fetch the entities.

    Args:
      key_list: A list of keys to fetch.
    Returns:
      A tuple of entities from the datastore and key list.
    """
    row_keys = []
    for key in key_list:
      self.validate_app_id(key.app())
      index_key = str(encode_index_pb(key.path()))
      prefix = self.get_table_prefix(key)
      row_keys.append(self._SEPARATOR.join([prefix, index_key]))
    result = yield self.datastore_batch.batch_get_entity(
      dbconstants.APP_ENTITY_TABLE, row_keys, APP_ENTITY_SCHEMA)
    raise gen.Return((result, row_keys))

  @gen.coroutine
  def dynamic_get(self, app_id, get_request, get_response):
    """ Fetch keys from the datastore.

    Args:
       app_id: The application ID.
       get_request: Request with list of keys.
       get_response: Response to application server.
    Raises:
      ZKTransactionException: If a lock was unable to get acquired.
    """
    keys = get_request.key_list()
    if len(keys) < 5:
      self.logger.debug('Get:\n{}'.format(get_request))
    else:
      self.logger.debug('Get: {} keys'.format(len(keys)))

    if get_request.has_transaction():
      results, row_keys = yield self.fetch_keys(keys)
      fetched_groups = {group_for_key(key).Encode() for key in keys}
      yield self.datastore_batch.record_reads(
        app_id, get_request.transaction().handle(), fetched_groups)
    else:
      results, row_keys = yield self.fetch_keys(keys)

    result_count = 0
    for r in row_keys:
      group = get_response.add_entity()
      if r in results and APP_ENTITY_SCHEMA[0] in results[r]:
        result_count += 1
        group.mutable_entity().CopyFrom(
          entity_pb.EntityProto(results[r][APP_ENTITY_SCHEMA[0]]))
    self.logger.debug('Returning {} results'.format(result_count))

  @gen.coroutine
  def dynamic_delete(self, app_id, delete_request):
    """ Deletes a set of rows.

    Args:
      app_id: The application ID.
      delete_request: Request with a list of keys.
    """
    keys = delete_request.key_list()
    if not keys:
      return

    ent_kinds = []
    for key in delete_request.key_list():
      last_path = key.path().element_list()[-1]
      if last_path.type() not in ent_kinds:
        ent_kinds.append(last_path.type())

    filtered_indexes = [index for index in self.get_indexes(app_id)
                        if index.definition().entity_type() in ent_kinds]

    if delete_request.has_transaction():
      txid = delete_request.transaction().handle()
      yield self.datastore_batch.delete_entities_tx(app_id, txid, keys)
    else:
      by_group = {}
      for key in keys:
        group_key = group_for_key(key).Encode()
        if group_key not in by_group:
          by_group[group_key] = []
        by_group[group_key].append(key)

      for encoded_group_key, key_list in by_group.iteritems():
        group_key = entity_pb.Reference(encoded_group_key)

        txid = self.transaction_manager.create_transaction_id(app_id, xg=False)
        self.transaction_manager.set_groups(app_id, txid, [group_key])

        # Allow the lock to stick around if there is an issue applying the batch.
        lock = entity_lock.EntityLock(self.zookeeper.handle, [group_key], txid)
        try:
          yield lock.acquire()
        except entity_lock.LockTimeout:
          raise Timeout('Unable to acquire entity group lock')

        try:
          yield self.delete_entities(
            group_key,
            txid,
            key_list,
            composite_indexes=filtered_indexes
          )
          lock.release()
        finally:
          # In case of failure entity group lock should stay acquired
          # as transaction groomer will handle it later.
          # But tornado lock must be released.
          lock.ensure_release_tornado_lock()

        self.logger.debug('Removed {} entities'.format(len(key_list)))
        self.transaction_manager.delete_transaction_id(app_id, txid)

  def generate_filter_info(self, filters):
    """Transform a list of filters into a more usable form.

    Args:
      filters: A list of filter PBs.
    Returns:
      A dict mapping property names to lists of (op, value) tuples.
    """
    filter_info = {}
    for filt in filters:
      prop = filt.property(0)
      value = prop.value()
      if prop.name() == '__key__':
        value = reference_property_to_reference(value.referencevalue())
        value = value.path()
      filter_info.setdefault(prop.name(), []).\
        append((filt.op(), encode_index_pb(value)))
    return filter_info

  def generate_order_info(self, orders):
    """Transform a list of orders into a more usable form which
       is a tuple of properties and ordering directions.

    Args:
      orders: A list of order PBs.
    Returns:
      A list of (property, direction) tuples.
    """
    orders = [(order.property(), order.direction()) for order in orders]
    if orders and orders[-1] == ('__key__', datastore_pb.Query_Order.ASCENDING):
      orders.pop()
    return orders

  @gen.coroutine
  def __get_start_key(self, prefix, prop_name, order, last_result, query=None):
    """ Builds the start key for cursor query.

    Args:
      prefix: The start key prefix (app id and namespace).
      prop_name: Property name of the filter.
      order: Sort order the query requires.
      last_result: Last result encoded in cursor.
      query: A datastore_pb.Query object.
    Raises:
      AppScaleDBError if unable to retrieve original entity or original entity
        no longer has the requested property.
    """
    e = last_result
    path = str(encode_index_pb(e.key().path()))
    last_result_key = self._SEPARATOR.join([prefix, path])
    if not prop_name and not order:
      raise gen.Return(last_result_key)
    if e.property_list():
      plist = e.property_list()
    else:
      # Fetch the entity from the datastore in order to get the property
      # values.
      ret = yield self.datastore_batch.batch_get_entity(
        dbconstants.APP_ENTITY_TABLE, [last_result_key], APP_ENTITY_SCHEMA)

      if APP_ENTITY_SCHEMA[0] not in ret[last_result_key]:
        message = '{} not found in {}'.format(
          last_result_key, dbconstants.APP_ENTITY_TABLE)
        raise dbconstants.AppScaleDBError(message)

      ent = entity_pb.EntityProto(ret[last_result_key][APP_ENTITY_SCHEMA[0]])
      plist = ent.property_list()

    val = None

    # Use the value from the query if possible. This reduces ambiguity when
    # the entity provided by the cursor has multiple values for the property.
    if (query is not None and query.filter_size() == 1 and
        query.filter(0).op() == datastore_pb.Query_Filter.EQUAL):
      query_prop = query.filter(0).property(0)
      val = str(encode_index_pb(query_prop.value()))

    if val is None:
      for p in plist:
        if p.name() == prop_name:
          val = str(encode_index_pb(p.value()))
          break

    if val is None:
      raise dbconstants.AppScaleDBError('{} not in entity'.format(prop_name))

    if order == datastore_pb.Query_Order.DESCENDING:
      val = helper_functions.reverse_lex(val)
    params = [prefix, get_entity_kind(e), prop_name, val, path]
    raise gen.Return(get_index_key_from_params(params))

  def is_zigzag_merge_join(self, query, filter_info, order_info):
    """ Checks to see if the current query can be executed as a zigzag
    merge join.

    Args:
      query: A datastore_pb.Query.
      filter_info: dict of property names mapping to tuples of filter
        operators and values.
      order_info: tuple with property name and the sort order.
    Returns:
      True if it qualifies as a zigzag merge join, and false otherwise.
    """
    filter_info = self.remove_exists_filters(filter_info)

    order_properties = []
    for order in order_info:
      order_properties.append(order[0])

    property_names = []
    for property_name in filter_info:
      filt = filter_info[property_name]
      property_names.append(property_name)
      # We only handle equality filters for zigzag merge join queries.
      if filt[0][0] != datastore_pb.Query_Filter.EQUAL:
        return False

    if len(filter_info) < 2:
      return False

    for order_property_name in order_properties:
      if order_property_name not in property_names:
        return False

    return True

  @gen.coroutine
  def __fetch_entities_from_row_list(self, rowkeys):
    """ Given a list of keys fetch the entities from the entity table.

    Args:
      rowkeys: A list of strings which are keys to the entitiy table.
    Returns:
      A list of entities.
    """
    result = yield self.datastore_batch.batch_get_entity(
      dbconstants.APP_ENTITY_TABLE, rowkeys, APP_ENTITY_SCHEMA)
    entities = []
    for key in rowkeys:
      if key in result and APP_ENTITY_SCHEMA[0] in result[key]:
        entities.append(result[key][APP_ENTITY_SCHEMA[0]])
    raise gen.Return(entities)

  def __extract_rowkeys_from_refs(self, refs):
    """ Extract the rowkeys to fetch from a list of references.

    Args:
      refs: key/value pairs where the values contain a reference to the
            entitiy table.
    Returns:
      A list of rowkeys.
    """
    if len(refs) == 0:
      return []
    keys = [item.keys()[0] for item in refs]
    rowkeys = []
    for index, ent in enumerate(refs):
      key = keys[index]
      ent = ent[key]['reference']
      # Make sure not to fetch the same entity more than once.
      if ent not in rowkeys:
        rowkeys.append(ent)
    return rowkeys

  @gen.coroutine
  def __fetch_entities(self, refs):
    """ Given a list of references, get the entities.

    Args:
      refs: key/value pairs where the values contain a reference to
            the entitiy table.
    Returns:
      A list of validated entities.
    """
    rowkeys = self.__extract_rowkeys_from_refs(refs)
    result = yield self.__fetch_entities_from_row_list(rowkeys)
    raise gen.Return(result)

  @gen.coroutine
  def __fetch_entities_dict(self, refs):
    """ Given a list of references, return the entities as a dictionary.

    Args:
      refs: key/value pairs where the values contain a reference to
            the entitiy table.
    Returns:
      A dictionary of validated entities.
    """
    rowkeys = self.__extract_rowkeys_from_refs(refs)
    result = yield self.__fetch_entities_dict_from_row_list(rowkeys)
    raise gen.Return(result)

  @gen.coroutine
  def __fetch_entities_dict_from_row_list(self, rowkeys):
    """ Given a list of rowkeys, return the entities as a dictionary.

    Args:
      rowkeys: A list of strings which are keys to the entitiy table.
    Returns:
      A dictionary of validated entities.
    """
    results = yield self.datastore_batch.batch_get_entity(
      dbconstants.APP_ENTITY_TABLE, rowkeys, APP_ENTITY_SCHEMA)

    clean_results = {}
    for key in rowkeys:
      if key in results and APP_ENTITY_SCHEMA[0] in results[key]:
        clean_results[key] = results[key][APP_ENTITY_SCHEMA[0]]

    raise gen.Return(clean_results)

  @gen.coroutine
  def __fetch_and_validate_entity_set(self, index_dict, limit, app_id,
    direction):
    """ Fetch all the valid entities as needed from references.

    Args:
      index_dict: A dictionary containing a list of index entries for each
        reference.
      limit: An integer specifying the max number of entities needed.
      app_id: A string, the application identifier.
      direction: The direction of the index.
    Returns:
      A list of valid entities.
    """
    references = index_dict.keys()
    # Prevent duplicate entities across queries with a cursor.
    references.sort()
    offset = 0
    results = []
    to_fetch = limit
    added_padding = False
    while True:
      refs_to_fetch = references[offset:offset + to_fetch]

      # If we've exhausted the list of references, we can return.
      if len(refs_to_fetch) == 0:
        raise gen.Return(results[:limit])

      entities = yield self.__fetch_entities_dict_from_row_list(refs_to_fetch)

      # Prevent duplicate entities across queries with a cursor.
      entity_keys = entities.keys()
      entity_keys.sort()

      for reference in entity_keys:
        use_result = False
        indexes_to_check = index_dict[reference]
        for index_info in indexes_to_check:
          index = index_info['index']
          prop_name = index_info['prop_name']
          entry = {index: {'reference': reference}}
          if self.__valid_index_entry(entry, entities, direction, prop_name):
            use_result = True
          else:
            use_result = False
            break

        if use_result:
          results.append(entities[reference])
          if len(results) >= limit:
            raise gen.Return(results[:limit])

      offset = offset + to_fetch

      to_fetch -= len(results)

      # Pad the number of references to fetch to increase the likelihood of
      # getting all the valid references that we need.
      if not added_padding:
        to_fetch += dbconstants.MAX_GROUPS_FOR_XG
        added_padding = True

  def __extract_entities(self, kv):
    """ Given a result from a range query on the Entity table return a
        list of encoded entities.

    Args:
      kv: Key and values from a range query on the entity table.
    Returns:
      The extracted entities.
    """
    keys = [item.keys()[0] for item in kv]
    results = []
    for index, entity in enumerate(kv):
      key = keys[index]
      entity = entity[key][APP_ENTITY_SCHEMA[0]]
      results.append(entity)

    return results

  @gen.coroutine
  def ancestor_query(self, query, filter_info):
    """ Performs ancestor queries which is where you select
        entities based on a particular root entity.

    Args:
      query: The query to run.
      filter_info: Tuple with filter operators and values.
    Returns:
      A list of entities.
    Raises:
      ZKTransactionException: If a lock could not be acquired.
    """
    ancestor = query.ancestor()
    prefix = self.get_table_prefix(query)
    path = buffer(prefix + self._SEPARATOR) + encode_index_pb(ancestor.path())
    txn_id = 0
    if query.has_transaction():
      txn_id = query.transaction().handle()

    startrow = path
    endrow = path + self._TERM_STRING

    end_inclusive = self._ENABLE_INCLUSIVITY
    start_inclusive = self._ENABLE_INCLUSIVITY

    if '__key__' in filter_info:
      op = filter_info['__key__'][0][0]
      __key__ = str(filter_info['__key__'][0][1])
      if op and op == datastore_pb.Query_Filter.EQUAL:
        startrow = prefix + self._SEPARATOR + __key__
        endrow = prefix + self._SEPARATOR + __key__
      elif op and op == datastore_pb.Query_Filter.GREATER_THAN:
        start_inclusive = self._DISABLE_INCLUSIVITY
        startrow = prefix + self._SEPARATOR + __key__
      elif op and op == datastore_pb.Query_Filter.GREATER_THAN_OR_EQUAL:
        startrow = prefix + self._SEPARATOR + __key__
      elif op and op == datastore_pb.Query_Filter.LESS_THAN:
        endrow = prefix + self._SEPARATOR  + __key__
        end_inclusive = self._DISABLE_INCLUSIVITY
      elif op and op == datastore_pb.Query_Filter.LESS_THAN_OR_EQUAL:
        endrow = prefix + self._SEPARATOR + __key__

    if query.has_compiled_cursor() and query.compiled_cursor().position_size():
      cursor = appscale_stub_util.ListCursor(query)
      last_result = cursor._GetLastResult()
      startrow = yield self.__get_start_key(prefix, None, None, last_result)
      start_inclusive = self._DISABLE_INCLUSIVITY
      if query.compiled_cursor().position_list()[0].start_inclusive() == 1:
        start_inclusive = self._ENABLE_INCLUSIVITY

    if startrow > endrow:
      raise gen.Return([])

    limit = self.get_limit(query)

    entities = []
    while True:
      results = yield self.datastore_batch.range_query(
        dbconstants.APP_ENTITY_TABLE,
        APP_ENTITY_SCHEMA,
        startrow,
        endrow,
        limit,
        start_inclusive=start_inclusive,
        end_inclusive=end_inclusive)

      if query.has_kind():
        entities.extend([
          result.values()[0]['entity'] for result in results
          if kind_from_encoded_key(result.keys()[0]) == query.kind()])
      else:
        entities.extend([result.values()[0]['entity'] for result in results])

      if len(results) < limit:
        break

      if len(entities) >= limit:
        break

      # TODO: This can be made more efficient by skipping ahead to the next
      # possible match.
      startrow = results[-1].keys()[0]
      start_inclusive = False

    if query.has_transaction():
      yield self.datastore_batch.record_reads(
        query.app(), query.transaction().handle(), [group_for_key(ancestor)])

    raise gen.Return(entities[:limit])

  @gen.coroutine
  def fetch_from_entity_table(self,
                              startrow,
                              endrow,
                              limit,
                              offset,
                              start_inclusive,
                              end_inclusive,
                              query,
                              txn_id):
    """
    Fetches entities from the entity table given a query and a set of parameters.
    It will validate the results and remove tombstoned items.

    Args:
       startrow: The key from which we start a range query.
       endrow: The end key that terminates a range query.
       limit: The maximum number of items to return from a query.
       offset: The number of entities we want removed from the front of the result.
       start_inclusive: Boolean if we should include the start key in the result.
       end_inclusive: Boolean if we should include the end key in the result.
       query: The query we are currently running.
       txn_id: The current transaction ID if there is one, it is 0 if there is not.
    Returns:
       A validated database result.
    """
    final_result = []
    while 1:
      result = yield self.datastore_batch.range_query(
        dbconstants.APP_ENTITY_TABLE,
        APP_ENTITY_SCHEMA,
        startrow,
        endrow,
        limit,
        offset=0,
        start_inclusive=start_inclusive,
        end_inclusive=end_inclusive)

      prev_len = len(result)
      last_result = None
      if result:
        last_result = result[-1].keys()[0]
      else:
        break

      final_result += result

      if len(result) != prev_len:
        startrow = last_result
        start_inclusive = self._DISABLE_INCLUSIVITY
        limit = limit - len(result)
        continue
      else:
        break

    raise gen.Return(self.__extract_entities(final_result))

  @gen.coroutine
  def kindless_query(self, query, filter_info):
    """ Performs kindless queries where queries are performed
        on the entity table and go across kinds.

    Args:
      query: The query to run.
      filter_info: Tuple with filter operators and values.
    Returns:
      Entities that match the query.
    """
    prefix = self.get_table_prefix(query)

    filters = []
    if '__key__' in filter_info:
      for filter in filter_info['__key__']:
        filters.append({'key': str(filter[1]), 'op': filter[0]})

    order = None
    prop_name = None

    startrow = prefix + self._SEPARATOR
    endrow = prefix + self._SEPARATOR + self._TERM_STRING
    start_inclusive = self._ENABLE_INCLUSIVITY
    end_inclusive = self._ENABLE_INCLUSIVITY
    for filter in filters:
      if filter['op'] == datastore_pb.Query_Filter.EQUAL:
        startrow = prefix + self._SEPARATOR + filter['key']
        endrow = startrow
      if filter['op'] == datastore_pb.Query_Filter.GREATER_THAN:
        startrow = prefix + self._SEPARATOR + filters[0]['key']
        start_inclusive = self._DISABLE_INCLUSIVITY
      if filter['op'] == datastore_pb.Query_Filter.GREATER_THAN_OR_EQUAL:
        startrow = prefix + self._SEPARATOR + filters[0]['key']
      if filter['op'] == datastore_pb.Query_Filter.LESS_THAN:
        endrow = prefix + self._SEPARATOR + filter['key']
        end_inclusive = self._DISABLE_INCLUSIVITY
      if filter['op'] == datastore_pb.Query_Filter.LESS_THAN_OR_EQUAL:
        endrow = prefix + self._SEPARATOR + filter['key']

    if query.has_compiled_cursor() and query.compiled_cursor().position_size():
      cursor = appscale_stub_util.ListCursor(query)
      last_result = cursor._GetLastResult()
      startrow = yield self.__get_start_key(
        prefix, prop_name, order, last_result)
      start_inclusive = self._DISABLE_INCLUSIVITY
      if query.compiled_cursor().position_list()[0].start_inclusive() == 1:
        start_inclusive = self._ENABLE_INCLUSIVITY

    limit = self.get_limit(query)
    result = yield self.fetch_from_entity_table(
      startrow, endrow, limit, offset=0, start_inclusive=start_inclusive,
      end_inclusive=end_inclusive, query=query, txn_id=0)
    raise gen.Return(result)

  def reverse_path(self, key):
    """ Use this function for reversing the key ancestry order.
        Needed for kind queries.

    Args:
      key: A string key which needs reversing.
    Returns:
      A string key which can be used on the kind table.
    """
    tokens = key.split(dbconstants.KIND_SEPARATOR)
    tokens.reverse()
    key = dbconstants.KIND_SEPARATOR.join(tokens)[1:] + \
      dbconstants.KIND_SEPARATOR
    return key

  def kind_query_range(self, query, filter_info, order_info):
    """ Gets start and end keys for kind queries, along with
        inclusivity of those keys.

    Args:
      query: The query to run.
      filter_info: __key__ filter.
      order_info: ordering for __key__.
    Returns:
      A tuple of the start row, end row, if its start inclusive,
      and if its end inclusive
    """
    ancestor_filter = ""
    if query.has_ancestor():
      ancestor = query.ancestor()
      ancestor_filter = encode_index_pb(ancestor.path())
    end_inclusive = self._ENABLE_INCLUSIVITY
    start_inclusive = self._ENABLE_INCLUSIVITY
    prefix = self.get_table_prefix(query)
    startrow = prefix + self._SEPARATOR + query.kind() + \
      dbconstants.KIND_SEPARATOR + \
      str(ancestor_filter)
    endrow = prefix + self._SEPARATOR + query.kind() + \
      dbconstants.KIND_SEPARATOR + \
      str(ancestor_filter) + \
      self._TERM_STRING
    if '__key__' not in filter_info:
      return startrow, endrow, start_inclusive, end_inclusive

    for key_filter in filter_info['__key__']:
      op = key_filter[0]
      __key__ = str(key_filter[1])
      if op and op == datastore_pb.Query_Filter.EQUAL:
        startrow = prefix + self._SEPARATOR + query.kind() + \
          dbconstants.KIND_SEPARATOR + __key__
        endrow = prefix + self._SEPARATOR + query.kind() + \
          dbconstants.KIND_SEPARATOR + __key__
      elif op and op == datastore_pb.Query_Filter.GREATER_THAN:
        start_inclusive = self._DISABLE_INCLUSIVITY
        startrow = prefix + self._SEPARATOR + query.kind() + \
          dbconstants.KIND_SEPARATOR + __key__
      elif op and op == datastore_pb.Query_Filter.GREATER_THAN_OR_EQUAL:
        startrow = prefix + self._SEPARATOR + query.kind() + \
          dbconstants.KIND_SEPARATOR + __key__
      elif op and op == datastore_pb.Query_Filter.LESS_THAN:
        endrow = prefix + self._SEPARATOR + query.kind() + \
          dbconstants.KIND_SEPARATOR + __key__
        end_inclusive = self._DISABLE_INCLUSIVITY
      elif op and op == datastore_pb.Query_Filter.LESS_THAN_OR_EQUAL:
        endrow = prefix + self._SEPARATOR + query.kind() + \
          dbconstants.KIND_SEPARATOR + __key__
    return startrow, endrow, start_inclusive, end_inclusive

  def default_namespace(self):
    """ Returns the default namespace entry because the groomer does not
    generate it for each application.

    Returns:
      A entity proto of the default metadata.Namespace.
    """
    default_namespace = Namespace(id=1)
    protobuf = db.model_to_protobuf(default_namespace)
    last_path = protobuf.key().path().element_list()[-1]
    last_path.set_id(1)
    return protobuf.Encode()

  @gen.coroutine
  def __kind_query(self, query, filter_info, order_info):
    """ Performs kind only queries, kind and ancestor, and ancestor queries
        https://developers.google.com/appengine/docs/python/datastore/queries.

    Args:
      query: The query to run.
      filter_info: tuple with filter operators and values.
      order_info: tuple with property name and the sort order.
    Returns:
      An ordered list of entities matching the query.
    Raises:
      AppScaleDBError: An infinite loop is detected when fetching references.
    """
    self.logger.debug('Kind Query:\n{}'.format(query))
    filter_info = self.remove_exists_filters(filter_info)
    # Detect quickly if this is a kind query or not.
    for fi in filter_info:
      if fi != "__key__":
        return

    if query.has_ancestor():
      if len(order_info) > 0:
        # Ordered ancestor queries require an index.
        return

      result = yield self.ancestor_query(query, filter_info)
      raise gen.Return(result)

    if not query.has_kind():
      result = yield self.kindless_query(query, filter_info)
      raise gen.Return(result)

    if query.kind().startswith("__") and query.kind().endswith("__"):
      # Use the default namespace for metadata queries.
      query.set_name_space("")

    startrow, endrow, start_inclusive, end_inclusive = \
      self.kind_query_range(query, filter_info, order_info)
    if startrow is None or endrow is None:
      return

    if query.has_compiled_cursor() and query.compiled_cursor().position_size():
      cursor = appscale_stub_util.ListCursor(query)
      last_result = cursor._GetLastResult()
      prefix = self.get_table_prefix(query)
      startrow = get_kind_key(prefix, last_result.key().path())
      start_inclusive = self._DISABLE_INCLUSIVITY
      if query.compiled_cursor().position_list()[0].start_inclusive() == 1:
        start_inclusive = self._ENABLE_INCLUSIVITY

    limit = self.get_limit(query)
    if startrow > endrow:
      raise gen.Return([])

    # Since the validity of each reference is not checked until after the
    # range query has been performed, we may need to fetch additional
    # references in order to satisfy the query.
    entities = []
    current_limit = limit
    while True:
      references = yield self.datastore_batch.range_query(
        dbconstants.APP_KIND_TABLE,
        dbconstants.APP_KIND_SCHEMA,
        startrow,
        endrow,
        current_limit,
        offset=0,
        start_inclusive=start_inclusive,
        end_inclusive=end_inclusive
      )

      new_entities = yield self.__fetch_entities(references)
      entities.extend(new_entities)

      # If we have enough valid entities to satisfy the query, we're done.
      if len(entities) >= limit:
        break

      # If we received fewer references than we asked for, they are exhausted.
      if len(references) < current_limit:
        break

      # If all of the references that we fetched were valid, we're done.
      if len(new_entities) == len(references):
        break

      invalid_refs = len(references) - len(new_entities)

      # Pad the limit to increase the likelihood of fetching all the valid
      # references that we need.
      current_limit = invalid_refs + dbconstants.MAX_GROUPS_FOR_XG

      self.logger.debug('{} references invalid. Fetching {} more references.'
        .format(invalid_refs, current_limit))

      # Start from the last reference fetched.
      last_startrow = startrow
      startrow = references[-1].keys()[0]
      start_inclusive = self._DISABLE_INCLUSIVITY

      if startrow == last_startrow:
        raise dbconstants.AppScaleDBError(
          'An infinite loop was detected while fetching references.')

    if query.kind() == "__namespace__":
      entities = [self.default_namespace()] + entities

    results = entities[:limit]

    # Handle projection queries.
    if query.property_name_size() > 0:
      results = self.remove_extra_props(query, results)

    self.logger.debug('Returning {} entities'.format(len(results)))
    raise gen.Return(results)

  def remove_exists_filters(self, filter_info):
    """ Remove any filters that have EXISTS filters.

    Args:
      filter_info: dict of property names mapping to tuples of filter
        operators and values.
    Returns:
      A filter info dictionary without any EXIST filters.
    """
    filtered = {}
    for key in filter_info.keys():
      if filter_info[key][0][0] == datastore_pb.Query_Filter.EXISTS:
        continue
      else:
        filtered[key] = filter_info[key]
    return filtered

  def remove_extra_equality_filters(self, potential_filter_ops):
    """ Keep only the first equality filter for a given property.

    Args:
      potential_filter_ops: A list of tuples in the form (operation, value).
    Returns:
      A filter_ops list with only one equality filter.
    """
    filter_ops = []
    saw_equality_filter = False
    for operation, value in potential_filter_ops:
      if operation == datastore_pb.Query_Filter.EQUAL and saw_equality_filter:
        continue

      if operation == datastore_pb.Query_Filter.EQUAL:
        saw_equality_filter = True

      filter_ops.append((operation, value))

    return filter_ops

  @gen.coroutine
  def __single_property_query(self, query, filter_info, order_info):
    """Performs queries satisfiable by the Single_Property tables.

    Args:
      query: The query to run.
      filter_info: tuple with filter operators and values.
      order_info: tuple with property name and the sort order.
    Returns:
      List of entities retrieved from the given query.
    """
    self.logger.debug('Single Property Query:\n{}'.format(query))
    if query.kind().startswith("__") and \
      query.kind().endswith("__"):
      # Use the default namespace for metadata queries.
      query.set_name_space("")

    filter_info = self.remove_exists_filters(filter_info)
    ancestor = None
    property_names = set(filter_info.keys())
    property_names.update(x[0] for x in order_info)
    property_names.discard('__key__')
    if len(property_names) != 1:
      return

    property_name = property_names.pop()
    potential_filter_ops = filter_info.get(property_name, [])

    # We will apply the other equality filters after fetching the entities.
    filter_ops = self.remove_extra_equality_filters(potential_filter_ops)

    multiple_equality_filters = self.__get_multiple_equality_filters(
      query.filter_list())

    if len(order_info) > 1 or (order_info and order_info[0][0] == '__key__'):
      return

    # If there is an ancestor in the query, any filtering must be within a
    # single value when using a single-prop index.
    spans_multiple_values = order_info or (
      filter_ops and filter_ops[0][0] != datastore_pb.Query_Filter.EQUAL)
    if query.has_ancestor() and spans_multiple_values:
      return

    if query.has_ancestor():
      ancestor = query.ancestor()

    if not query.has_kind():
      return

    if order_info and order_info[0][0] == property_name:
      direction = order_info[0][1]
    else:
      direction = datastore_pb.Query_Order.ASCENDING

    prefix = self.get_table_prefix(query)

    limit = self.get_limit(query)

    if query.has_compiled_cursor() and query.compiled_cursor().position_size():
      cursor = appscale_stub_util.ListCursor(query)
      last_result = cursor._GetLastResult()
      startrow = yield self.__get_start_key(
        prefix, property_name, direction, last_result, query=query)
    else:
      startrow = None

    end_compiled_cursor = None
    if query.has_end_compiled_cursor():
      end_compiled_cursor = query.end_compiled_cursor()

    # Since the validity of each reference is not checked until after the
    # range query has been performed, we may need to fetch additional
    # references in order to satisfy the query.
    entities = []
    current_limit = limit
    while True:
      references = yield self.__apply_filters(
        filter_ops, order_info, property_name, query.kind(), prefix,
        current_limit, startrow, ancestor=ancestor, query=query,
        end_compiled_cursor=end_compiled_cursor)

      potential_entities = yield self.__fetch_entities_dict(references)

      # Since the entities may be out of order due to invalid references,
      # we construct a new list in order of valid references.
      new_entities = []
      for reference in references:
        if self.__valid_index_entry(reference, potential_entities, direction,
          property_name):
          entity_key = reference[reference.keys()[0]]['reference']
          valid_entity = potential_entities[entity_key]
          new_entities.append(valid_entity)

      if len(multiple_equality_filters) > 0:
        self.logger.debug('Detected multiple equality filters on a repeated'
          'property. Removing results that do not match query.')
        new_entities = self.__apply_multiple_equality_filters(
          new_entities, multiple_equality_filters)

      entities.extend(new_entities)

      # If we have enough valid entities to satisfy the query, we're done.
      if len(entities) >= limit:
        break

      # If we received fewer references than we asked for, they are exhausted.
      if len(references) < current_limit:
        break

      # If all of the references that we fetched were valid, we're done.
      if len(new_entities) == len(references):
        break

      invalid_refs = len(references) - len(new_entities)

      # Pad the limit to increase the likelihood of fetching all the valid
      # references that we need.
      current_limit = invalid_refs + dbconstants.MAX_GROUPS_FOR_XG

      self.logger.debug('{} references invalid. Fetching {} more references.'
        .format(invalid_refs, current_limit))

      last_startrow = startrow
      # Start from the last reference fetched.
      startrow = references[-1].keys()[0]

      if startrow == last_startrow:
        raise dbconstants.AppScaleDBError(
          'An infinite loop was detected while fetching references.')

    results = entities[:limit]

    # Handle projection queries.
    # TODO: When the index has been confirmed clean, use those values directly.
    if query.property_name_size() > 0:
      results = self.remove_extra_props(query, results)

    self.logger.debug('Returning {} results'.format(len(results)))
    raise gen.Return(results)

  @gen.coroutine
  def __apply_filters(self,
                     filter_ops,
                     order_info,
                     property_name,
                     kind,
                     prefix,
                     limit,
                     startrow,
                     force_start_key_exclusive=False,
                     ancestor=None,
                     query=None,
                     end_compiled_cursor=None):
    """ Applies property filters in the query.

    Args:
      filter_ops: Tuple with property filter operator and value.
      order_info: Tuple with property name and sort order.
      kind: Kind of the entity.
      prefix: Prefix for the table.
      limit: Number of results.
      startrow: Start key for the range scan.
      force_start_key_exclusive: Do not include the start key.
      ancestor: Optional query ancestor.
      query: Query object for debugging.
      end_compiled_cursor: A compiled cursor to resume a query.
    Results:
      Returns a list of entity keys.
    Raises:
      NotImplementedError: For unsupported queries.
      AppScaleMisconfiguredQuery: Bad filters or orderings.
    """
    ancestor_filter = None
    if ancestor:
      ancestor_filter = str(encode_index_pb(ancestor.path()))

    end_inclusive = True
    start_inclusive = True

    endrow = None
    column_names = dbconstants.PROPERTY_SCHEMA

    if order_info and order_info[0][0] == property_name:
        direction = order_info[0][1]
    else:
      direction = datastore_pb.Query_Order.ASCENDING

    if direction == datastore_pb.Query_Order.ASCENDING:
      table_name = dbconstants.ASC_PROPERTY_TABLE
    else:
      table_name = dbconstants.DSC_PROPERTY_TABLE

    if startrow:
      start_inclusive = False

    if end_compiled_cursor:
      list_cursor = appscale_stub_util.ListCursor(query)
      last_result, _ = list_cursor._DecodeCompiledCursor(end_compiled_cursor)
      endrow = yield self.__get_start_key(
        prefix, property_name, direction, last_result)

    # This query is returning based on order on a specfic property name
    # The start key (if not already supplied) depends on the property
    # name and does not take into consideration its value. The end key
    # is based on the terminating string.
    if len(filter_ops) == 0 and (order_info and len(order_info) == 1):
      if not startrow:
        params = [prefix, kind, property_name, None]
        startrow = get_index_key_from_params(params)
      if not endrow:
        params = [prefix, kind, property_name, self._TERM_STRING, None]
        endrow = get_index_key_from_params(params)
      if force_start_key_exclusive:
        start_inclusive = False
      result = yield self.datastore_batch.range_query(
        table_name, column_names, startrow, endrow, limit,
        offset=0, start_inclusive=start_inclusive, end_inclusive=end_inclusive)
      raise gen.Return(result)

    # This query has a value it bases the query on for a property name
    # The difference between operators is what the end and start key are.
    if len(filter_ops) == 1:
      key_comparison = False
      oper = filter_ops[0][0]
      value = str(filter_ops[0][1])

      if direction == datastore_pb.Query_Order.DESCENDING:
        value = helper_functions.reverse_lex(value)
      if oper == datastore_pb.Query_Filter.EQUAL:
        if ancestor:  # Keep range within ancestor key.
          start_value = ''.join([value, self._SEPARATOR, ancestor_filter])
        else:  # Keep range within property value.
          start_value = ''.join([value, self._SEPARATOR])
        end_value = ''.join([start_value, self._TERM_STRING])

        # Single prop indexes can handle key inequality within a given value
        # (eg. color='blue', __key__<Key('Bike', 5)).
        key_comparison = (query.filter_size() == 2 and
                          query.filter(1).property(0).name() == '__key__')
        if key_comparison:
          encoded_path = encode_path_from_filter(query.filter(1))
          ops = datastore_pb.Query_Filter
          key_op = query.filter(1).op()
          if key_op in (ops.LESS_THAN, ops.LESS_THAN_OR_EQUAL):
            end_value = ''.join([value, self._SEPARATOR, encoded_path])
            end_inclusive = key_op == ops.LESS_THAN_OR_EQUAL
          elif key_op in (ops.GREATER_THAN, ops.GREATER_THAN_OR_EQUAL):
            start_value = ''.join([value, self._SEPARATOR, encoded_path])
            start_inclusive = key_op == ops.GREATER_THAN_OR_EQUAL
      elif oper == datastore_pb.Query_Filter.LESS_THAN:
        start_value = ""
        end_value = value
        if direction == datastore_pb.Query_Order.DESCENDING:
          start_value = value + self._TERM_STRING
          end_value = self._TERM_STRING
      elif oper == datastore_pb.Query_Filter.LESS_THAN_OR_EQUAL:
        start_value = ""
        end_value = value + self._SEPARATOR + self._TERM_STRING
        if direction == datastore_pb.Query_Order.DESCENDING:
          start_value = value
          end_value = self._TERM_STRING
      elif oper == datastore_pb.Query_Filter.GREATER_THAN:
        if value == '':
          start_value = self.MIN_INDEX_VALUE + self._TERM_STRING
        else:
          start_value = value + self._TERM_STRING
        end_value = self._TERM_STRING
        if direction == datastore_pb.Query_Order.DESCENDING:
          start_value = self.MIN_INDEX_VALUE
          end_value = value + self._SEPARATOR
      elif oper == datastore_pb.Query_Filter.GREATER_THAN_OR_EQUAL:
        start_value = value
        end_value = self._TERM_STRING
        if direction == datastore_pb.Query_Order.DESCENDING:
          start_value = self.MIN_INDEX_VALUE
          end_value = value + self._SEPARATOR +  self._TERM_STRING
      else:
        raise NotImplementedError("Unsupported query of operation {0}".format(
          datastore_pb.Query_Filter.Operator_Name(oper)))

      if not startrow:
        params = [prefix, kind, property_name, start_value]
        startrow = get_index_key_from_params(params)
        if not key_comparison:
          start_inclusive = self._DISABLE_INCLUSIVITY
      if not endrow:
        params = [prefix, kind, property_name, end_value]
        endrow = get_index_key_from_params(params)

      if force_start_key_exclusive:
        start_inclusive = False

      if startrow > endrow:
        self.logger.error('Start row {} > end row {}'.
          format([startrow], [endrow]))
        raise gen.Return([])

      ret = yield self.datastore_batch.range_query(
        table_name, column_names, startrow, endrow, limit,
        offset=0, start_inclusive=start_inclusive, end_inclusive=end_inclusive)
      raise gen.Return(ret)

    # Here we have two filters and so we set the start and end key to
    # get the given value within those ranges.
    if len(filter_ops) > 1:
      if filter_ops[0][0] == datastore_pb.Query_Filter.EQUAL or \
        filter_ops[1][0] == datastore_pb.Query_Filter.EQUAL:
        # If one of the filters is EQUAL, set start and end key
        # to the same value.
        if filter_ops[0][0] == datastore_pb.Query_Filter.EQUAL:
          value1 = filter_ops[0][1]
          value2 = filter_ops[1][1]
          oper2 = filter_ops[1][0]
        else:
          value1 = filter_ops[1][1]
          value2 = filter_ops[0][1]
          oper2 = filter_ops[0][0]
        # Checking to see if filters/values are correct bounds.
        # value1 and oper1 are the EQUALS filter values.
        if oper2 == datastore_pb.Query_Filter.LESS_THAN:
          if value2 > value1 == False:
            raise gen.Return([])
        elif oper2 == datastore_pb.Query_Filter.LESS_THAN_OR_EQUAL:
          if value2 >= value1 == False:
            raise gen.Return([])
        elif oper2 == datastore_pb.Query_Filter.GREATER_THAN:
          if value2 < value1 == False:
            raise gen.Return([])
        elif oper2 == datastore_pb.Query_Filter.GREATER_THAN_OR_EQUAL:
          if value2 <= value1 == False:
            raise gen.Return([])
        start_inclusive = self._ENABLE_INCLUSIVITY
        end_inclusive = self._DISABLE_INCLUSIVITY
        params = [prefix, kind, property_name, value1 + self._SEPARATOR]
        if not startrow:
          startrow = get_index_key_from_params(params)
        else:
          start_inclusive = self._DISABLE_INCLUSIVITY
        if not endrow:
          params = [prefix, kind, property_name, value1 + \
            self._SEPARATOR + self._TERM_STRING]
          endrow = get_index_key_from_params(params)

        ret = yield self.datastore_batch.range_query(
          table_name, column_names, startrow, endrow, limit,
          offset=0, start_inclusive=start_inclusive,
          end_inclusive=end_inclusive)
        raise gen.Return(ret)
      if filter_ops[0][0] == datastore_pb.Query_Filter.GREATER_THAN or \
         filter_ops[0][0] == datastore_pb.Query_Filter.GREATER_THAN_OR_EQUAL:
        oper1 = filter_ops[0][0]
        oper2 = filter_ops[1][0]
        value1 = str(filter_ops[0][1])
        value2 = str(filter_ops[1][1])
      else:
        oper1 = filter_ops[1][0]
        oper2 = filter_ops[0][0]
        value1 = str(filter_ops[1][1])
        value2 = str(filter_ops[0][1])

      if direction == datastore_pb.Query_Order.ASCENDING:
        table_name = dbconstants.ASC_PROPERTY_TABLE
        # The first operator will always be either > or >=.
        if startrow:
          start_inclusive = self._DISABLE_INCLUSIVITY
        elif oper1 == datastore_pb.Query_Filter.GREATER_THAN:
          params = [prefix, kind, property_name, value1 + self._SEPARATOR + \
                    self._TERM_STRING]
          startrow = get_index_key_from_params(params)
        elif oper1 == datastore_pb.Query_Filter.GREATER_THAN_OR_EQUAL:
          params = [prefix, kind, property_name, value1 ]
          startrow = get_index_key_from_params(params)
        else:
          raise dbconstants.AppScaleMisconfiguredQuery("Bad filter ordering")

        # The second operator will be either < or <=.
        if endrow:
          end_inclusive = self._ENABLE_INCLUSIVITY
        elif oper2 == datastore_pb.Query_Filter.LESS_THAN:
          params = [prefix, kind, property_name, value2]
          endrow = get_index_key_from_params(params)
          end_inclusive = self._DISABLE_INCLUSIVITY
        elif oper2 == datastore_pb.Query_Filter.LESS_THAN_OR_EQUAL:
          params = [prefix, kind, property_name, value2 + self._SEPARATOR + \
                    self._TERM_STRING]
          endrow = get_index_key_from_params(params)
          end_inclusive = self._ENABLE_INCLUSIVITY
        else:
          raise dbconstants.AppScaleMisconfiguredQuery("Bad filter ordering")

      if direction == datastore_pb.Query_Order.DESCENDING:
        table_name = dbconstants.DSC_PROPERTY_TABLE
        value1 = helper_functions.reverse_lex(value1)
        value2 = helper_functions.reverse_lex(value2)

        if endrow:
          end_inclusive = self._ENABLE_INCLUSIVITY
        elif oper1 == datastore_pb.Query_Filter.GREATER_THAN:
          params = [prefix, kind, property_name, value1]
          endrow = get_index_key_from_params(params)
          end_inclusive = self._DISABLE_INCLUSIVITY
        elif oper1 == datastore_pb.Query_Filter.GREATER_THAN_OR_EQUAL:
          params = [prefix, kind, property_name, value1 + self._SEPARATOR + \
                    self._TERM_STRING]
          endrow = get_index_key_from_params(params)
          end_inclusive = self._ENABLE_INCLUSIVITY

        if startrow:
          start_inclusive = self._DISABLE_INCLUSIVITY
        elif oper2 == datastore_pb.Query_Filter.LESS_THAN:
          params = [prefix, kind, property_name, value2 + self._SEPARATOR + \
                    self._TERM_STRING]
          startrow = get_index_key_from_params(params)
        elif oper2 == datastore_pb.Query_Filter.LESS_THAN_OR_EQUAL:
          params = [prefix, kind, property_name, value2]
          startrow = get_index_key_from_params(params)

      if force_start_key_exclusive:
        start_inclusive = False
      if startrow > endrow:
        raise gen.Return([])

      result = yield self.datastore_batch.range_query(
        table_name, column_names, startrow, endrow, limit,
        offset=0, start_inclusive=start_inclusive, end_inclusive=end_inclusive)
      raise gen.Return(result)

    raise gen.Return([])

  @staticmethod
  @gen.coroutine
  def _common_refs_from_ranges(ranges, limit):
    """ Find common entries across multiple index ranges.

    Args:
      ranges: A list of RangeIterator objects.
      limit: An integer specifying the maximum number of references to find.
    Returns:
      A dictionary mapping entity references to index entries.
    """
    reference_hash = {}
    min_common_path = ranges[0].get_cursor()
    entries_exhausted = False
    while True:
      common_keys = []
      entry = None
      for range_ in ranges:
        try:
          entry = yield range_.async_next()
        except RangeExhausted:
          # If any ranges have been exhausted, there are no more matches.
          entries_exhausted = True
          break

        # If this entry's path is ahead of the others, consider it the new
        # minimum acceptable path and adjust the other ranges.
        if entry.encoded_path > str(encode_index_pb(min_common_path)):
          min_common_path = entry.path
          break

        common_keys.append({'index': entry.key, 'prop_name': range_.prop_name})

      if entries_exhausted:
        break

      # If not all paths are common, adjust earlier ranges.
      if len(common_keys) < len(ranges):
        for range_ in ranges:
          range_.set_cursor(min_common_path, inclusive=True)

        continue

      reference_hash[entry.entity_reference] = common_keys

      # Ensure the chosen reference is excluded.
      for range_ in ranges:
        range_.set_cursor(min_common_path, inclusive=False)

      # If there are enough references to satisfy the query, stop fetching
      # entries.
      if len(reference_hash) == limit:
        break

    raise gen.Return(reference_hash)

  @gen.coroutine
  def zigzag_merge_join(self, query, filter_info, order_info):
    """ Performs a composite query for queries which have multiple
    equality filters. Uses a varient of the zigzag join merge algorithm.

    This method is used if there are only equality filters present.
    If there are inequality filters, orders on properties which are not also
    apart of a filter, or ancestors, this method does
    not apply.  Existing single property indexes are used and it does not
    require the user to establish composite indexes ahead of time.
    See http://www.youtube.com/watch?v=AgaL6NGpkB8 for Google's
    implementation.

    Args:
      query: A datastore_pb.Query.
      filter_info: dict of property names mapping to tuples of filter
        operators and values.
      order_info: tuple with property name and the sort order.
    Returns:
      List of entities retrieved from the given query.
    """
    self.logger.debug('ZigZag Merge Join Query:\n{}'.format(query))
    if not self.is_zigzag_merge_join(query, filter_info, order_info):
      return
    kind = query.kind()
    limit = self.get_limit(query)
    app_id = clean_app_id(query.app())

    # We only use references from the ascending property table.
    direction = datastore_pb.Query_Order.ASCENDING

    ranges = [RangeIterator.from_filter(self.datastore_batch, app_id,
                                        query.name_space(), kind, filter_)
              for filter_ in query.filter_list()]

    if query.has_ancestor():
      for range_ in ranges:
        range_.restrict_to_path(query.ancestor().path())

    if query.has_compiled_cursor() and query.compiled_cursor().position_size():
      cursor = appscale_stub_util.ListCursor(query)
      cursor_path = cursor._GetLastResult().key().path()
      for range_ in ranges:
        range_.set_cursor(cursor_path, inclusive=False)

    entities = []
    while True:
      reference_hash = yield self._common_refs_from_ranges(ranges, limit)
      new_entities = yield self.__fetch_and_validate_entity_set(
        reference_hash, limit, app_id, direction)
      entities.extend(new_entities)

      # If there are enough entities to satisfy the query, stop fetching.
      if len(entities) >= limit:
        break

      # If there weren't enough common references to fulfill the limit, the
      # references are exhausted.
      if len(reference_hash) < limit:
        break

    results = entities[:limit]
    self.logger.debug('Returning {} results'.format(len(results)))
    raise gen.Return(results)

  def get_range_composite_query(self, query, filter_info, composite_index):
    """ Gets the start and end key of a composite query.

    Args:
      query: A datastore_pb.Query object.
      filter_info: A dictionary mapping property names to tuples of filter
        operators and values.
      composite_index: An entity_pb.CompositeIndex object.
    Returns:
      A tuple of strings, the start and end key for the composite table.
    """
    index_id = composite_index.id()
    definition = composite_index.definition()
    app_id = clean_app_id(query.app())
    name_space = ''
    if query.has_name_space():
      name_space = query.name_space()
    # Calculate the prekey for both the start and end key.
    pre_comp_index_key = "{0}{1}{2}{4}{3}{4}".format(app_id,
      self._NAMESPACE_SEPARATOR, name_space, index_id, self._SEPARATOR)

    if definition.ancestor() == 1:
      ancestor_str = encode_index_pb(query.ancestor().path())
      pre_comp_index_key += "{0}{1}".format(ancestor_str, self._SEPARATOR)

    value = ''
    index_value = ""
    equality_value = ""
    direction = datastore_pb.Query_Order.ASCENDING
    for prop in definition.property_list():
      # Choose the least restrictive operation by default.
      oper = datastore_pb.Query_Filter.GREATER_THAN_OR_EQUAL

      # The last property dictates the direction.
      if prop.has_direction():
        direction = prop.direction()
      # We loop through the definition list and remove the filters we've seen
      # before if they are equality or exists.
      all_filter_ops = [ii[0] for ii in filter_info.get(prop.name(), [])]
      if not all_filter_ops:
        continue

      if datastore_pb.Query_Filter.EQUAL in all_filter_ops:
        filters = filter_info.get(prop.name())
        index_used = 0
        for index, filt in enumerate(filters):
          if filt[0] == datastore_pb.Query_Filter.EQUAL:
            index_used = index
            break

        filter_to_use = filters.pop(index_used)

        value = str(filter_to_use[1])
        if prop.direction() == entity_pb.Index_Property.DESCENDING:
          value = helper_functions.reverse_lex(value)
        equality_value += str(value) + self._SEPARATOR
        oper = filter_to_use[0]
        index_value += str(value) + self._SEPARATOR

      elif datastore_pb.Query_Filter.EXISTS in all_filter_ops:
        # Exists filters do not add to the index value. They are just
        # placeholders.
        filters = filter_info.get(prop.name())
        index_used = 0
        for index, filt in enumerate(filters):
          if filt[0] == datastore_pb.Query_Filter.EXISTS:
            index_used = index
            break

        filters.pop(index_used)
      else:
        filters = filter_info.get(prop.name())
        if len(filters) > 1:
          return self.composite_multiple_filter_prop(
            filter_info[prop.name()], equality_value, pre_comp_index_key,
            prop.direction())
        else:
          value = str(filters[0][1])
          oper = filters[0][0]
          if prop.direction() == entity_pb.Index_Property.DESCENDING:
            value = helper_functions.reverse_lex(value)
        index_value += str(value) + self._SEPARATOR

    start_value = ''
    end_value = ''
    if oper == datastore_pb.Query_Filter.LESS_THAN:
      start_value = equality_value
      end_value = index_value
      if direction == datastore_pb.Query_Order.DESCENDING:
        start_value = index_value + self._TERM_STRING
        end_value = equality_value + self._TERM_STRING
    elif oper == datastore_pb.Query_Filter.LESS_THAN_OR_EQUAL:
      start_value = equality_value
      end_value = index_value + self._TERM_STRING
      if direction == datastore_pb.Query_Order.DESCENDING:
        start_value = index_value
        end_value = equality_value + self._TERM_STRING
    elif oper == datastore_pb.Query_Filter.GREATER_THAN:
      start_value = index_value + self._TERM_STRING
      end_value = equality_value + self._TERM_STRING
      if direction == datastore_pb.Query_Order.DESCENDING:
        start_value = equality_value + self.MIN_INDEX_VALUE
        end_value = index_value + self._SEPARATOR
    elif oper == datastore_pb.Query_Filter.GREATER_THAN_OR_EQUAL:
      start_value = index_value
      end_value = equality_value + self._TERM_STRING
      if direction == datastore_pb.Query_Order.DESCENDING:
        start_value = equality_value
        end_value = index_value + self._TERM_STRING
    elif oper == datastore_pb.Query_Filter.EQUAL:
      if value == "":
        start_value = index_value
        end_value = index_value + self.MIN_INDEX_VALUE + self._TERM_STRING
      else:
        start_value = index_value
        end_value = index_value + self._TERM_STRING
    else:
      raise ValueError("Unsuported operator {0} for composite query".\
        format(oper))
    start_key = "{0}{1}".format(pre_comp_index_key, start_value)
    end_key = "{0}{1}".format(pre_comp_index_key, end_value)

    return start_key, end_key

  def composite_multiple_filter_prop(self, filter_ops, equality_value,
    pre_comp_index_key, direction):
    """Returns the start and end keys for a composite query which has multiple
       filters for a single property, and potentially multiple equality
       filters.

    Args:
      filter_ops: dictionary mapping the inequality filter to operators and
        values.
      equality_value: A string used for the start and end key which is derived
        from equality filter values.
      pre_comp_index_key: A string, contains pre-values for start and end keys.
      direction: datastore_pb.Query_Order telling the direction of the scan.
    Returns:
      The end and start key for doing a composite query.
    """
    oper1 = None
    oper2 = None
    value1 = None
    value2 = None
    start_key = ""
    end_key = ""
    if filter_ops[0][0] == datastore_pb.Query_Filter.GREATER_THAN or \
      filter_ops[0][0] == datastore_pb.Query_Filter.GREATER_THAN_OR_EQUAL:
      oper1 = filter_ops[0][0]
      oper2 = filter_ops[1][0]
      value1 = str(filter_ops[0][1])
      value2 = str(filter_ops[1][1])
    else:
      oper1 = filter_ops[1][0]
      oper2 = filter_ops[0][0]
      value1 = str(filter_ops[1][1])
      value2 = str(filter_ops[0][1])

    if direction == datastore_pb.Query_Order.ASCENDING:
      # The first operator will always be either > or >=.
      if oper1 == datastore_pb.Query_Filter.GREATER_THAN:
        start_value = equality_value + value1 + self._SEPARATOR + \
          self._TERM_STRING
      elif oper1 == datastore_pb.Query_Filter.GREATER_THAN_OR_EQUAL:
        start_value = equality_value + value1
      else:
        raise dbconstants.AppScaleMisconfiguredQuery("Bad filter ordering")

      # The second operator will be either < or <=.
      if oper2 == datastore_pb.Query_Filter.LESS_THAN:
        end_value = equality_value + value2
      elif oper2 == datastore_pb.Query_Filter.LESS_THAN_OR_EQUAL:
        end_value = equality_value + value2 + self._SEPARATOR + \
          self._TERM_STRING
      else:
        raise dbconstants.AppScaleMisconfiguredQuery("Bad filter ordering")

    if direction == datastore_pb.Query_Order.DESCENDING:
      value1 = helper_functions.reverse_lex(value1)
      value2 = helper_functions.reverse_lex(value2)
      if oper1 == datastore_pb.Query_Filter.GREATER_THAN:
        end_value = equality_value + value1
      elif oper1 == datastore_pb.Query_Filter.GREATER_THAN_OR_EQUAL:
        end_value = equality_value + value1 + self._SEPARATOR + \
          self._TERM_STRING
      else:
        raise dbconstants.AppScaleMisconfiguredQuery("Bad filter ordering")

      if oper2 == datastore_pb.Query_Filter.LESS_THAN:
        start_value = equality_value + value2 + self._SEPARATOR + \
          self._TERM_STRING
      elif oper2 == datastore_pb.Query_Filter.LESS_THAN_OR_EQUAL:
        start_value = equality_value + value2
      else:
        raise dbconstants.AppScaleMisconfiguredQuery("Bad filter ordering")

    start_key = "{0}{1}".format(pre_comp_index_key, start_value)
    end_key = "{0}{1}".format(pre_comp_index_key, end_value)

    return start_key, end_key

  @gen.coroutine
  def composite_v2(self, query, filter_info, composite_index):
    """Performs composite queries using a range query against
       the composite table. Faster than in-memory filters, but requires
       indexes to be built upon each put.

    Args:
      query: The query to run.
      filter_info: dictionary mapping property names to tuples of
        filter operators and values.
      composite_index: An entity_pb.CompositeIndex object to use for the query.
    Returns:
      List of entities retrieved from the given query.
    """
    self.logger.debug('Composite Query:\n{}'.format(query))

    if composite_index.state() != entity_pb.CompositeIndex.READ_WRITE:
      raise dbconstants.NeedsIndex(
        'The relevant composite index has not finished building')

    start_inclusive = True
    startrow, endrow = self.get_range_composite_query(query, filter_info,
                                                      composite_index)
    # Override the start_key with a cursor if given.
    if query.has_compiled_cursor() and query.compiled_cursor().position_size():
      cursor = appscale_stub_util.ListCursor(query)
      last_result = cursor._GetLastResult()

      startrow = self.get_composite_index_key(composite_index, last_result,
        position_list=query.compiled_cursor().position_list(),
        filters=query.filter_list())
      start_inclusive = False
      if query.compiled_cursor().position_list()[0].start_inclusive() == 1:
        start_inclusive = True

    if query.has_end_compiled_cursor():
      end_compiled_cursor = query.end_compiled_cursor()
      list_cursor = appscale_stub_util.ListCursor(query)
      last_result, _ = list_cursor._DecodeCompiledCursor(end_compiled_cursor)
      endrow = self.get_composite_index_key(composite_index, last_result,
        position_list=end_compiled_cursor.position_list(),
        filters=query.filter_list())

    table_name = dbconstants.COMPOSITE_TABLE
    column_names = dbconstants.COMPOSITE_SCHEMA
    limit = self.get_limit(query)

    if startrow > endrow:
      raise gen.Return([])

    # TODO: Check if we should do this for other comparisons.
    multiple_equality_filters = self.__get_multiple_equality_filters(
      query.filter_list())

    entities = []
    current_limit = limit
    while True:
      references = yield self.datastore_batch.range_query(
        table_name, column_names, startrow, endrow, current_limit,
        offset=0, start_inclusive=start_inclusive, end_inclusive=True)

      # This is a projection query.
      if query.property_name_size() > 0:
        potential_entities = self._extract_entities_from_composite_indexes(
          query, references, composite_index)
      else:
        potential_entities = yield self.__fetch_entities(references)

      if len(multiple_equality_filters) > 0:
        self.logger.debug('Detected multiple equality filters on a repeated '
          'property. Removing results that do not match query.')
        potential_entities = self.__apply_multiple_equality_filters(
          potential_entities, multiple_equality_filters)

      entities.extend(potential_entities)

      # If we have enough valid entities to satisfy the query, we're done.
      if len(entities) >= limit:
        break

      # If we received fewer references than we asked for, they are exhausted.
      if len(references) < current_limit:
        break

      # If all of the references that we fetched were valid, we're done.
      if len(potential_entities) == len(references):
        break

      invalid_refs = len(references) - len(potential_entities)

      # Pad the limit to increase the likelihood of fetching all the valid
      # references that we need.
      current_limit = invalid_refs + dbconstants.MAX_GROUPS_FOR_XG

      self.logger.debug('{} entities do not match query. '
        'Fetching {} more references.'.format(invalid_refs, current_limit))

      last_startrow = startrow
      # Start from the last reference fetched.
      startrow = references[-1].keys()[0]

      if startrow == last_startrow:
        raise dbconstants.AppScaleDBError(
          'An infinite loop was detected while fetching references.')

    results = entities[:limit]
    self.logger.debug('Returning {} results'.format(len(results)))
    raise gen.Return(results)

  def __get_multiple_equality_filters(self, filter_list):
    """ Returns filters from the query that contain multiple equality
      comparisons on repeated properties.

    Args:
      filter_list: A list of filters from the query.
    Returns:
      A dictionary that contains properties with multiple equality filters.
    """
    equality_filters = {}
    for query_filter in filter_list:
      if query_filter.op() != datastore_pb.Query_Filter.EQUAL:
        continue

      for prop in query_filter.property_list():
        if prop.name() not in equality_filters:
          equality_filters[prop.name()] = []

        equality_filters[prop.name()].append(prop)

    single_eq_filters = []
    for prop in equality_filters:
      if len(equality_filters[prop]) < 2:
        single_eq_filters.append(prop)
    for prop in single_eq_filters:
      del equality_filters[prop]

    return equality_filters

  def __apply_multiple_equality_filters(self, entities, filter_dict):
    """ Removes entities that do not meet the criteria defined by multiple
      equality filters.

    Args:
      entities: A list of entities that need filtering.
      filter_dict: A dictionary containing the relevant filters.
    Returns:
      A list of filtered entities.
    """
    filtered_entities = []
    for entity in entities:
      entity_proto = entity_pb.EntityProto(entity)

      relevant_props_in_entity = {}
      for entity_prop in entity_proto.property_list():
        if entity_prop.name() not in filter_dict:
          continue

        if entity_prop.name() not in relevant_props_in_entity:
          relevant_props_in_entity[entity_prop.name()] = []

        relevant_props_in_entity[entity_prop.name()].append(entity_prop)

      passes_all_filters = True
      for filter_prop_name in filter_dict:
        if filter_prop_name not in relevant_props_in_entity:
          raise dbconstants.AppScaleDBError(
            'Property name not found in entity.')

        filter_props = filter_dict[filter_prop_name]
        entity_props = relevant_props_in_entity[filter_prop_name]

        for filter_prop in filter_props:
          # Check if filter value is in repeated property.
          passes_filter = False
          for entity_prop in entity_props:
            if entity_prop.value().Equals(filter_prop.value()):
              passes_filter = True
              break

          if not passes_filter:
            passes_all_filters = False
            break

        if not passes_all_filters:
          break

      if passes_all_filters:
        filtered_entities.append(entity)

    return filtered_entities

  def __extract_value_from_index(self, index_entry, direction):
    """ Takes an index entry and returns the value of the property.

    This function is for single property indexes only.

    Args:
      index_entry: A dictionary containing an index entry.
      direction: The direction of the index.
    Returns:
      A property value.
    """
    reference_key = index_entry.keys()[0]
    tokens = reference_key.split(self._SEPARATOR)

    # Sometimes the value can contain the separator.
    value = self._SEPARATOR.join(tokens[4:-1])

    if direction == datastore_pb.Query_Order.DESCENDING:
      value = helper_functions.reverse_lex(value)

    entity = entity_pb.EntityProto()
    prop = entity.add_property()
    prop_value = prop.mutable_value()
    self.__decode_index_str(value, prop_value)

    return prop_value

  def __valid_index_entry(self, entry, entities, direction, prop_name):
    """ Checks if an index entry is valid.

    Args:
      entry: A dictionary containing an index entry.
      entities: A dictionary of available valid entities.
      direction: The direction of the index.
      prop_name: A string containing the property name.
    Returns:
      A boolean indicating whether or not the entry is valid.
    Raises:
      AppScaleDBError: The given property name is not in the matching entity.
    """
    # Skip validating reserved properties.
    if dbconstants.RESERVED_PROPERTY_NAME.match(prop_name):
      return True

    reference = entry[entry.keys()[0]]['reference']

    # Reference may be absent from entities if the entity was deleted or part
    # of an invalid transaction.
    if reference not in entities:
      return False

    index_value = self.__extract_value_from_index(entry, direction)

    entity = entities[reference]
    entity_proto = entity_pb.EntityProto(entity)

    # TODO: Return faster if not a repeated property.
    prop_found = False
    for prop in entity_proto.property_list():
      if prop.name() != prop_name:
        continue
      prop_found = True

      if index_value.has_uservalue() and prop.value().has_uservalue():
        if index_value.uservalue().email() == prop.value().uservalue().email():
          return True

      if index_value.Equals(prop.value()):
        return True

    if not prop_found:
      # Most likely, a repeated property was populated and then emptied.
      self.logger.debug('Property name {} not found in entity.'.
        format(prop_name))

    return False

  def remove_extra_props(self, query, results):
    """ Decodes entities, strips extra properties, and re-encodes them.

    Args:
      query: A datastore_pb.Query object.
      results: A list of encoded entities.
    Returns:
      A list of encoded entities.
    """
    projected_props = query.property_name_list()

    cleaned_results = []
    for result in results:
      entity = entity_pb.EntityProto(result)
      props_to_keep = [prop for prop in entity.property_list()
                       if prop.name() in projected_props]

      # If the entity does not have the property, do not include it in the
      # results. Raw (unindexed) properties should not be projected.
      if not props_to_keep:
        continue

      entity.clear_property()
      for prop in props_to_keep:
        # Projected properties should have a meaning set to INDEX_VALUE.
        prop.set_meaning(entity_pb.Property.INDEX_VALUE)
        new_prop = entity.add_property()
        new_prop.MergeFrom(prop)

      cleaned_results.append(entity.Encode())

    return cleaned_results

  def _extract_entities_from_composite_indexes(self, query, index_result,
                                               composite_index):
    """ Takes index values and creates partial entities out of them.

    This is required for projection queries where the query specifies certain
    properties which should be returned. Distinct queries are also handled here.
    A distinct query removes entities with duplicate index values. This will
    only return the first result for entities which have the same values for
    the properties that are being projected.

    Args:
      query: A datastore_pb.Query object.
      index_result: A list of index strings.
      composite_index: An entity_pb.CompositeIndex object.
    Returns:
      A list of EntityProtos.
    """
    definition = composite_index.definition()
    prop_name_list = query.property_name_list()

    distinct_checker = []
    entities = []
    for index in index_result:
      entity = entity_pb.EntityProto()
      tokens = index.keys()[0].split(self._SEPARATOR)
      app_id = tokens.pop(0)
      namespace = tokens.pop(0)
      comp_definition_id = tokens.pop(0)
      if definition.ancestor() == 1:
        ancestor = tokens.pop(0)[:-1]
      distinct_str = ""
      value_index = 0
      for def_prop in definition.property_list():
        # If the value contained the separator, try to recover the value.
        if len(tokens[:-1]) > len(definition.property_list()):
          end_slice = value_index + 1
          while end_slice <= len(tokens[:-1]):
            value = self._SEPARATOR.join(tokens[value_index:end_slice])
            if def_prop.direction() == entity_pb.Index_Property.DESCENDING:
              value = helper_functions.reverse_lex(value)
            prop_value = entity_pb.PropertyValue()
            try:
              self.__decode_index_str(value, prop_value)
              value_index = end_slice
              break
            except ProtocolBufferDecodeError:
              end_slice += 1
        else:
          value = tokens[value_index]
          if def_prop.direction() == entity_pb.Index_Property.DESCENDING:
            value = helper_functions.reverse_lex(value)
          value_index += 1

        if def_prop.name() not in prop_name_list:
          self.logger.debug('Skipping prop {} in projection'.
            format(def_prop.name()))
          continue

        prop = entity.add_property()
        prop.set_name(def_prop.name())
        prop.set_meaning(entity_pb.Property.INDEX_VALUE)
        prop.set_multiple(False)

        distinct_str += value
        prop_value = prop.mutable_value()
        self.__decode_index_str(value, prop_value)

      key_string = tokens[-1]
      path = decode_path(key_string)

      # Set the entity group.
      ent_group = entity.mutable_entity_group()
      new_element = ent_group.add_element()
      new_element.MergeFrom(path.element(0))

      # Set the key path.
      key = entity.mutable_key()
      key.set_app(clean_app_id(app_id))
      if namespace:
        key.set_name_space(namespace)

      key.mutable_path().MergeFrom(path)

      # Filter entities if this is a distinct query.
      if query.group_by_property_name_size() == 0:
        entities.append(entity.Encode())
      elif distinct_str not in distinct_checker:
        entities.append(entity.Encode())

      distinct_checker.append(distinct_str)
    return entities

  # These are the three different types of queries attempted. Queries
  # can be identified by their filters and orderings.
  # TODO: Queries have hints which help in picking which strategy to do first.
  _QUERY_STRATEGIES = [
      __single_property_query,
      __kind_query,
      zigzag_merge_join,
  ]

  @gen.coroutine
  def __get_query_results(self, query):
    """Applies the strategy for the provided query.

    Args:
      query: A datastore_pb.Query protocol buffer.
    Returns:
      Result set.
    """
    if query.has_transaction() and not query.has_ancestor():
      raise apiproxy_errors.ApplicationError(
          datastore_pb.Error.BAD_REQUEST,
          'Only ancestor queries are allowed inside transactions.')

    num_components = len(query.filter_list()) + len(query.order_list())
    if query.has_ancestor():
      num_components += 1
    if num_components > self._MAX_QUERY_COMPONENTS:
      raise apiproxy_errors.ApplicationError(
          datastore_pb.Error.BAD_REQUEST,
          ('query is too large. may not have more than {0} filters'
           ' + sort orders ancestor total'.format(self._MAX_QUERY_COMPONENTS)))

    for prop_name in query.property_name_list():
      if dbconstants.RESERVED_PROPERTY_NAME.match(prop_name):
        raise dbconstants.BadRequest('projections are not supported for the '
                                     'property: {}'.format(prop_name))

    app_id = clean_app_id(query.app())

    self.validate_app_id(app_id)
    filters, orders = datastore_index.Normalize(query.filter_list(),
                                                query.order_list(), [])
    filter_info = self.generate_filter_info(filters)
    order_info = self.generate_order_info(orders)

<<<<<<< HEAD
=======
    index_to_use = _FindIndexToUse(query, self.get_indexes(app_id))
    if index_to_use is not None:
      result = yield self.composite_v2(query, filter_info, index_to_use)
      raise gen.Return(result)

>>>>>>> 20d08706
    for strategy in DatastoreDistributed._QUERY_STRATEGIES:
      results = yield strategy(self, query, filter_info, order_info)
      if results or results == []:
        raise gen.Return(results)

<<<<<<< HEAD
    index_to_use = _FindIndexToUse(query, self.get_indexes(app_id))
    if index_to_use is not None:
      result = yield self.composite_v2(query, filter_info, index_to_use)
      raise gen.Return(result)

=======
>>>>>>> 20d08706
    raise dbconstants.NeedsIndex(
      'An additional index is required to satisfy the query')

  @gen.coroutine
  def _dynamic_run_query(self, query, query_result):
    """Populates the query result and use that query result to
       encode a cursor.

    Args:
      query: The query to run.
      query_result: The response given to the application server.
    """
    result = yield self.__get_query_results(query)
    last_entity = None
    count = 0
    offset = query.offset()
    if result:
      query_result.set_skipped_results(len(result) - offset)
      # Last entity is used for the cursor. It needs to be set before
      # applying the offset.
      last_entity = result[-1]
      count = len(result)
      result = result[offset:]
      if query.has_limit():
        result = result[:query.limit()]

    cur = UnprocessedQueryCursor(query, result, last_entity)
    cur.PopulateQueryResult(count, query.offset(), query_result)

    # If we have less than the amount of entities we request there are no
    # more results for this query.
    if count < self.get_limit(query):
      query_result.set_more_results(False)

    # If there were no results then we copy the last cursor so future queries
    # can start off from the same place.
    if query.has_compiled_cursor() and not query_result.has_compiled_cursor():
      query_result.mutable_compiled_cursor().CopyFrom(query.compiled_cursor())
    elif query.has_compile() and not query_result.has_compiled_cursor():
      query_result.mutable_compiled_cursor().\
        CopyFrom(datastore_pb.CompiledCursor())

  @gen.coroutine
  def dynamic_add_actions(self, app_id, request, service_id, version_id):
    """ Adds tasks to enqueue upon committing the transaction.

    Args:
      app_id: A string specifying the application ID.
      request: A protocol buffer AddActions request.
      service_id: A string specifying the client's service ID.
      version_id: A string specifying the client's version ID.
    """
    txid = request.add_request(0).transaction().handle()

    # Check if the tasks will exceed the limit. Though this method shouldn't
    # be called concurrently for a given transaction under normal
    # circumstances, this CAS should eventually be done under a lock.
    existing_tasks = yield self.datastore_batch.transactional_tasks_count(
      app_id, txid)
    if existing_tasks > _MAX_ACTIONS_PER_TXN:
      message = 'Only {} tasks can be added to a transaction'.\
        format(_MAX_ACTIONS_PER_TXN)
      raise dbconstants.ExcessiveTasks(message)

    yield self.datastore_batch.add_transactional_tasks(
      app_id, txid, request.add_request_list(), service_id, version_id)

  @gen.coroutine
  def setup_transaction(self, app_id, is_xg):
    """ Gets a transaction ID for a new transaction.

    Args:
      app_id: The application for which we are getting a new transaction ID.
      is_xg: A bool that indicates if this transaction operates over multiple
        entity groups.
    Returns:
      A long representing a unique transaction ID.
    """
    txid = self.transaction_manager.create_transaction_id(app_id, xg=is_xg)
    in_progress = self.transaction_manager.get_open_transactions(app_id)
    yield self.datastore_batch.start_transaction(
      app_id, txid, is_xg, in_progress)
    raise gen.Return(txid)

  @gen.coroutine
  def enqueue_transactional_tasks(self, app, tasks):
    """ Send a BulkAdd request to the taskqueue service.

    Args:
      app: A string specifying an application ID.
      task_ops: A list of tasks.
    """
    # Assume all tasks have the same client version.
    service_id = tasks[0]['service_id']
    version_id = tasks[0]['version_id']

    add_requests = [task['task'] for task in tasks]
    self.logger.debug('Enqueuing {} tasks'.format(len(add_requests)))

    # The transaction has already been committed, but enqueuing the tasks may
    # fail. We need a way to enqueue the task with the condition that it
    # executes only upon successful commit. For now, we just log the error.
    try:
      yield self.taskqueue_client.add_tasks(app, service_id, version_id,
                                            add_requests)
    except EnqueueError as error:
      self.logger.error('Unable to enqueue tasks: {}'.format(error))

  @gen.coroutine
  def apply_txn_changes(self, app, txn):
    """ Apply all operations in transaction table in a single batch.

    Args:
      app: A string containing an application ID.
      txn: An integer specifying a transaction ID.
    """
    metadata = yield self.datastore_batch.get_transaction_metadata(app, txn)

    # If too much time has passed, the transaction cannot be committed.
    if 'start' not in metadata:
      raise dbconstants.BadRequest('Unable to find transaction')

    tx_duration = datetime.datetime.utcnow() - metadata['start']
    if (tx_duration > datetime.timedelta(seconds=MAX_TX_DURATION)):
      raise dbconstants.BadRequest('The referenced transaction has expired')

    # If there were no changes, the transaction is complete.
    if (len(metadata['puts']) + len(metadata['deletes']) +
        len(metadata['tasks']) == 0):
      return

    # Fail if there are too many groups involved in the transaction.
    groups_put = {group_for_key(key).Encode() for key in metadata['puts']}
    groups_deleted = {group_for_key(key).Encode()
                      for key in metadata['deletes']}
    groups_mutated = groups_put | groups_deleted
    tx_groups = groups_mutated | metadata['reads']
    if len(tx_groups) > dbconstants.MAX_GROUPS_FOR_XG:
      raise dbconstants.TooManyGroupsException(
        'Too many groups in transaction')

    composite_indices = self.get_indexes(app)
    decoded_groups = [entity_pb.Reference(group) for group in tx_groups]
    self.transaction_manager.set_groups(app, txn, decoded_groups)

    # Allow the lock to stick around if there is an issue applying the batch.
    lock = entity_lock.EntityLock(self.zookeeper.handle, decoded_groups, txn)
    try:
      yield lock.acquire()
    except entity_lock.LockTimeout:
      raise Timeout('Unable to acquire entity group locks')

    try:
      try:
        group_txids = yield self.datastore_batch.group_updates(
          metadata['reads'])
      except dbconstants.TRANSIENT_CASSANDRA_ERRORS:
        lock.release()
        self.transaction_manager.delete_transaction_id(app, txn)
        raise dbconstants.AppScaleDBConnectionError(
          'Unable to fetch group updates')

      for group_txid in group_txids:
        if group_txid in metadata['in_progress'] or group_txid > txn:
          lock.release()
          self.transaction_manager.delete_transaction_id(app, txn)
          raise dbconstants.ConcurrentModificationException(
            'A group was modified after this transaction was started.')

      # Fetch current values so we can remove old indices.
      entity_table_keys = [encode_entity_table_key(key)
                           for key, _ in metadata['puts'].iteritems()]
      entity_table_keys.extend([encode_entity_table_key(key)
                                for key in metadata['deletes']])
      try:
        current_values = yield self.datastore_batch.batch_get_entity(
          dbconstants.APP_ENTITY_TABLE, entity_table_keys, APP_ENTITY_SCHEMA)
      except dbconstants.AppScaleDBConnectionError:
        lock.release()
        self.transaction_manager.delete_transaction_id(app, txn)
        raise

      batch = []
      entity_changes = []
      for encoded_key, encoded_entity in metadata['puts'].iteritems():
        key = entity_pb.Reference(encoded_key)
        entity_table_key = encode_entity_table_key(key)
        current_value = None
        if current_values[entity_table_key]:
          current_value = entity_pb.EntityProto(
            current_values[entity_table_key][APP_ENTITY_SCHEMA[0]])

        entity = entity_pb.EntityProto(encoded_entity)
        mutations = mutations_for_entity(entity, txn, current_value,
                                         composite_indices)
        batch.extend(mutations)

        entity_changes.append({'key': key, 'old': current_value,
                               'new': entity})

      for key in metadata['deletes']:
        entity_table_key = encode_entity_table_key(key)
        if not current_values[entity_table_key]:
          continue

        current_value = entity_pb.EntityProto(
          current_values[entity_table_key][APP_ENTITY_SCHEMA[0]])

        deletions = deletions_for_entity(current_value, composite_indices)
        batch.extend(deletions)

        entity_changes.append({'key': key, 'old': current_value, 'new': None})

      for group in groups_mutated:
        batch.append(
          {'table': 'group_updates', 'key': bytearray(group),
           'last_update': txn})

      if batch_size(batch) > LARGE_BATCH_THRESHOLD:
        try:
          yield self.datastore_batch.large_batch(app, batch, entity_changes,
                                                 txn)
        except BatchNotApplied as error:
          # If the "applied" switch has not been flipped, the lock can be
          # released. The transaction ID is kept so that the groomer can
          # clean up the batch tables.
          lock.release()
          raise dbconstants.AppScaleDBConnectionError(str(error))
      else:
        try:
          yield self.datastore_batch.normal_batch(batch, txn)
        except dbconstants.AppScaleDBConnectionError:
          # Since normal batches are guaranteed to be atomic, the lock can
          # be released.
          lock.release()
          self.transaction_manager.delete_transaction_id(app, txn)
          raise

      lock.release()

    finally:
      # In case of failure entity group lock should stay acquired
      # as transaction groomer will handle it later.
      # But tornado lock must be released.
      lock.ensure_release_tornado_lock()

    self.transaction_manager.delete_transaction_id(app, txn)

    # Process transactional tasks.
    if metadata['tasks']:
      IOLoop.current().spawn_callback(self.enqueue_transactional_tasks, app,
                                      metadata['tasks'])

  @gen.coroutine
  def commit_transaction(self, app_id, http_request_data):
    """ Handles the commit phase of a transaction.

    Args:
      app_id: The application ID requesting the transaction commit.
      http_request_data: The encoded request of datastore_pb.Transaction.
    Returns:
      An encoded protocol buffer commit response.
    """
    transaction_pb = datastore_pb.Transaction(http_request_data)
    txn_id = transaction_pb.handle()

    try:
      yield self.apply_txn_changes(app_id, txn_id)
    except (dbconstants.TxTimeoutException, dbconstants.Timeout) as timeout:
      raise gen.Return(('', datastore_pb.Error.TIMEOUT, str(timeout)))
    except dbconstants.AppScaleDBConnectionError:
      self.logger.exception('DB connection error during commit')
      raise gen.Return(
        ('', datastore_pb.Error.INTERNAL_ERROR,
         'Datastore connection error on Commit request.'))
    except dbconstants.ConcurrentModificationException as error:
      raise gen.Return(
        ('', datastore_pb.Error.CONCURRENT_TRANSACTION, str(error)))
    except (dbconstants.TooManyGroupsException,
            dbconstants.BadRequest) as error:
      raise gen.Return(('', datastore_pb.Error.BAD_REQUEST, str(error)))

    commitres_pb = datastore_pb.CommitResponse()
    raise gen.Return((commitres_pb.Encode(), 0, ''))

  def rollback_transaction(self, app_id, txid):
    """ Handles the rollback phase of a transaction.

    Args:
      app_id: The application ID requesting the rollback.
      txid: An integer specifying a transaction ID.
    Raises:
      InternalError if unable to roll back transaction.
    """
    self.logger.info(
      'Doing a rollback on transaction {} for {}'.format(txid, app_id))
    try:
      self.zookeeper.notify_failed_transaction(app_id, txid)
    except zktransaction.ZKTransactionException as error:
      raise InternalError(str(error))

  def get_indexes(self, project_id):
    """ Retrieves list of indexes for a project.

    Args:
      project_id: A string specifying a project ID.
    Returns:
      A list of entity_pb.CompositeIndex objects.
    Raises:
      BadRequest if project_id is not found.
      InternalError if ZooKeeper is not accessible.
    """
    try:
      project_index_manager = self.index_manager.projects[project_id]
    except KeyError:
      raise BadRequest('project_id: {} not found'.format(project_id))

    try:
      indexes = project_index_manager.indexes_pb
    except IndexInaccessible:
      raise InternalError('ZooKeeper is not accessible')

    return indexes

  def _zk_state_listener(self, state):
    """ Handles changes to the ZooKeeper connection state.

    Args:
      state: A string specifying the new connection state.
    """
    # Discard any allocated blocks if disconnected from ZooKeeper.
    if state in [KazooState.LOST, KazooState.SUSPENDED]:
      self.scattered_allocators.clear()<|MERGE_RESOLUTION|>--- conflicted
+++ resolved
@@ -2874,27 +2874,16 @@
     filter_info = self.generate_filter_info(filters)
     order_info = self.generate_order_info(orders)
 
-<<<<<<< HEAD
-=======
     index_to_use = _FindIndexToUse(query, self.get_indexes(app_id))
     if index_to_use is not None:
       result = yield self.composite_v2(query, filter_info, index_to_use)
       raise gen.Return(result)
 
->>>>>>> 20d08706
     for strategy in DatastoreDistributed._QUERY_STRATEGIES:
       results = yield strategy(self, query, filter_info, order_info)
       if results or results == []:
         raise gen.Return(results)
 
-<<<<<<< HEAD
-    index_to_use = _FindIndexToUse(query, self.get_indexes(app_id))
-    if index_to_use is not None:
-      result = yield self.composite_v2(query, filter_info, index_to_use)
-      raise gen.Return(result)
-
-=======
->>>>>>> 20d08706
     raise dbconstants.NeedsIndex(
       'An additional index is required to satisfy the query')
 
