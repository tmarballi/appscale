--- conflicted
+++ resolved
@@ -273,15 +273,6 @@
     flexmock(subprocess).should_receive('call').and_return(0)
     self.assertEqual(True, app_manager_server.copy_modified_jars(app_name))  
   
-<<<<<<< HEAD
-  def test_copy_modified_jars_fail_case_1(self):
-    app_name = 'test'
-    #return 0 the first time, 1 the second time
-    flexmock(subprocess).should_receive('call').and_return(1)
-    self.assertEqual(False, app_manager_server.copy_modified_jars(app_name))
-
-=======
->>>>>>> 6850b569
   def test_copy_modified_jars_fail_case_2(self):
     app_name = 'test'
     flexmock(subprocess).should_receive('call').and_return(1)
