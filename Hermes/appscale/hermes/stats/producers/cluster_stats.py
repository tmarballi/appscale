--- conflicted
+++ resolved
@@ -76,18 +76,14 @@
   @gen.coroutine
   def _stats_from_node_async(self, node_ip, max_age, include_lists):
     if node_ip == appscale_info.get_private_ip():
-<<<<<<< HEAD
-      snapshot = self.local_stats_source.get_current()
-      if isinstance(snapshot, gen.Future):
-        snapshot = yield snapshot
-=======
       try:
         snapshot = self.local_stats_source.get_current()
+        if isinstance(snapshot, gen.Future):
+          snapshot = yield snapshot
       except Exception as err:
         snapshot = unicode(err)
         logging.exception(
           u"Failed to prepare local stats: {err}".format(err=err))
->>>>>>> 8012833f
     else:
       snapshot = yield self._fetch_remote_stats_async(
         node_ip, max_age, include_lists)
