--- conflicted
+++ resolved
@@ -267,19 +267,11 @@
   #   AppScaleSCPException: When a scp fails.
   def self.scp_file(local_file_loc, remote_file_loc, target_ip, private_key_loc)
     private_key_loc = File.expand_path(private_key_loc)
-<<<<<<< HEAD
     FileUtils.chmod(CHMOD_READ_ONLY, private_key_loc)
-=======
-    self.shell("chmod 0600 #{private_key_loc}")
->>>>>>> e0402718
     local_file_loc = File.expand_path(local_file_loc)
     retval_file = "#{APPSCALE_CONFIG_DIR}/retval-#{Kernel.rand()}"
     cmd = "scp -i #{private_key_loc} -o StrictHostkeyChecking=no 2>&1 #{local_file_loc} root@#{target_ip}:#{remote_file_loc}; echo $? > #{retval_file}"
-<<<<<<< HEAD
-    scp_result = self.shell("#{cmd}")
-=======
     scp_result = self.shell(cmd)
->>>>>>> e0402718
 
     loop {
       break if File.exists?(retval_file)
@@ -293,17 +285,11 @@
       break if retval == "0"
       Kernel.puts("\n\n[#{cmd}] returned #{retval} instead of 0 as expected. Will try to copy again momentarily...")
       fails += 1
-<<<<<<< HEAD
-      abort("SCP failed") if fails >= 5
-      Kernel.sleep(2)
-      self.shell("#{cmd}")
-=======
       if fails >= 5:
         raise AppScaleSCPException.new("Failed to copy over #{local_file_loc} to #{remote_file_loc} to #{target_ip} with private key #{private_key_loc}")
       end
-      sleep(2)
+      Kernel.sleep(2)
       self.shell(cmd)
->>>>>>> e0402718
       retval = (File.open(retval_file) { |f| f.read }).chomp
     }
 
