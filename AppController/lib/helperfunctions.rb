#!/usr/bin/ruby -w


# Imports within Ruby's standard libraries
require 'base64'
require 'digest/sha1'
require 'fileutils'
require 'openssl'
require 'socket'
require 'timeout'


# Imports for RubyGems
require 'rubygems'
require 'json'


# Imports for AppController libraries
$:.unshift File.join(File.dirname(__FILE__))
require 'custom_exceptions'


# BadConfigurationExceptions represent an exception that can be thrown by the
# AppController or any other library it uses, if a method receives inputs
# it isn't expecting.
class BadConfigurationException < Exception
end


# HelperFunctions holds miscellaneous functions - functions that really aren't
# bound to a particular service, but are reused across multiple functions.
# TODO(cgb): Consider removing App Engine-related functions below into its
# own helper class
module HelperFunctions


  VER_NUM = "1.9.0"

  
  APPSCALE_HOME = ENV['APPSCALE_HOME']


  # The location on the filesystem where configuration files about
  # AppScale are stored.
  APPSCALE_CONFIG_DIR = "/etc/appscale"


  APPSCALE_KEYS_DIR = "#{APPSCALE_CONFIG_DIR}/keys/cloud1"


  # The maximum amount of time, in seconds, that we are willing to wait for
  # a virtual machine to start up, from the initial run-instances request.
  # Setting this value is a bit of an art, but we choose the value below
  # because our image is roughly 10GB in size, and if Eucalyptus doesn't
  # have the image cached, it could take half an hour to get our image
  # started.
  MAX_VM_CREATION_TIME = 1800


  SLEEP_TIME = 20


  IP_REGEX = /\d+\.\d+\.\d+\.\d+/


  FQDN_REGEX = /[\w\d\.\-]+/


  IP_OR_FQDN = /#{IP_REGEX}|#{FQDN_REGEX}/


  DELTA_REGEX = /([1-9][0-9]*)([DdHhMm]|[sS]?)/


  DEFAULT_SKIP_FILES_REGEX = /^(.*\/)?((app\.yaml)|(app\.yml)|(index\.yaml)|(index\.yml)|(\#.*\#)|(.*~)|(.*\.py[co])|(.*\/RCS\/.*)|(\..*)|)$/


  TIME_IN_SECONDS = { "d" => 86400, "h" => 3600, "m" => 60, "s" => 1 }


  CLOUDY_CREDS = ["ec2_access_key", "ec2_secret_key", "EC2_ACCESS_KEY",
    "EC2_SECRET_KEY", "AWS_ACCESS_KEY_ID", "AWS_SECRET_ACCESS_KEY",
    "CLOUD_EC2_ACCESS_KEY", "CLOUD_EC2_SECRET_KEY"]


  # The first port that should be used to host Google App Engine applications
  # that users have uploaded.
  APP_START_PORT = 20000


  # A constant that indicates that SSL should be used when checking if a given
  # port is open.
  USE_SSL = true


  # A constant that indicates that SSL should not be used when checking if a
  # given port is open.
  DONT_USE_SSL = false


  # The IPv4 address that corresponds to the reserved localhost IP.
  LOCALHOST_IP = "127.0.0.1"


  # The file permissions that indicate that only the owner of a file
  # can read or write to it (necessary for SSH keys).
  CHMOD_READ_ONLY = 0600


  # A class variable that is used to locally cache our own IP address, so that
  # we don't keep asking the system for it.
  @@my_local_ip = nil


  # A prefix used to distinguish gae apps from appscale apps
  GAE_PREFIX = "gae_"


<<<<<<< HEAD
  # The location on the filesystem where the resolv.conf file can be found,
  # that we may alter if the user requests.
  RESOLV_CONF = "/etc/resolv.conf"
=======
  APPCONTROLLER_CRASHLOG_LOCATION = "/etc/appscale/appcontroller_crashlog.txt"
>>>>>>> 0532a4b5


  def self.shell(cmd)
    return `#{cmd}`
  end


  def self.write_file(location, contents)
    File.open(location, "w+") { |file| file.write(contents) }
  end


  def self.write_json_file(location, contents)
    self.write_file(location, JSON.dump(contents))
  end


  def self.read_file(location, chomp=true)
    file = File.open(location) { |f| f.read }
    if chomp
      return file.chomp
    else
      return file
    end
  end

  
  # Reads the given file, which is assumed to be a JSON-loadable object,
  # and returns that JSON back to the caller.
  def self.read_json_file(location)
    data = self.read_file(location)
    return JSON.load(data)
  end


  # Returns a random string composed of alphanumeric characters, as long
  # as the user requests.
  def self.get_random_alphanumeric(length=10)
    random = ""
    possible = "0123456789abcdefghijklmnopqrstuvxwyzABCDEFGHIJKLMNOPQRSTUVWXYZ"
    possibleLength = possible.length
     
    length.times { |index|
      random << possible[Kernel.rand(possibleLength)]
    }
     
    return random
  end


  def self.deserialize_info_from_tools(ips) 
    return JSON.load(ips)
  end


  def self.kill_process(name)
    `ps ax | grep #{name} | grep -v grep | awk '{ print $1 }' | xargs -d '\n' kill -9`
  end


  def self.sleep_until_port_is_open(ip, port, use_ssl=DONT_USE_SSL, timeout=nil)
    total_time_slept = 0
    sleep_time = 1

    loop {
      return if HelperFunctions.is_port_open?(ip, port, use_ssl)

      Kernel.sleep(sleep_time)
      total_time_slept += sleep_time
      if sleep_time < 30
        sleep_time *= 2
      end

      if !timeout.nil? and total_time_slept > timeout
        raise Exception.new("Waited too long for #{ip}#{port} to open!")
      end

      Djinn.log_debug("Waiting on #{ip}:#{port} to be open (currently closed).")
    }
  end


  def self.sleep_until_port_is_closed(ip, port, use_ssl=DONT_USE_SSL)
    sleep_time = 1

    loop {
      return unless HelperFunctions.is_port_open?(ip, port, use_ssl)

      Kernel.sleep(sleep_time)
      if sleep_time < 30
        sleep_time *= 2
      end

      Djinn.log_debug("Waiting on #{ip}:#{port} to be closed (currently open).")
    }
  end


  def self.is_port_open?(ip, port, use_ssl=DONT_USE_SSL)
    begin
      Timeout::timeout(1) do
        begin
          sock = TCPSocket.new(ip, port)
          if use_ssl
            ssl_context = OpenSSL::SSL::SSLContext.new() 
            unless ssl_context.verify_mode 
              ssl_context.verify_mode = OpenSSL::SSL::VERIFY_NONE 
            end 
            sslsocket = OpenSSL::SSL::SSLSocket.new(sock, ssl_context) 
            sslsocket.sync_close = true 
            sslsocket.connect          
          end
          sock.close
          return true
        rescue Errno::ECONNREFUSED, Errno::EHOSTUNREACH, Errno::ECONNRESET
          return false
        end
      end
    rescue Timeout::Error
    end
  
    return false
  end


  def self.run_remote_command(ip, command, public_key_loc, want_output)
    Djinn.log_debug("ip is [#{ip}], command is [#{command}], public key is [#{public_key_loc}], want output? [#{want_output}]")
    public_key_loc = File.expand_path(public_key_loc)
    
    remote_cmd = "ssh -i #{public_key_loc} -o StrictHostkeyChecking=no root@#{ip} '#{command} "
    
    output_file = "/tmp/#{ip}.log"
    if want_output
      remote_cmd << "2>&1 > #{output_file} &' &"
    else
      remote_cmd << "> /dev/null &' &"
    end

    Djinn.log_debug("Running [#{remote_cmd}]")

    if want_output
      return self.shell("#{remote_cmd}")
    else
      Kernel.system(remote_cmd)
      return remote_cmd
    end
  end
  
  # Secure copies a given file to a remote location.
  # Args:
  #   local_file_loc: The local file to copy over.
  #   remote_file_loc: The remote location to copy to.
  #   target_ip: The remote target IP.
  #   private_key_loc: The private key to use.
  # Raises:
  #   AppScaleSCPException: When a scp fails.
  def self.scp_file(local_file_loc, remote_file_loc, target_ip, private_key_loc)
    private_key_loc = File.expand_path(private_key_loc)
    FileUtils.chmod(CHMOD_READ_ONLY, private_key_loc)
    local_file_loc = File.expand_path(local_file_loc)
    retval_file = "#{APPSCALE_CONFIG_DIR}/retval-#{Kernel.rand()}"
    cmd = "scp -i #{private_key_loc} -o StrictHostkeyChecking=no 2>&1 #{local_file_loc} root@#{target_ip}:#{remote_file_loc}; echo $? > #{retval_file}"
    scp_result = self.shell(cmd)

    loop {
      break if File.exists?(retval_file)
      Kernel.sleep(5)
    }

    retval = (File.open(retval_file) { |f| f.read }).chomp

    fails = 0
    loop {
      break if retval == "0"
      Djinn.log_debug("\n\n[#{cmd}] returned #{retval} instead of 0 as expected. Will try to copy again momentarily...")
      fails += 1
      if fails >= 5:
        raise AppScaleSCPException.new("Failed to copy over #{local_file_loc} to #{remote_file_loc} to #{target_ip} with private key #{private_key_loc}")
      end
      Kernel.sleep(2)
      self.shell(cmd)
      retval = (File.open(retval_file) { |f| f.read }).chomp
    }

    self.shell("rm -fv #{retval_file}")
  end

  def self.get_remote_appscale_home(ip, key)
    cat = "cat /etc/appscale/home"
    remote_cmd = "ssh -i #{key} -o NumberOfPasswordPrompts=0 -o StrictHostkeyChecking=no 2>&1 root@#{ip} '#{cat}'"
    possible_home = self.shell("#{remote_cmd}").chomp
    if possible_home.nil? or possible_home.empty?
      return "/root/appscale/"
    else
      return possible_home
    end
  end 

  def self.get_appscale_id
    # This needs to be ec2 or euca 2ools.
    image_info = `ec2-describe-images`
    
    self.log_and_crash("ec2 tools can't find appscale image") unless image_info.include?("appscale")
    image_id = image_info.scan(/([a|e]mi-[0-9a-zA-Z]+)\sappscale/).flatten.to_s
    
    return image_id
  end

  def self.get_cert(filename)
    return nil unless File.exists?(filename)
    OpenSSL::X509::Certificate.new(File.open(filename) { |f|
      f.read
    })
  end
  
  def self.get_key(filename)
    return nil unless File.exists?(filename)
    OpenSSL::PKey::RSA.new(File.open(filename) { |f|
      f.read
    })
  end
  
  def self.get_secret(filename="/etc/appscale/secret.key")
    return self.read_file(File.expand_path(filename), chomp=true)
  end
  
  # Examines the given tar.gz file to see if it has an App Engine configuration
  # file in it.
  #
  # Args:
  #   tar_gz_location: The location on the local filesystem where the App Engine
  #     application to examine is located.
  # Returns:
  #   true if there is an app.yaml or appengine-web.xml file in the given tar.gz
  #     file, and false otherwise.
  def self.app_has_config_file?(tar_gz_location)
    file_listing = HelperFunctions.shell("tar -ztf #{tar_gz_location}")
    app_yaml_regex = /app\.yaml/
    appengine_web_xml_regex = /(war|web)\/WEB-INF\/appengine-web\.xml/
    if file_listing =~ app_yaml_regex or file_listing =~ appengine_web_xml_regex
      return true
    else
      return false
    end
  end

  def self.setup_app(app_name, untar=true)
    meta_dir = "/var/apps/#{app_name}"
    tar_dir = "#{meta_dir}/app/"
    tar_path = "#{tar_dir}#{app_name}.tar.gz"

    self.shell("mkdir -p #{tar_dir}")
    self.shell("mkdir -p #{meta_dir}/log")
    self.shell("cp #{APPSCALE_HOME}/AppDashboard/setup/404.html #{meta_dir}")
    self.shell("touch #{meta_dir}/log/server.log")
    self.shell("tar --file #{tar_path} --force-local -C #{tar_dir} -zx") if untar
  end


  # Queries the operating system to determine which IP addresses are
  # bound to this virtual machine.
  # Args:
  #   remove_lo: A boolean that indicates whether or not the lo
  #     device's IP should be removed from the results. By default,
  #     we remove it, since it is on all virtual machines and thus
  #     not useful towards uniquely identifying a particular machine.
  # Returns:
  #   An Array of Strings, each of which is an IP address bound to
  #     this virtual machine.
  def self.get_all_local_ips(remove_lo=true)
    ifconfig = HelperFunctions.shell("ifconfig")
    Djinn.log_debug("ifconfig returned the following: [#{ifconfig}]")
    bound_addrs = ifconfig.scan(/inet addr:(\d+.\d+.\d+.\d+)/).flatten

    Djinn.log_debug("ifconfig reports bound IP addresses as " +
      "[#{bound_addrs.join(', ')}]")
    if remove_lo
      bound_addrs.delete(LOCALHOST_IP)
    end
    return bound_addrs
  end

  
  # Sets the locally cached IP address to the provided value. Callers
  # should use this if they believe the IP address on this machine
  # is not the first IP returned by 'ifconfig', which can occur if
  # the IP to reach this machine on is eth1, eth2, etc.
  # Args:
  #   ip: The IP address that other AppScale nodes can reach this
  #     machine via.
  def self.set_local_ip(ip)
    @@my_local_ip = ip
  end


  # Returns the IP address associated with this machine. To get around
  # issues where a VM may forget its IP address
  # (https://github.com/AppScale/appscale/issues/84), we locally cache it
  # to not repeatedly ask the system for this IP (which shouldn't be changing).
  # TODO(cgb): Consider the implications of caching the IP address if
  # VLAN tagging is used, and the IP address may be used.
  # TODO(cgb): This doesn't solve the problem if the IP address isn't there
  # the first time around - should we sleep and retry in that case?
  def self.local_ip()
    if !@@my_local_ip.nil?
      Djinn.log_debug("Returning cached ip #{@@my_local_ip}")
      return @@my_local_ip
    end

    bound_addrs = self.get_all_local_ips()
    if bound_addrs.length.zero?
      raise Exception.new("Couldn't get our local IP address")
    end

    addr = bound_addrs[0]
    Djinn.log_debug("Returning #{addr} as our local IP address")
    @@my_local_ip = addr
    return addr
  end

  # In cloudy deployments, the recommended way to determine a machine's true
  # private IP address from its private FQDN is to use dig. This method
  # attempts to resolve IPs in that method, deferring to other methods if that
  # fails.
  def self.convert_fqdn_to_ip(host)
    return host if host =~ /#{IP_REGEX}/
  
    ip = `dig #{host} +short`.chomp
    if ip.empty?
      Djinn.log_debug("couldn't use dig to resolve [#{host}]")
      self.log_and_crash("Couldn't convert #{host} to an IP address. Result of dig was \n#{ip}")
    end

    return ip
  end

  def self.get_ips(ips)
    self.log_and_crash("ips not even length array") if ips.length % 2 != 0
    reported_public = []
    reported_private = []
    ips.each_index { |index|
      if index % 2 == 0
        reported_public << ips[index]
      else
        reported_private << ips[index]
      end
    }
    
    Djinn.log_debug("Reported Public IPs: [#{reported_public.join(', ')}]")
    Djinn.log_debug("Reported Private IPs: [#{reported_private.join(', ')}]")

    actual_public = []
    actual_private = []
    
    reported_public.each_index { |index|
      pub = reported_public[index]
      pri = reported_private[index]
      if pub != "0.0.0.0" and pri != "0.0.0.0"
        actual_public << pub
        actual_private << pri
      end
    }
        
    #actual_public.each_index { |index|
    #  actual_public[index] = HelperFunctions.convert_fqdn_to_ip(actual_public[index])
    #}

    actual_private.each_index { |index|
      begin
        actual_private[index] = HelperFunctions.convert_fqdn_to_ip(actual_private[index])
      rescue Exception
        # this can happen if the private ip doesn't resolve
        # which can happen in hybrid environments: euca boxes wont be 
        # able to resolve ec2 private ips, and vice-versa in euca-managed-mode
        Djinn.log_debug("rescued! failed to convert #{actual_private[index]} to public")
        actual_private[index] = actual_public[index]
      end
    }
    
    return actual_public, actual_private
  end

  def self.get_public_ips(ips)
    self.log_and_crash("ips not even length array") if ips.length % 2 != 0
    reported_public = []
    reported_private = []
    ips.each_index { |index|
      if index % 2 == 0
        reported_public << ips[index]
      else
        reported_private << ips[index]
      end
    }
    
    Djinn.log_debug("Reported Public IPs: [#{reported_public.join(', ')}]")
    Djinn.log_debug("Reported Private IPs: [#{reported_private.join(', ')}]")
    
    public_ips = []
    reported_public.each_index { |index|
      if reported_public[index] != "0.0.0.0"
        public_ips << reported_public[index]
      elsif reported_private[index] != "0.0.0.0"
        public_ips << reported_private[index]
      end
    }
    
    return public_ips.flatten
  end

  
  # Queries Amazon EC2's Spot Instance pricing history to see how much other
  # users have paid for the given instance type (assumed to be a Linux box),
  # so that we can place a bid that is similar to the average price. How
  # similar to the average price to pay is a bit of an open problem - for now,
  # we pay 20% more so that in case the market price goes up a little bit, we
  # still get to keep our instances.
  def self.get_optimal_spot_price(instance_type)
    command = "ec2-describe-spot-price-history -t #{instance_type} | " +
      "grep 'Linux/UNIX' | awk '{print $2}'".split("\n")
    prices = `#{command}`

    average = prices.reduce(0.0) { |sum, price|
      sum += Float(price)
    }
    
    average /= prices.length
    plus_twenty = average * 1.20
    
    Djinn.log_debug("The average spot instance price for a #{instance_type} " +
      "machine is $#{average}, and 20% more is $#{plus_twenty}")
    return plus_twenty
  end


  def self.set_creds_in_env(creds, cloud_num)
    ENV['EC2_JVM_ARGS'] = nil

    creds.each_pair { |k, v|
      next unless k =~ /\ACLOUD/
      env_key = k.scan(/\ACLOUD_(.*)\Z/).flatten.to_s
      ENV[env_key] = v
    }

    # note that key and cert vars are set wrong - they refer to
    # the location on the user's machine where the key is
    # thus, let's fix that

    cloud_keys_dir = File.expand_path("#{APPSCALE_HOME}/.appscale/keys/cloud#{cloud_num}")
    ENV['EC2_PRIVATE_KEY'] = "#{cloud_keys_dir}/mykey.pem"
    ENV['EC2_CERT'] = "#{cloud_keys_dir}/mycert.pem"

    Djinn.log_debug("Setting private key to #{cloud_keys_dir}/mykey.pem, cert to #{cloud_keys_dir}/mycert.pem")
  end

  def self.spawn_hybrid_vms(creds, nodes)
    info = "Spawning hybrid vms with creds #{self.obscure_creds(creds).inspect} and nodes #{nodes.inspect}"
    Djinn.log_debug(info)

    cloud_info = []

    cloud_num = 1
    loop {
      cloud_type = creds["CLOUD#{cloud_num}_TYPE"]
      break if cloud_type.nil?

      self.set_creds_in_env(creds, cloud_num)

      if cloud_type == "euca"
        machine = creds["CLOUD#{cloud_num}_EMI"]
      elsif cloud_type == "ec2"
        machine = creds["CLOUD#{cloud_num}_AMI"]
      else
        self.log_and_crash("Cloud type was #{cloud_type}, which is not a supported value.")
      end

      num_of_vms = 0
      jobs_needed = []
      nodes.each_pair { |k, v|
        if k =~ /\Acloud#{cloud_num}-\d+\Z/
          num_of_vms += 1
          jobs_needed << v
        end
      }

      instance_type = "m1.large"
      keyname = creds["keyname"]
      cloud = "cloud#{cloud_num}"
      group = creds["group"]

      this_cloud_info = self.spawn_vms(num_of_vms, jobs_needed, machine, 
        instance_type, keyname, cloud_type, cloud, group)

      Djinn.log_debug("Cloud#{cloud_num} reports the following info: #{this_cloud_info.join(', ')}")

      cloud_info += this_cloud_info
      cloud_num += 1
    }

    Djinn.log_debug("Hybrid cloud spawning reports the following info: #{cloud_info.join(', ')}")

    return cloud_info
  end

  def self.spawn_vms(num_of_vms_to_spawn, job, image_id, instance_type, keyname,
    infrastructure, cloud, group, spot=false)

    start_time = Time.now

    return [] if num_of_vms_to_spawn < 1

    ssh_key = File.expand_path("#{APPSCALE_HOME}/.appscale/keys/#{cloud}/#{keyname}.key")
    Djinn.log_debug("About to spawn VMs, expecting to find a key at #{ssh_key}")

    self.log_obscured_env

    new_cloud = !File.exists?(ssh_key)
    if new_cloud # need to create security group and key
      Djinn.log_debug("Creating keys/security group for #{cloud}")
      self.generate_ssh_key(ssh_key, keyname, infrastructure)
      self.create_appscale_security_group(infrastructure, group)
    else
      Djinn.log_debug("Not creating keys/security group for #{cloud}")
    end

    instance_ids_up = []
    public_up_already = []
    private_up_already = []
    Djinn.log_debug("[#{num_of_vms_to_spawn}] [#{job}] [#{image_id}]  [#{instance_type}] [#{keyname}] [#{infrastructure}] [#{cloud}] [#{group}] [#{spot}]")
    Djinn.log_debug("EC2_URL = [#{ENV['EC2_URL']}]")
    loop { # need to make sure ec2 doesn't return an error message here
      describe_instances = `#{infrastructure}-describe-instances 2>&1`
      Djinn.log_debug("describe-instances says [#{describe_instances}]")
      all_ip_addrs = describe_instances.scan(/\s+(#{IP_OR_FQDN})\s+(#{IP_OR_FQDN})\s+running\s+#{keyname}\s/).flatten
      instance_ids_up = describe_instances.scan(/INSTANCE\s+(i-\w+)/).flatten
      public_up_already, private_up_already = HelperFunctions.get_ips(all_ip_addrs)
      vms_up_already = describe_instances.scan(/(#{IP_OR_FQDN})\s+running\s+#{keyname}\s+/).length
      break if vms_up_already > 0 or new_cloud # crucial for hybrid cloud, where one box may not be running yet
    }
 
    args = "-k #{keyname} -n #{num_of_vms_to_spawn} --instance-type #{instance_type} --group #{group} #{image_id}"
    if spot
      price = HelperFunctions.get_optimal_spot_price(instance_type)
      command_to_run = "ec2-request-spot-instances -p #{price} #{args}"
    else
      command_to_run = "#{infrastructure}-run-instances #{args}"
    end

    loop {
      Djinn.log_debug(command_to_run)
      run_instances = `#{command_to_run} 2>&1`
      Djinn.log_debug("run_instances says [#{run_instances}]")
      if run_instances =~ /Please try again later./
        Djinn.log_debug("Error with run_instances: #{run_instances}. Will try again in a moment.")
      elsif run_instances =~ /try --addressing private/
        Djinn.log_debug("Need to retry with addressing private. Will try again in a moment.")
        command_to_run << " --addressing private"
      elsif run_instances =~ /PROBLEM/
        Djinn.log_debug("Error: #{run_instances}")
        self.log_and_crash("Saw the following error message from EC2 tools. Please resolve the issue and try again:\n#{run_instances}")
      else
        Djinn.log_debug("Run instances message sent successfully. Waiting for the image to start up.")
        break
      end
      Djinn.log_debug("sleepy time")
      sleep(5)
    }
    
    instance_ids = []
    public_ips = []
    private_ips = []

    sleep(10) # euca 2.0.3 can throw forbidden errors if we hit it too fast
    # TODO: refactor me to use rightaws gem, check for forbidden, and retry accordingly

    end_time = Time.now + MAX_VM_CREATION_TIME
    while (now = Time.now) < end_time
      describe_instances = `#{infrastructure}-describe-instances`
      Djinn.log_debug("[#{Time.now}] #{end_time - now} seconds left...")
      Djinn.log_debug(describe_instances)
 
      # TODO: match on instance id
      #if describe_instances =~ /terminated\s+#{keyname}\s+/
      #  terminated_message = "An instance was unexpectedly terminated. " +
      #    "Please contact your cloud administrator to determine why " +
      #    "and try again. \n#{describe_instances}"
      #  Djinn.log_debug(terminated_message)
      #  self.log_and_crash(terminated_message)
      #end
      
      # changed regexes so ensure we are only checking for instances created
      # for appscale only (don't worry about other instances created)
      
      all_ip_addrs = describe_instances.scan(/\s+(#{IP_OR_FQDN})\s+(#{IP_OR_FQDN})\s+running\s+#{keyname}\s+/).flatten
      public_ips, private_ips = HelperFunctions.get_ips(all_ip_addrs)
      public_ips = public_ips - public_up_already
      private_ips = private_ips - private_up_already
      instance_ids = describe_instances.scan(/INSTANCE\s+(i-\w+)\s+[\w\-\s\.]+#{keyname}/).flatten - instance_ids_up
      break if public_ips.length == num_of_vms_to_spawn
      sleep(SLEEP_TIME)
    end
    
    self.log_and_crash("No public IPs were able to be procured within the time limit.") if public_ips.length == 0
    
    if public_ips.length != num_of_vms_to_spawn
      potential_dead_ips = HelperFunctions.get_ips(all_ip_addrs) - public_up_already
      potential_dead_ips.each_index { |index|
        if potential_dead_ips[index] == "0.0.0.0"
          instance_to_term = instance_ids[index]
          Djinn.log_debug("Instance #{instance_to_term} failed to get a public IP address and is being terminated.")
          self.shell("#{infrastructure}-terminate-instances #{instance_to_term}")
        end
      }
    end         
    
    jobs = []
    if job.is_a?(String)
      # We only got one job, so just repeat it for each one of the nodes
      public_ips.length.times { |i| jobs << job }
    else
      jobs = job
    end

    # ip:job:instance-id
    instances_created = []
    public_ips.each_index { |index|
      instances_created << "#{public_ips[index]}:#{private_ips[index]}:#{jobs[index]}:#{instance_ids[index]}:#{cloud}"
    }
    
    end_time = Time.now
    total_time = end_time - start_time

    if spot
      Djinn.log_debug("TIMING: It took #{total_time} seconds to spawn " +
        "#{num_of_vms_to_spawn} spot instances")
    else
      Djinn.log_debug("TIMING: It took #{total_time} seconds to spawn " +
        "#{num_of_vms_to_spawn} regular instances")
    end

    return instances_created    
  end

  def self.generate_ssh_key(outputLocation, name, infrastructure)
    ec2_output = ""
    loop {
      ec2_output = `#{infrastructure}-add-keypair #{name} 2>&1`
      break if ec2_output.include?("BEGIN RSA PRIVATE KEY")
      Djinn.log_debug("Trying again. Saw this from #{infrastructure}-add-keypair: #{ec2_output}")
      self.shell("#{infrastructure}-delete-keypair #{name} 2>&1")
    }

    # output is the ssh private key prepended with info we don't need
    # delimited by the first \n, so rip it off first to get just the key

    #first_newline = ec2_output.index("\n")
    #ssh_private_key = ec2_output[first_newline+1, ec2_output.length-1]

    if outputLocation.class == String
      outputLocation = [outputLocation]
    end

    outputLocation.each { |path|
      fullPath = File.expand_path(path)
      File.open(fullPath, "w") { |file|
        file.puts(ec2_output)
      }
      FileUtils.chmod(0600, fullPath) # else ssh won't use the key
    }

    return
  end

  def self.create_appscale_security_group(infrastructure, group)
    self.shell("#{infrastructure}-add-group #{group} -d appscale 2>&1")
    self.shell("#{infrastructure}-authorize #{group} -p 1-65535 -P udp 2>&1")
    self.shell("#{infrastructure}-authorize #{group} -p 1-65535 -P tcp 2>&1")
    self.shell("#{infrastructure}-authorize #{group} -s 0.0.0.0/0 -P icmp -t -1:-1 2>&1")
  end

  def self.terminate_vms(nodes, infrastructure)
    instances = []
    nodes.each { |node|
      instance_id = node.instance_id
      instances << instance_id
    }
    
    self.shell("#{infrastructure}-terminate-instances #{instances.join(' ')}")
  end

  def self.terminate_hybrid_vms(creds)
    # TODO: kill my own cloud last
    # otherwise could orphan other clouds

    cloud_num = 1
    loop {
      key = "CLOUD#{cloud_num}_TYPE"
      cloud_type = creds[key]
      break if cloud_type.nil?

      self.set_creds_in_env(creds, cloud_num)

      keyname = creds["keyname"]
      Djinn.log_debug("Killing Cloud#{cloud_num}'s machines, of type #{cloud_type} and with keyname #{keyname}")
      self.terminate_all_vms(cloud_type, keyname)

      cloud_num += 1
    }

  end
  
  def self.terminate_all_vms(infrastructure, keyname)
    self.log_obscured_env
    desc_instances = `#{infrastructure}-describe-instances`
    instances = desc_instances.scan(/INSTANCE\s+(i-\w+)\s+[\w\-\s\.]+#{keyname}/).flatten
    self.shell(`#{infrastructure}-terminate-instances #{instances.join(' ')}`)
  end


  def self.get_usage
    top_results = `top -n1 -d0 -b`
    usage = {}
    usage['cpu'] = nil
    usage['mem'] = nil
    
    if top_results =~ /Cpu\(s\):\s+([\d|\.]+)%us,\s+([\d|\.]+)%sy/
      user_cpu = Float($1)
      sys_cpu = Float($2)
      usage['cpu'] = user_cpu + sys_cpu
    end

    if top_results =~ /Mem:\s+(\d+)k total,\s+(\d+)k used/
      total_memory = Float($1)
      used_memory = Float($2)
      usage['mem'] = used_memory / total_memory * 100
    end

    usage['disk'] = Integer(`df /`.scan(/(\d+)%/).flatten.to_s)
    
    usage    
  end

  # Determine the port that the given app should use
  def self.application_port(app_number, index, num_of_servers)
    APP_START_PORT + (app_number * num_of_servers) + index
  end

  def self.generate_location_config handler
    return "" if !handler.key?("static_dir") && !handler.key?("static_files")

    result = "\n    location #{handler['url']} {"
    result << "\n\t" << "root $cache_dir;"
    result << "\n\t" << "expires #{handler['expiration']};" if handler['expiration']

    # TODO: return a 404 page if rewritten path doesn't exist
    if handler.key?("static_dir")
      result << "\n\t" << "rewrite #{handler['url']}(.*) /#{handler['static_dir']}/$1 break;"
    elsif handler.key?("static_files")
      result << "\n\t" << "rewrite #{handler['url']} /#{handler['static_files']} break;"
    end
    
    result << "\n" << "    }" << "\n"

    result
  end

  # Generate a Nginx location configuration for the given app-engine
  # URL handler configuration.
  # Params:
  #   handler - A hash containing the metadata related to the handler
  #   port - Port to which the secured traffic should be redirected
  # Returns:
  #   A Nginx location configuration as a string
  def self.generate_secure_location_config(handler, port)
    result = "\n    location ~ #{handler['url']} {"
    if handler["secure"] == "always"
      result << "\n\t" << "rewrite #{handler['url']}(.*) https://$host:#{port}$uri redirect;"
    elsif handler["secure"] == "never"
      result << "\n\t" << "rewrite #{handler['url']}(.*) http://$host:#{port}$uri? redirect;"
    else
      return ""
    end

    result << "\n" << "    }" << "\n"

    result
  end

  def self.get_app_path app_name
    "/var/apps/#{app_name}/"
  end

  def self.get_cache_path app_name
    File.join(get_app_path(app_name),"cache")
  end

  # The directory where the applications tarball will be extracted to
  def self.get_untar_dir app_name
    File.join(get_app_path(app_name),"app")
  end

  # We have the files full path (e.g. ./data/myappname/static/file.txt) but we want is
  # the files path relative to the apps directory (e.g. /static/file.txt).
  # This is the hacky way of getting that.
  def self.get_relative_filename filename, app_name
    filename[get_untar_dir(app_name).length..filename.length]
  end

  def self.parse_static_data app_name
    untar_dir = get_untar_dir(app_name)

    begin
      tree = YAML.load_file(File.join(untar_dir,"app.yaml"))
    rescue Errno::ENOENT => e
      Djinn.log_info("Failed to load YAML file to parse static data")
      return self.parse_java_static_data(app_name)
    end

    default_expiration = expires_duration(tree["default_expiration"])
    
    # Create the destination cache directory
    cache_path = get_cache_path(app_name)
    FileUtils.mkdir_p cache_path

    skip_files_regex = DEFAULT_SKIP_FILES_REGEX
    if tree["skip_files"]
      # An alternate regex has been provided for the files which should be skipped
      input_regex = tree["skip_files"]
      input_regex = input_regex.join("|") if input_regex.kind_of?(Array)

      # Remove any superfluous spaces since they will break the regex
      input_regex.gsub!(/ /,"")
      skip_files_regex = Regexp.new(input_regex)
    end

    if tree["handlers"]
      handlers = tree["handlers"]
    else
      return []
    end

    handlers.map! do |handler|
      next if !handler.key?("static_dir") && !handler.key?("static_files")
      
      # TODO: Get the mime-type setting from app.yaml and add it to the nginx config

      if handler["static_dir"]
        # This is for bug https://bugs.launchpad.net/appscale/+bug/800539
        # this is a temp fix
        if handler["url"] == "/"
          Djinn.log_debug("Remapped path from / to temp_fix for application #{app_name}")
          handler["url"] = "/temp_fix"
        end
        cache_static_dir_path = File.join(cache_path,handler["static_dir"])
        FileUtils.mkdir_p cache_static_dir_path

        filenames = Dir.glob(File.join(untar_dir, handler["static_dir"],"*"))

        # Remove all files which match the skip file regex so they do not get copied
        filenames.delete_if { |f| File.expand_path(f).match(skip_files_regex) }

        FileUtils.cp_r filenames, cache_static_dir_path

        handler["expiration"] = expires_duration(handler["expiration"]) || default_expiration
      elsif handler["static_files"]
        # This is for bug https://bugs.launchpad.net/appscale/+bug/800539
        # this is a temp fix
        if handler["url"] == "/"
          Djinn.log_debug("Remapped path from / to temp_fix for application #{app_name}")
          handler["url"] = "/temp_fix"
        end
        # Need to convert all \1 into $1 so that nginx understands it
        handler["static_files"] = handler["static_files"].gsub(/\\/,"$")

        upload_regex = Regexp.new(handler["upload"])

        filenames = Dir.glob(File.join(untar_dir,"**","*"))

        filenames.each do |filename|
          relative_filename = get_relative_filename(filename,app_name)

          # Only include files that match the provided upload regular expression
          next if !relative_filename.match(upload_regex)

          # Skip all files which match the skip file regex so they do not get copied
          next if relative_filename.match(skip_files_regex)

          file_cache_path = File.join(cache_path, File.dirname(relative_filename))
          FileUtils.mkdir_p file_cache_path if !File.exists?(file_cache_path)
          
          FileUtils.cp_r filename, File.join(file_cache_path,File.basename(filename))
        end

        handler["expiration"] = expires_duration(handler["expiration"]) || default_expiration
      end
      handler
    end

    handlers.compact
  end


  # Sets up static files in nginx for this Java App Engine app, by following
  # the default static file rules. Specifically, it states that any file in
  # the app that doesn't end in .jsp that isn't in the WEB-INF directory should
  # be added as a static file.
  #
  # TODO(cgb): Check the appengine-web.xml file given to us by the app and see
  # if it specifies any files to include or exclude as static files, instead of
  # assuming they want to use the default scheme mentioned above.
  #
  # Args:
  #   app_name: A String containing the name of the application whose static
  #     file info needs to be generated.
  # Returns:
  #   An Array of Hashes, where each hash names the URL that a static file will
  #   be accessed at, and the location in the static file directory where the
  #   file can be found.
  def self.parse_java_static_data(app_name)
    untar_dir = self.get_untar_dir(app_name)

    if !File.exists?("#{untar_dir}/war/WEB-INF/appengine-web.xml")
      Djinn.log_warn("#{app_name} does not appear to be a Java app")
      return []
    end

    # Walk through all files in the war directory, and add them if (1) they
    # don't end in .jsp and (2) it isn't the WEB-INF directory.
    cache_path = self.get_cache_path(app_name)
    FileUtils.mkdir_p(cache_path)
    Djinn.log_debug("Made static file dir for app #{app_name} at #{cache_path}")

    handlers = []
    all_files = Dir.glob("#{untar_dir}/war/**/*")
    all_files.each { |filename|
      next if filename.end_with?(".jsp")
      next if filename.include?("WEB-INF")
      next if File.directory?(filename)
      relative_path = filename.scan(/#{app_name}\/app\/war\/(.*)/).flatten.to_s
      Djinn.log_debug("Copying static file #{filename} to cache location #{File.join(cache_path, relative_path)}")
      cache_file_location = File.join(cache_path, relative_path)
      FileUtils.mkdir_p(File.dirname(cache_file_location))
      FileUtils.cp_r(filename, cache_file_location)
      handlers << {
        'url' => "/#{relative_path}",
        'static_files' => "/#{relative_path}"
      }
    }

    handlers.compact
  end


  # Parses the app.yaml file for the specified application and returns
  # any URL handlers with a secure tag. The returns secure tags are
  # put into a hash where the hash key is the value of the secure
  # tag (always or never) and value is a list of handlers.
  # Params:
  #   app_name Name of the application
  # Returns:
  #   A hash containing lists of secure handlers
  def self.get_secure_handlers(app_name)
    Djinn.log_debug("Getting secure handlers for app #{app_name}")
    untar_dir = get_untar_dir(app_name)

    secure_handlers = {
        :always => [],
        :never => []
    }

    begin
      tree = YAML.load_file(File.join(untar_dir,"app.yaml"))
    rescue Errno::ENOENT => e
      Djinn.log_error("Failed to load YAML file to parse static data")
      return secure_handlers
    end

    if tree["handlers"]
      handlers = tree["handlers"]
    else
      return secure_handlers
    end

    handlers.map! do |handler|
      next if !handler.key?("secure")

      if handler["secure"] == "always"
        secure_handlers[:always] << handler
      elsif handler["secure"] == "never"
        secure_handlers[:never] << handler
      end
    end
    secure_handlers
  end

  # Parses the expiration string provided in the app.yaml and returns its duration in seconds
  def self.expires_duration input_string
    return nil if input_string.nil? || input_string.empty?
    # Start with nil so we can distinguish between it not being set and 0
    duration = nil
    input_string.split.each do |token|
      match = token.match(DELTA_REGEX)
      next if not match
      amount, units = match.captures
      next if amount.empty? || units.empty?
      duration = (duration || 0) + TIME_IN_SECONDS[units.downcase]*amount.to_i
    end
    duration
  end

  def self.encrypt_password(user, pass)
    Digest::SHA1.hexdigest(user + pass)
  end

  def self.obscure_string(string)
    return string if string.nil? or string.length < 4
    last_four = string[string.length-4, string.length]
    obscured = "*" * (string.length-4)
    return obscured + last_four
  end

  def self.obscure_array(array)
    return array.map {|s| 
      if CLOUDY_CREDS.include?(s)
        obscure_string(string)
      else
        string
      end
    }
  end

  
  # Searches through the key/value pairs given for items that may
  # be too sensitive to log in cleartext. If any of these items are
  # found, a sanitized version of the item is returned in its place.
  # Args:
  #   creds: The item to sanitize. As we are expecting Hashes here,
  #     callers that pass in non-Hash items can expect no change to
  #     be performed on their argument.
  # Returns:
  #   A sanitized version of the given Hash, that can be safely
  #     logged via stdout or saved in log files. In the case of
  #     non-Hash items, the original item is returned.
  def self.obscure_creds(creds)
    return creds if creds.class != Hash

    obscured = {}
    creds.each { |k, v|
      if CLOUDY_CREDS.include?(k)
        obscured[k] = self.obscure_string(v)
      else
        obscured[k] = v
      end
    }

    return obscured
  end

  def self.does_image_have_location?(ip, location, key)
    retries_left = 10
    begin
      ret_val = self.shell("ssh -i #{key} -o NumberOfPasswordPrompts=0 -o StrictHostkeyChecking=no 2>&1 root@#{ip} 'ls #{location}'; echo $?").chomp[-1]
      if ret_val.chr == "0"
        return true
      end
      retries_left -= 1
      if retries_left > 0
        raise Exception
      else
        return false
      end
    rescue Exception
      Kernel.sleep(1)
      retry
    end
  end

  def self.ensure_image_is_appscale(ip, key)
    if self.does_image_have_location?(ip, "/etc/appscale", key)
      Djinn.log_debug("Image at #{ip} is an AppScale image.")
    else
      fail_msg = "The image at #{ip} is not an AppScale image." +
      " Please install AppScale on it and try again."
      Djinn.log_debug(fail_msg)
      self.log_and_crash(fail_msg)
    end
  end


  # Checks to see if the virtual machine at the given IP address has
  # the same version of AppScale installed as these tools.
  # Args:
  #   ip: The IP address of the VM to check the version on.
  #   key: The SSH key that can be used to log into the machine at the
  #     given IP address.
  # Raises:
  #   AppScaleException: If the virtual machine at the given IP address
  #     does not have the same version of AppScale installed as these
  #     tools.
  def self.ensure_version_is_supported(ip, key)
    return if self.does_image_have_location?(ip, "/etc/appscale/#{VER_NUM}", key)
    raise AppScaleException.new("The image at #{ip} does not support " +
      "this version of AppScale (#{VER_NUM}). Please install AppScale" +
      " #{VER_NUM} on it and try again.")
  end


  def self.ensure_db_is_supported(ip, db, key)
    if self.does_image_have_location?(ip, "/etc/appscale/#{VER_NUM}/#{db}", key)
      Djinn.log_debug("Image at #{ip} supports #{db}.")
    else 
      fail_msg = "The image at #{ip} does not have support for #{db}." +
        " Please install support for this database and try again."
      Djinn.log_debug(fail_msg)
      self.log_and_crash(fail_msg)
    end
  end

  def self.log_obscured_env()
    env = `env`

    ["EC2_ACCESS_KEY", "EC2_SECRET_KEY"].each { |cred|
      if env =~ /#{cred}=(.*)/
        env.gsub!(/#{cred}=(.*)/, "#{cred}=#{self.obscure_string($1)}")
      end
    }

    Djinn.log_debug(env)
  end

  def self.get_num_cpus()
    return Integer(`cat /proc/cpuinfo | grep 'processor' | wc -l`.chomp)
  end


  # Takes the given array and eliminates all but the last n items in it.
  # If the array has less than n items in it, we add on the given item
  # to pad it back to n items.
  #
  # Args:
  #   n: An Integer that indicates how many items should be in the returned
  #     Array.
  #   array: An Array of objects that we want to shorten to n items.
  #   padding: The object that multiple copies of will be added to array if
  #     array is less than n items long.
  #
  # Returns:
  #   An Array containing the last n items of array.
  def self.shorten_to_n_items(n, array, padding)
    len = array.length
    if len < n
      array + [padding] * (n - len)
    else
      array[len-n..len-1]
    end
  end

  def self.find_majority_item(array)
    count = {}
    array.each { |item|
      count[item] = 0 if count[item].nil?
      count[item] += 1
    }

    max_k = nil
    max_v = 0
    count.each { |k, v|
      if v > max_v
        max_k = k
        max_v = v
      end
    }

    Djinn.log_debug("In [#{array.join(', ')}], the majority item is #{max_k}")
    return max_k
  end

  # Finds the configuration file for the given Google App Engine application to
  # see if any environment variables should be set for it.
  #
  # Args:
  #   app: A String that represents the application ID of the app whose config
  #   file we should read.
  # Returns:
  #   A Hash whose keys are the environment variables to set, and whose values
  #   correspond to the values of each environment variable found.
  # Raises:
  #   AppScaleException: If the given application doesn't have a configuration
  #   file.
  def self.get_app_env_vars(app)
    app_yaml_file = "/var/apps/#{app}/app/app.yaml"
    appengine_web_xml_file = "/var/apps/#{app}/app/war/WEB-INF/appengine-web.xml"
    if File.exists?(app_yaml_file)
      tree = YAML.load_file(app_yaml_file)
      return tree['env_variables'] || {}
    elsif File.exists?(appengine_web_xml_file)
      env_vars = {}
      xml = HelperFunctions.read_file(appengine_web_xml_file)
      match_data = xml.scan(/<env-var name="(.*)" value="(.*)" \/>/)
      match_data.each { |key_and_val|
        if key_and_val.length == 2
          env_vars[key_and_val[0]] = key_and_val[1]
        end
      }
      return env_vars
    else
      raise AppScaleException.new("Couldn't find an app.yaml or " +
        "appengine-web.xml file in the #{app} application.")
    end
  end

  # Examines the configuration file for the given Google App Engine application
  # to see if the app is thread safe.
  #
  # Args:
  #   app: A String that represents the application ID of the app whose config
  #   file we should read. This arg is expected to have the prefix 'gae_'
  #   so we know it is a gae app and not an appscale app.
  # Returns:
  #   Boolean true if the app is thread safe. Boolean false if it is not.
  def self.get_app_thread_safe(app)
    if app.start_with?(GAE_PREFIX) == false
      return false
    end
    app = app.sub(GAE_PREFIX, '')    
    app_yaml_file = "/var/apps/#{app}/app/app.yaml"
    appengine_web_xml_file = "/var/apps/#{app}/app/war/WEB-INF/appengine-web.xml"
    if File.exists?(app_yaml_file)
      tree = YAML.load_file(app_yaml_file)
      return false
      # We can use the below line when we support python threading.
      # return tree['threadsafe'] || false
    elsif File.exists?(appengine_web_xml_file)
      return_val = "false"
      xml = HelperFunctions.read_file(appengine_web_xml_file)
      match_data = xml.scan(/<threadsafe>(.*)<\/threadsafe>/)
      match_data.each { |key_and_val|
        if key_and_val.length == 1
          return_val = key_and_val[0]
        end
      }
      return return_val == "true"
    else
      return false
    end
  end


<<<<<<< HEAD
  # Copies the /etc/resolv.conf file to a backup file, and then removes all
  # nameserver lookups from the current resolv.conf. We do this to avoid
  # having to hop out to the nameserver to resolve each node's public and
  # private IP address (which can be slow in Eucalyptus under heavy load).
  def self.alter_etc_resolv()
    self.shell("cp #{RESOLV_CONF} #{RESOLV_CONF}.bk")

    contents = self.read_file(RESOLV_CONF, chomp=false)
    new_contents = ""
    contents.split("\n").each { |line|
      new_contents << line if !contents.include?("nameserver")
    }
    self.write_file(RESOLV_CONF, new_contents)
  end


  # Copies the backed-up resolv.conf file back to its original location.
  def self.restore_etc_resolv()
    self.shell("cp #{RESOLV_CONF}.bk #{RESOLV_CONF}")
=======
  # Logs the given message on the filesystem, where the AppScale Tools can
  # report it to the user. This method then crashes the caller, so that the
  # AppScale Tools knows that a fatal error has occurred and that it needs to be
  # reported.
  #
  # Args:
  #   message: A String that indicates why the AppController is crashing.
  # Raises:
  #   SystemExit: Always occurs, since this method crashes the AppController.
  def self.log_and_crash(message)
    self.write_file(APPCONTROLLER_CRASHLOG_LOCATION, message)
    abort(message)
>>>>>>> 0532a4b5
  end


end<|MERGE_RESOLUTION|>--- conflicted
+++ resolved
@@ -116,13 +116,15 @@
   GAE_PREFIX = "gae_"
 
 
-<<<<<<< HEAD
+  # The location on the filesystem where the AppController writes information
+  # about the exception that killed it, for the tools to retrieve and pass
+  # along to the user.
+  APPCONTROLLER_CRASHLOG_LOCATION = "/etc/appscale/appcontroller_crashlog.txt"
+
+
   # The location on the filesystem where the resolv.conf file can be found,
   # that we may alter if the user requests.
   RESOLV_CONF = "/etc/resolv.conf"
-=======
-  APPCONTROLLER_CRASHLOG_LOCATION = "/etc/appscale/appcontroller_crashlog.txt"
->>>>>>> 0532a4b5
 
 
   def self.shell(cmd)
@@ -1370,27 +1372,6 @@
   end
 
 
-<<<<<<< HEAD
-  # Copies the /etc/resolv.conf file to a backup file, and then removes all
-  # nameserver lookups from the current resolv.conf. We do this to avoid
-  # having to hop out to the nameserver to resolve each node's public and
-  # private IP address (which can be slow in Eucalyptus under heavy load).
-  def self.alter_etc_resolv()
-    self.shell("cp #{RESOLV_CONF} #{RESOLV_CONF}.bk")
-
-    contents = self.read_file(RESOLV_CONF, chomp=false)
-    new_contents = ""
-    contents.split("\n").each { |line|
-      new_contents << line if !contents.include?("nameserver")
-    }
-    self.write_file(RESOLV_CONF, new_contents)
-  end
-
-
-  # Copies the backed-up resolv.conf file back to its original location.
-  def self.restore_etc_resolv()
-    self.shell("cp #{RESOLV_CONF}.bk #{RESOLV_CONF}")
-=======
   # Logs the given message on the filesystem, where the AppScale Tools can
   # report it to the user. This method then crashes the caller, so that the
   # AppScale Tools knows that a fatal error has occurred and that it needs to be
@@ -1403,7 +1384,28 @@
   def self.log_and_crash(message)
     self.write_file(APPCONTROLLER_CRASHLOG_LOCATION, message)
     abort(message)
->>>>>>> 0532a4b5
+  end
+
+
+  # Copies the /etc/resolv.conf file to a backup file, and then removes all
+  # nameserver lookups from the current resolv.conf. We do this to avoid
+  # having to hop out to the nameserver to resolve each node's public and
+  # private IP address (which can be slow in Eucalyptus under heavy load).
+  def self.alter_etc_resolv()
+    self.shell("cp #{RESOLV_CONF} #{RESOLV_CONF}.bk")
+
+    contents = self.read_file(RESOLV_CONF, chomp=false)
+    new_contents = ""
+    contents.split("\n").each { |line|
+      new_contents << line if !contents.include?("nameserver")
+    }
+    self.write_file(RESOLV_CONF, new_contents)
+  end
+
+
+  # Copies the backed-up resolv.conf file back to its original location.
+  def self.restore_etc_resolv()
+    self.shell("cp #{RESOLV_CONF}.bk #{RESOLV_CONF}")
   end
 
 
