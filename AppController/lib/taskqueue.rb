--- conflicted
+++ resolved
@@ -176,15 +176,9 @@
   # and RabbitMQ. A link to Flower is given in the AppDashboard, for users to
   # monitor their Task Queue tasks.
   def self.start_flower()
-<<<<<<< HEAD
-    start_cmd = "/usr/local/bin/flower"
+    start_cmd = "/usr/local/bin/flower --basic_auth=appscale:appscale"
     stop_cmd = "/bin/ps ax | /bin/grep flower | /bin/grep -v grep | /usr/bin/awk '{print $1}' | xargs kill -9"
     MonitInterface.start(:flower, start_cmd, stop_cmd, FLOWER_SERVER_PORT)
-=======
-    start_cmd = "flower --basic_auth=appscale:appscale"
-    stop_cmd = "ps ax | grep flower | grep -v grep | awk '{print $1}' | xargs kill -9"
-    GodInterface.start(:flower, start_cmd, stop_cmd, FLOWER_SERVER_PORT)
->>>>>>> d7dd132c
   end
 
 
