--- conflicted
+++ resolved
@@ -393,13 +393,7 @@
     #{non_secure_static_locations}
     #{non_secure_default_location}
 
-<<<<<<< HEAD
-    location ~ /_ah/upload/.* {
-      proxy_pass http://gae_#{app_name}_blobstore;
-    }
-=======
     #{java_blobstore_redirection}
->>>>>>> 80704f6c
 
     location /reserved-channel-appscale-path {
       proxy_buffering off;
@@ -468,13 +462,7 @@
     #{secure_static_locations}
     #{secure_default_location}
 
-<<<<<<< HEAD
-    location ~ /_ah/upload/.* {
-      proxy_pass http://gae_#{app_name}_blobstore;
-    }
-=======
     #{java_blobstore_redirection}
->>>>>>> 80704f6c
 
     location /reserved-channel-appscale-path {
       proxy_buffering off;
