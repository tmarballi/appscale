#!/usr/bin/ruby -w

require 'base64'
require 'helperfunctions'
require 'json'
require 'net/http'
require 'timeout'

# Number of seconds to wait before timing out when doing a remote call.
# This number should be higher than the maximum time required for remote calls
# to properly execute (i.e., starting a process may take more than 2 minutes).
MAX_TQ_TIME_OUT = 180

# This is transitional glue code as we shift from ruby to python. The 
# Taskqueue server is written in python and hence we use a REST client 
# to communicate between the two services.
class TaskQueueClient

  # The connection to use and IP to connect to.
  attr_reader :conn, :ip

  # The port that the TaskQueue Server binds to.
  SERVER_PORT = 64839

  # Location of where the nearest taskqueue server is.
  NEAREST_TQ_LOCATION = '/etc/appscale/rabbitmq_ip'

  # Initialization function for TaskQueueClient
  def initialize()
    @host = HelperFunctions.read_file(NEAREST_TQ_LOCATION, true)
  end

  # Make a REST call out to the TaskQueue Server. 
  # 
  # Args: 
  #   timeout: The maximum time to wait on a remote call
  #   retry_on_except: Boolean if we should keep retrying the 
  #     the call
  # Returns:
  #   The result of the remote call.
  def make_call(timeout, retry_on_except, callr)
    Djinn.log_debug("Calling the TaskQueue Server: #{callr}")
    begin
      Timeout::timeout(timeout) do
        begin
          yield if block_given?
        end
      end
    rescue Errno::ECONNREFUSED => except
      if retry_on_except
        Djinn.log_warn("Saw a connection refused when calling #{callr}" +
          " - trying again momentarily.")
        sleep(1)
        retry
      else
        trace = except.backtrace.join("\n")
        Djinn.log_warn("We saw an unexpected error of the type #{except.class} with the following message:\n#{except}, with trace: #{trace}")
      end 
    rescue Exception => except
      if except.class == Interrupt
        HelperFunctions.log_and_crash("Saw an Interrupt when talking to the" +
          " TaskQueue server.")
      end

      Djinn.log_warn("An exception of type #{except.class} was thrown: #{except}.")
      retry if retry_on_except
    end
  end
 
  # Wrapper for REST calls to the TaskQueue Server to start a
  # taskqueue worker on a taskqueue node.
  #
  # Args:
  #   app_name: Name of the application.
  # Returns:
  #   JSON response.
  def start_worker(app_name)
    config = {'app_id' => app_name, 'command' => 'update'}
    json_config = JSON.dump(config)
    response = nil
     
    make_call(MAX_TQ_TIME_OUT, false, "start_worker"){
      url = URI.parse('http://' + @host + ":#{SERVER_PORT}/startworker")
      http = Net::HTTP.new(url.host, url.port)
      http.verify_mode = OpenSSL::SSL::VERIFY_NONE if http.use_ssl?
      response = http.post(url.path, json_config, {'Content-Type'=>'application/json'})
    }
    if response.nil?
      return {"error" => true, "reason" => "Unable to get a response"}
    end

    return JSON.load(response.body)
  end

<<<<<<< HEAD
=======
  # Wrapper for REST calls to the TaskQueue Server to reload a
  # taskqueue worker on a taskqueue node.
  #
  # Args:
  #   app_name: Name of the application.
  # Returns:
  #   JSON response.
  def reload_worker(app_name)
    config = {'app_id' => app_name, 'command' => 'update'}
    json_config = JSON.dump(config)
    response = nil
     
    make_call(MAX_TIME_OUT, false, "reload_worker"){
      url = URI.parse('http://' + @host + ":#{SERVER_PORT}/reloadworker")
      http = Net::HTTP.new(url.host, url.port)
      response = http.post(url.path, json_config, {'Content-Type'=>'application/json'})
    }
    if response.nil?
      return {"error" => true, "reason" => "Unable to get a response"}
    end

    return JSON.load(response.body)
  end


>>>>>>> 271ed77a
  # Wrapper for REST calls to the TaskQueue Server to stop a
  # taskqueue worker on a taskqueue node.
  #
  # Args:
  #   app_name: Name of the application.
  # Returns:
  #   JSON response.
  def stop_worker(app_name)
    config = {'app_id' => app_name, 
              'command' => 'update'}
    json_config = JSON.dump(config)
    response = nil
    make_call(MAX_TQ_TIME_OUT, false, "stop_worker"){
      url = URI.parse('http://' + @host + ":#{SERVER_PORT}/stopworker")
      http = Net::HTTP.new(url.host, url.port)
      http.verify_mode = OpenSSL::SSL::VERIFY_NONE if http.use_ssl?
      response = http.post(url.path, json_config, {'Content-Type'=>'application/json'})
    }
    if response.nil?
      return {"error" => true, "reason" => "Unable to get a response"}
    end

    return JSON.load(response.body)
  end
end<|MERGE_RESOLUTION|>--- conflicted
+++ resolved
@@ -92,8 +92,6 @@
     return JSON.load(response.body)
   end
 
-<<<<<<< HEAD
-=======
   # Wrapper for REST calls to the TaskQueue Server to reload a
   # taskqueue worker on a taskqueue node.
   #
@@ -118,8 +116,6 @@
     return JSON.load(response.body)
   end
 
-
->>>>>>> 271ed77a
   # Wrapper for REST calls to the TaskQueue Server to stop a
   # taskqueue worker on a taskqueue node.
   #
