#!/usr/bin/ruby -w

require 'fileutils'
require 'monitor'

$:.unshift File.join(File.dirname(__FILE__))
require 'helperfunctions'

require 'rubygems'
require 'json'
require 'zookeeper'

# A class of exceptions that we throw whenever we perform a ZooKeeper
# operation that does not return successfully (but does not normally
# throw an exception).
class FailedZooKeeperOperationException < StandardError
end

# Indicates that the requested version node was not found.
class VersionNotFound < StandardError
end

# Indicates that the requested configuration was not found.
class ConfigNotFound < StandardError
end

# The AppController employs the open source software ZooKeeper as a highly
# available naming service, to store and retrieve information about the status
# of applications hosted within AppScale. This class provides methods to
# communicate with ZooKeeper, and automates commonly performed functions by the
# AppController.
class ZKInterface
  # The port that ZooKeeper runs on in AppScale deployments.
  SERVER_PORT = 2181

  EPHEMERAL = true

  NOT_EPHEMERAL = false

  # The location in ZooKeeper where AppControllers can read and write
  # data to.
  APPCONTROLLER_PATH = '/appcontroller'.freeze

  # The location in ZooKeeper where the Shadow node will back up its state to,
  # and where other nodes will recover that state from.
  APPCONTROLLER_STATE_PATH = "#{APPCONTROLLER_PATH}/state".freeze

<<<<<<< HEAD
  # The location in ZooKeeper where the AppServer nodes will back up information
  # about each AppServer they host (e.g., the nginx, haproxy, and dev_appserver
  # ports that each AppServer binds to).
  APPSERVER_STATE_PATH = "#{APPCONTROLLER_PATH}/appservers".freeze

  # The ZooKeeper node where datastore servers register themselves.
  DATASTORE_REGISTRY_PATH = '/appscale/datastore/servers'

  # The location in ZooKeeper that contains a list of the IP addresses that
  # are currently running within AppScale.
  IP_LIST = "#{APPCONTROLLER_PATH}/ips".freeze

=======
>>>>>>> 0080c388
  # The location in ZooKeeper that AppControllers write information about their
  # node to, so that others can poll to see if they are alive and what roles
  # they've taken on.
  APPCONTROLLER_NODE_PATH = "#{APPCONTROLLER_PATH}/nodes".freeze

  # The location in ZooKeeper that nodes will try to acquire an ephemeral node
  # for, to use as a lock.
  APPCONTROLLER_LOCK_PATH = "#{APPCONTROLLER_PATH}/lock".freeze

  # The location in ZooKeeper that AppControllers write information about
  # which Google App Engine apps require additional (or fewer) AppServers to
  # handle the amount of traffic they are receiving.
  SCALING_DECISION_PATH = "#{APPCONTROLLER_PATH}/scale".freeze

  # The name of the file that nodes use to store the list of Google App Engine
  # instances that the given node runs.
  APP_INSTANCE = 'app_instance'.freeze

  ROOT_APP_PATH = '/apps'.freeze

  # The contents of files in ZooKeeper whose contents we don't care about
  # (e.g., where we care that's an ephemeral file or needed just to provide
  # a hierarchical filesystem-like interface).
  DUMMY_DATA = ''.freeze

  # The amount of time that has to elapse before Zookeeper expires the
  # session (and all ephemeral locks) with our client. Setting this value at
  # or below 10 seconds has historically not been a good idea for us (as
  # sessions repeatedly time out).
  TIMEOUT = 60

  # Initializes a new ZooKeeper connection to the IP address specified.
  # Callers should use this when they know exactly which node hosts ZooKeeper.
  def self.init_to_ip(client_ip, ip)
    Djinn.log_debug("Waiting for #{ip}:#{SERVER_PORT} to open")
    HelperFunctions.sleep_until_port_is_open(ip, SERVER_PORT)

    @@client_ip = client_ip
    @@ip = ip

    @@lock = Monitor.new unless defined?(@@lock)
    @@lock.synchronize {
      if defined?(@@zk)
        Djinn.log_debug('Closing old connection to zookeeper.')
        @@zk.close!
      end
      Djinn.log_debug("Opening connection to zookeeper at #{ip}.")
      @@zk = Zookeeper.new("#{ip}:#{SERVER_PORT}", TIMEOUT)
    }
  end

  # This method check if we are already connected to a zookeeper server.
  #
  # Returns:
  #   A boolean to indicate if we are already connected to a zookeeper
  #   server.
  def self.is_connected?
    ret = false
    ret = @@zk.connected? if defined?(@@zk)
    Djinn.log_debug("Connection status with zookeeper server: #{ret}.")
    ret
  end

  # Creates a new connection to use with ZooKeeper. Useful for scenarios
  # where the ZooKeeper library has terminated our connection but we still
  # need it. Also recreates any ephemeral links that were lost when the
  # connection was disconnected.
  def self.reinitialize
    init_to_ip(@@client_ip, @@ip)
    set_live_node_ephemeral_link(@@client_ip)
  end

  def self.add_revision_entry(revision_key, ip, md5)
    revision_path = "#{ROOT_APP_PATH}/#{revision_key}/#{ip}"
    set(revision_path, md5, NOT_EPHEMERAL)
  end

  def self.remove_revision_entry(revision_key, ip)
    delete("#{ROOT_APP_PATH}/#{revision_key}/#{ip}")
  end

  def self.get_revision_hosters(revision_key, keyname)
    revision_hosters = get_children("#{ROOT_APP_PATH}/#{revision_key}")
    converted = []
    revision_hosters.each { |host|
      converted << DjinnJobData.new(get_job_data_for_ip(host), keyname)
    }
    converted
  end

  def self.get_revision_md5(revision_key, ip)
    get("#{ROOT_APP_PATH}/#{revision_key}/#{ip}").chomp
  end

  def self.get_appcontroller_state
    JSON.load(get(APPCONTROLLER_STATE_PATH))
  end

  def self.write_appcontroller_state(state)
    # Create the top-level AC dir, then the actual node that stores
    # our data
    set(APPCONTROLLER_PATH, DUMMY_DATA, NOT_EPHEMERAL)
    set(APPCONTROLLER_STATE_PATH, JSON.dump(state), NOT_EPHEMERAL)
  end

  # Gets a lock that AppControllers can use to have exclusive write access
  # (between other AppControllers) to the ZooKeeper hierarchy located at
  # APPCONTROLLER_PATH. It returns a boolean that indicates whether or not
  # it was able to acquire the lock or not.
  def self.get_appcontroller_lock
    unless exists?(APPCONTROLLER_PATH)
      set(APPCONTROLLER_PATH, DUMMY_DATA, NOT_EPHEMERAL)
    end

    info = run_zookeeper_operation {
      @@zk.create(path: APPCONTROLLER_LOCK_PATH, ephemeral: EPHEMERAL,
                  data: @@client_ip)
    }
    return true if info[:rc].zero?

    Djinn.log_warn("Couldn't get the AppController lock, saw info " \
                   "#{info.inspect}")
    false
  end

  # Releases the lock that AppControllers use to have exclusive write access,
  # which was acquired via self.get_appcontroller_lock().
  def self.release_appcontroller_lock
    delete(APPCONTROLLER_LOCK_PATH)
  end

  # This method provides callers with an easier way to read and write to
  # AppController data in ZooKeeper. This is useful for methods that aren't
  # sure if they already have the ZooKeeper lock or not, but definitely need
  # it and don't want to accidentally cause a deadlock (grabbing the lock when
  # they already have it).
  def self.lock_and_run(&block)
    # Create the ZK lock path if it doesn't exist.
    unless exists?(APPCONTROLLER_PATH)
      set(APPCONTROLLER_PATH, DUMMY_DATA, NOT_EPHEMERAL)
    end

    # Try to get the lock, and if we can't get it, see if we already have
    # it. If we do, move on (but don't release it later since this block
    # didn't grab it), and if we don't have it, try again.
    got_lock = false
    begin
      if get_appcontroller_lock
        got_lock = true
      else # it may be that we already have the lock
        info = run_zookeeper_operation {
          @@zk.get(path: APPCONTROLLER_LOCK_PATH)
        }
        owner = JSON.load(info[:data])
        if @@client_ip == owner
          got_lock = false
        else
          raise "Tried to get the lock, but it's currently owned by #{owner}."
        end
      end
    rescue => e
      sleep_time = 5
      Djinn.log_warn("Saw #{e.inspect}. Retrying in #{sleep_time} seconds.")
      Kernel.sleep(sleep_time)
      retry
    end

    begin
      yield  # invoke the user's block, and catch any uncaught exceptions
    rescue => except
      Djinn.log_error("Ran caller's block but saw an Exception of class " \
        "#{except.class}")
      raise except
    ensure
      release_appcontroller_lock if got_lock
    end
  end

  # Queries ZooKeeper for a list of all IPs that are currently up, and then
  # checks if each of those IPs has an ephemeral link indicating that they
  # are alive. Returns an Array of IPs corresponding to failed nodes.
  def self.get_failed_nodes
    failed_nodes = []

    get_children(APPCONTROLLER_NODE_PATH).each { |ip|
      unless exists?("#{APPCONTROLLER_NODE_PATH}/#{ip}/live")
        Djinn.log_debug("Node at #{ip} has failed")
        failed_nodes << ip
      end
    }
    failed_nodes
  end

  # Creates files in ZooKeeper that relate to a given AppController's
  # role information, so that other AppControllers can detect if it has
  # failed, and if so, what functionality it was providing at the time.
  def self.write_node_information(node, done_loading)
    # Create the folder for all nodes if it doesn't exist.
    unless exists?(APPCONTROLLER_NODE_PATH)
      run_zookeeper_operation {
        @@zk.create(path: APPCONTROLLER_NODE_PATH,
                    ephemeral: NOT_EPHEMERAL, data: DUMMY_DATA)
      }
    end

    # Create the folder for this node.
    my_ip_path = "#{APPCONTROLLER_NODE_PATH}/#{node.private_ip}"
    run_zookeeper_operation {
      @@zk.create(path: my_ip_path, ephemeral: NOT_EPHEMERAL,
                  data: DUMMY_DATA)
    }

    # Create an ephemeral link associated with this node, which other
    # AppControllers can use to quickly detect dead nodes.
    set_live_node_ephemeral_link(node.private_ip)

    # Since we're reporting on the roles we've started, we are done loading
    # roles right now, so write that information for others to read and act on.
    set_done_loading(node.private_ip, done_loading)

    # Finally, dump the data from this node to ZK, so that other nodes can
    # reconstruct it as needed.
    set_job_data_for_ip(node.private_ip, node.to_hash)
  end

  # Deletes all information for a given node, whose data is stored in ZooKeeper.
  def self.remove_node_information(ip)
    recursive_delete("#{APPCONTROLLER_NODE_PATH}/#{ip}")
  end

  # Checks ZooKeeper to see if the given node has finished loading its roles,
  # which it indicates via a file in a particular path.
  def self.is_node_done_loading?(ip)
    return false unless exists?(APPCONTROLLER_NODE_PATH)

    loading_file = "#{APPCONTROLLER_NODE_PATH}/#{ip}/done_loading"
    return false unless exists?(loading_file)

    begin
      contents = get(loading_file)
      return contents == 'true'
    rescue FailedZooKeeperOperationException
      return false
    end
  end

  # Writes the ephemeral link in ZooKeeper that represents a given node
  # being alive. Callers should only use this method to indicate that their
  # own node is alive, and not do it on behalf of other nodes.
  def self.set_live_node_ephemeral_link(ip)
    run_zookeeper_operation {
      @@zk.create(path: "#{APPCONTROLLER_NODE_PATH}/#{ip}/live",
                  ephemeral: EPHEMERAL, data: DUMMY_DATA)
    }
  end

  # Provides a convenience function that callers can use to indicate that their
  # node is done loading (if they have finished starting/stopping roles), or is
  # not done loading (if they have roles they need to start or stop).
  def self.set_done_loading(ip, val)
    zk_value = val ? 'true' : 'false'
    set("#{APPCONTROLLER_NODE_PATH}/#{ip}/done_loading",
        zk_value, NOT_EPHEMERAL)
  end

  # Checks ZooKeeper to see if the given node is alive, by checking if the
  # ephemeral file it has created is still present.
  def self.is_node_live?(ip)
    exists?("#{APPCONTROLLER_NODE_PATH}/#{ip}/live")
  end

  def self.get_job_data_for_ip(ip)
    JSON.load(get("#{APPCONTROLLER_NODE_PATH}/#{ip}/job_data"))
  end

  def self.set_job_data_for_ip(ip, job_data)
    set("#{APPCONTROLLER_NODE_PATH}/#{ip}/job_data",
        JSON.dump(job_data), NOT_EPHEMERAL)
  end

  def self.get_versions
    active_versions = []
    get_children('/appscale/projects').each { |project_id|
      services_node = "/appscale/projects/#{project_id}/services"
      get_children(services_node).each { |service_id|
        versions_node = "/appscale/projects/#{project_id}/services/" \
          "#{service_id}/versions"
        get_children(versions_node).each { |version_id|
          active_versions << [project_id, service_id,
                              version_id].join(Djinn::VERSION_PATH_SEPARATOR)
        }
      }
    }
    active_versions
  end

  def self.get_version_details(project_id, service_id, version_id)
    version_node = "/appscale/projects/#{project_id}/services/#{service_id}" \
      "/versions/#{version_id}"
    begin
      version_details_json = get(version_node)
    rescue FailedZooKeeperOperationException
      raise VersionNotFound,
            "#{project_id}/#{service_id}/#{version_id} does not exist"
    end
    JSON.load(version_details_json)
  end

  def self.get_cron_config(project_id)
    cron_node = "/appscale/projects/#{project_id}/cron"
    begin
      cron_config_json = self.get(cron_node)
    rescue FailedZooKeeperOperationException
      raise ConfigNotFound, "Cron configuration not found for #{project_id}"
    end
    return JSON.load(cron_config_json)
  end

  def self.get_datastore_servers
    return get_children(DATASTORE_REGISTRY_PATH).map { |server|
      server = server.split(':')
      server[1] = server[1].to_i
      server
    }
  end

  # Defines deployment-wide defaults for runtime parameters.
  def self.set_runtime_params(parameters)
    runtime_params_node = '/appscale/config/runtime_parameters'
    ensure_path('/appscale/config')
    set(runtime_params_node, JSON.dump(parameters), false)
  end

  # Writes new configs for node stats profiling to zookeeper.
  def self.update_hermes_nodes_profiling_conf(is_enabled, interval)
    configs_node = '/appscale/stats/profiling/nodes'
    ensure_path(configs_node)
    configs = {
      'enabled' => is_enabled,
      'interval' => interval
    }
    set(configs_node, JSON.dump(configs), NOT_EPHEMERAL)
  end

  # Writes new configs for processes stats profiling to zookeeper
  def self.update_hermes_processes_profiling_conf(is_enabled, interval, is_detailed)
    configs_node = '/appscale/stats/profiling/processes'
    ensure_path(configs_node)
    configs = {
      'enabled' => is_enabled,
      'interval' => interval,
      'detailed' => is_detailed
    }
    set(configs_node, JSON.dump(configs), NOT_EPHEMERAL)
  end

  # Writes new configs for proxies stats profiling to zookeeper
  def self.update_hermes_proxies_profiling_conf(is_enabled, interval, is_detailed)
    configs_node = '/appscale/stats/profiling/proxies'
    ensure_path(configs_node)
    configs = {
      'enabled' => is_enabled,
      'interval' => interval,
      'detailed' => is_detailed
    }
    set(configs_node, JSON.dump(configs), NOT_EPHEMERAL)
  end

  def self.run_zookeeper_operation(&block)
    begin
      yield
    rescue ZookeeperExceptions::ZookeeperException::ConnectionClosed,
      ZookeeperExceptions::ZookeeperException::NotConnected,
      ZookeeperExceptions::ZookeeperException::SessionExpired

      Djinn.log_warn('Lost our ZooKeeper connection - making a new ' \
        'connection and trying again.')
      reinitialize
      Kernel.sleep(1)
      retry
    rescue => e
      backtrace = e.backtrace.join("\n")
      Djinn.log_warn("Saw a transient ZooKeeper error: #{e}\n#{backtrace}")
      Kernel.sleep(1)
      retry
    end
  end

  def self.exists?(key)
    unless defined?(@@zk)
      raise FailedZooKeeperOperationException.new('ZKinterface has not ' \
        'been initialized yet.')
    end

    self.run_zookeeper_operation {
      @@zk.get(path: key)[:stat].exists
    }
  end

  def self.get(key)
    unless defined?(@@zk)
      raise FailedZooKeeperOperationException.new('ZKinterface has not ' \
        'been initialized yet.')
    end

    info = run_zookeeper_operation {
      @@zk.get(path: key)
    }
    if info[:rc].zero?
      return info[:data]
    else
      raise FailedZooKeeperOperationException.new("Failed to get #{key}, " \
        "with info #{info.inspect}")
    end
  end

  def self.get_children(key)
    unless defined?(@@zk)
      raise FailedZooKeeperOperationException.new('ZKinterface has not ' \
        'been initialized yet.')
    end

    children = run_zookeeper_operation {
      @@zk.get_children(:path => key)[:children]
    }

    if children.nil?
      return []
    else
      return children
    end
  end

  # Recursively create a path if it doesn't exist.
  def self.ensure_path(path)
    # Remove preceding slash.
    nodes = path.split('/')[1..-1]
    i = 0
    while i < nodes.length
      node = '/' + nodes[0..i].join('/')
      run_zookeeper_operation {
        @@zk.create(path: node)
      }
      i += 1
    end
  end

  def self.set(key, val, ephemeral)
    unless defined?(@@zk)
      raise FailedZooKeeperOperationException.new('ZKinterface has not ' \
        'been initialized yet.')
    end

    retries_left = 5
    begin
      info = {}
      if exists?(key)
        info = run_zookeeper_operation {
          @@zk.set(path: key, data: val)
        }
      else
        info = run_zookeeper_operation {
          @@zk.create(path: key, ephemeral: ephemeral, data: val)
        }
      end

      unless info[:rc].zero?
        raise FailedZooKeeperOperationException.new('Failed to set path ' \
          "#{key} with data #{val}, ephemeral = #{ephemeral}, saw " \
          "info #{info.inspect}")
      end
    rescue FailedZooKeeperOperationException => e
      retries_left -= 1
      Djinn.log_warn('Saw a failure trying to write to ZK, with ' \
        "info [#{e}]")
      if retries_left > 0
        Djinn.log_warn("Retrying write operation, with #{retries_left}" \
          ' retries left')
        Kernel.sleep(5)
        retry
      else
        Djinn.log_error('[ERROR] Failed to write to ZK and no retries ' \
          'left. Skipping on this write for now.')
      end
    end
  end

  def self.recursive_delete(key)
    child_info = get_children(key)
    return if child_info.empty?

    child_info.each { |child|
      recursive_delete("#{key}/#{child}")
    }

    begin
      delete(key)
    rescue FailedZooKeeperOperationException
      Djinn.log_error("Failed to delete key #{key} - continuing onward")
    end
  end

  def self.delete(key)
    unless defined?(@@zk)
      raise FailedZooKeeperOperationException.new('ZKinterface has not ' \
        'been initialized yet.')
    end

    info = run_zookeeper_operation {
      @@zk.delete(path: key)
    }
    unless info[:rc].zero?
      Djinn.log_error("Delete failed - #{info.inspect}")
      raise FailedZooKeeperOperationException.new('Failed to delete ' \
        " path #{key}, saw info #{info.inspect}")
    end
  end
end<|MERGE_RESOLUTION|>--- conflicted
+++ resolved
@@ -45,21 +45,9 @@
   # and where other nodes will recover that state from.
   APPCONTROLLER_STATE_PATH = "#{APPCONTROLLER_PATH}/state".freeze
 
-<<<<<<< HEAD
-  # The location in ZooKeeper where the AppServer nodes will back up information
-  # about each AppServer they host (e.g., the nginx, haproxy, and dev_appserver
-  # ports that each AppServer binds to).
-  APPSERVER_STATE_PATH = "#{APPCONTROLLER_PATH}/appservers".freeze
-
   # The ZooKeeper node where datastore servers register themselves.
   DATASTORE_REGISTRY_PATH = '/appscale/datastore/servers'
 
-  # The location in ZooKeeper that contains a list of the IP addresses that
-  # are currently running within AppScale.
-  IP_LIST = "#{APPCONTROLLER_PATH}/ips".freeze
-
-=======
->>>>>>> 0080c388
   # The location in ZooKeeper that AppControllers write information about their
   # node to, so that others can poll to see if they are alive and what roles
   # they've taken on.
