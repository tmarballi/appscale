--- conflicted
+++ resolved
@@ -5509,11 +5509,7 @@
 
         # Ensure the node has enough free memory at this time.
         max_app_mem = @app_info_map[app_name]['max_memory']
-<<<<<<< HEAD
-        max_app_mem = Integer(@options['max_memory'] if max_app_mem.nil?
-=======
         max_app_mem = Integer(@options['max_memory']) if max_app_mem.nil?
->>>>>>> 04cd0f19
         if Float(node['free_memory']) < max_app_mem + SAFE_MEM
           Djinn.log_debug("#{host} doesn't have enough free memory.")
           break
