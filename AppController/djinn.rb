#!/usr/bin/ruby -w

# Imports within Ruby's standard libraries
require 'monitor'
require 'net/http'
require 'openssl'
require 'socket'
require 'soap/rpc/driver'
require 'syslog'
require 'yaml'


# Imports for RubyGems
require 'rubygems'
require 'httparty'
require 'json'
require 'right_aws'
require 'zookeeper'


# Imports for AppController libraries
$:.unshift File.join(File.dirname(__FILE__), "lib")
require 'app_controller_client'
require 'blobstore'
require 'custom_exceptions'
require 'ejabberd'
require 'error_app'
require 'collectd'
require 'cron_helper'
require 'godinterface'
require 'haproxy'
require 'helperfunctions'
require 'infrastructure_manager_client'
require 'neptune_manager_client'
require 'pbserver'
require 'nginx'
require 'rabbitmq'
require 'repo'
require 'user_app_client'
require 'zkinterface'

NO_OUTPUT = false

<<<<<<< HEAD

# IP of localhost used to connect to local services
LOCALHOST = '127.0.0.1'

# A list of App Engine apps that the AppController will start and control
# outside of the normal start_appengine method.
RESTRICTED_APPS = ["sisyphus"]


=======
>>>>>>> 1918562a
$:.unshift File.join(File.dirname(__FILE__), "..", "AppDB", "zkappscale")
require "zookeeper_helper"

# A HTTP client that assumes that responses returned are JSON, and automatically
# loads them, returning the result. Raises a NoMethodError if the host/URL is 
# down or otherwise unreachable.
class JSONClient
  include HTTParty

  # Assume the response is JSON and load it accordingly.
  parser(
    Proc.new do |body, format|
      JSON.load(body)
    end
  )
end


# The string that should be returned to the caller if they call a publicly
# exposed SOAP method but provide an incorrect secret.
BAD_SECRET_MSG = "false: bad secret"


# The location on the local file system where we store information about
# where ZooKeeper clients are located, used to backup and restore 
# AppController information.
ZK_LOCATIONS_FILE = "/etc/appscale/zookeeper_locations.json"


# Djinn (interchangeably known as 'the AppController') automatically
# configures and deploys all services for a single node. It relies on other
# Djinns or the AppScale Tools to tell it what services (roles) it should
# be hosting, and exposes these methods via a SOAP interface (as is provided
# in DjinnServer).
class Djinn
  # An Array of DjinnJobData objects, each of which containing information about
  # a node in the currently running AppScale deployment.
  attr_accessor :nodes
  

  # A Hash containing all the parameters needed to configure any service
  # on any node. At a minimum, this is all the information from the AppScale
  # Tools, including information about database parameters and the roles
  # for all nodes.
  attr_accessor :creds
  

  # An Array of Strings, each of which corresponding to the name of an App
  # Engine app that should be loaded.
  attr_accessor :app_names
  
  
  # An Array of Strings, each of which corresponding to the name of an App
  # Engine app that has been loaded on this node.
  attr_accessor :apps_loaded


  # A boolean that is used to let remote callers know when this AppController
  # is done initializing itself, but not necessarily done starting or 
  # stopping roles.
  attr_accessor :done_initializing


  # A boolean that is used to let remote callers know when this AppController
  # is done starting all the services it is responsible for.
  attr_accessor :done_loading


  # The port that nginx will listen to for the next App Engine app that is
  # uploaded into the system.
  attr_accessor :nginx_port
  

  # The port that haproxy will listen to for the next App Engine app that is
  # uploaded into the system.
  attr_accessor :haproxy_port
  
  
  # The public IP address (or FQDN) that the UserAppServer can be found at,
  # initally set to a dummy value to tell callers not to use it until a real
  # value is set.
  attr_accessor :userappserver_public_ip 


  # The public IP address (or FQDN) that the UserAppServer can be found at,
  # initally set to a dummy value to tell callers not to use it until a real
  # value is set.
  attr_accessor :userappserver_private_ip
  
  
  # The human-readable state that this AppController is in.
  attr_accessor :state
  
 
  # A boolean that is used to let remote callers start the shutdown process
  # on this AppController, which will cleanly shut down and terminate all
  # services on this node.
  attr_accessor :kill_sig_received 


  # An Integer that indexes into @nodes, to return information about this node.
  attr_accessor :my_index
  
  
  # The number of nodes that are running in this AppScale deployment.
  # TODO(cgb): It would seem like we could always calculate this with
  # @nodes.length, so replace it accordingly.
  attr_accessor :total_boxes
  
  
  # The number of dev_appservers that should run for every App Engine
  # application.
  attr_accessor :num_appengines
  
  
  # A boolean that indicates if we are done restoring state from a previously
  # running AppScale deployment.
  attr_accessor :restored


  # A Hash that maps information about each successfully completed Neptune
  # job to information about the job, that will one day be used to provide
  # hints to future jobs about how to schedule them optimally.
  attr_accessor :neptune_jobs
  
  
  # An Array of DjinnJobData objects that correspond to nodes used for
  # Neptune computation. Nodes are reclaimed every hour if they are not in
  # use (to avoid being charged for them for another hour).
  attr_accessor :neptune_nodes
  
  
  # A Hash that lists the status of each Google App Engine API made available
  # within AppScale. Keys are the names of the APIs (e.g., memcache), and
  # values are the statuses of those APIs (e.g., running).
  attr_accessor :api_status


  # For Babel jobs via Neptune, we keep a list of queues that may have tasks
  # stored for execution, as well as the parameters needed to execute them
  # (e.g., input location, output location, cloud credentials).
  attr_accessor :queues_to_read

  # An integer timestamp that corresponds to the last time this AppController
  # has updated @nodes, which we use to compare with a similar timestamp in
  # ZooKeeper to see when data in @nodes has changed on other nodes.
  attr_accessor :last_updated


  # The port that the AppController runs on by default
  SERVER_PORT = 17443


  # The port that SSH connections are hosted over, by default.
  SSH_PORT = 22


  # A boolean that should be used when we are waiting for a specific port
  # to open, and only if that port needs SSL to talk over it.
  USE_SSL = true


  # A boolean that indicates whether or not we should turn the firewall on,
  # and continuously keep it on. Should definitely be on for releases, and
  # on whenever possible.
  FIREWALL_IS_ON = false


  # The location on the local filesystem where the AppController writes
  # information about Neptune jobs that have finished. One day this information
  # may be used to more intelligently schedule jobs on the fly.
  NEPTUNE_INFO = "/etc/appscale/neptune_info.txt"


  # The location on the local filesystem where the AppController writes
  # information about the status of App Engine APIs, which the AppLoadBalancer
  # will read and display to users.
  HEALTH_FILE = "/etc/appscale/health.json"


  # The location on the local filesystem where the AppController periodically
  # writes its state to, and recovers its state from if it crashes.
  STATE_FILE = "/etc/appscale/appcontroller-state.json"


  APPSCALE_HOME = ENV['APPSCALE_HOME']


  # The message that we display to the user if they call a SOAP-accessible
  # function with a malformed input (e.g., of the wrong class or format).
  BAD_INPUT_MSG = JSON.dump({'success' => false, 'message' => 'bad input'})


  # The message that we display to the user if they want to scale up services
  # in an Xen/KVM deployment but don't have enough open nodes to do so.
  NOT_ENOUGH_OPEN_NODES = JSON.dump({'success' => false, 
    'message' => 'not enough open nodes'})


  # The options that should be used when invoking wget, so that the
  # AppController can automatically probe a site to see if it's up.
  WGET_OPTIONS = "--tries=1000 --no-check-certificate -q -O /dev/null"


  # How often we should attempt to increase the number of AppServers on a
  # given node.
  SCALEUP_TIME_THRESHOLD = 60  # seconds
  
  
  # How often we should attempt to decrease the number of AppServers on a
  # given node.
  SCALEDOWN_TIME_THRESHOLD = 300  # seconds


  # The size of the rotating buffers that we use to keep information on
  # the request rate and number of enqueued requests.
  NUM_DATA_POINTS = 10


  # The minimum number of AppServers (for all applications) that should be run
  # on this node.
  MIN_APPSERVERS_ON_THIS_NODE = 1


  # The maximum number of AppServers (for all applications) that should be run
  # on this node.
  MAX_APPSERVERS_ON_THIS_NODE = 10


  # The position in the haproxy profiling information where the name of
  # the service (e.g., the frontend or backend) is specified.
  SERVICE_NAME_INDEX = 1


  # The position in the haproxy profiling information where the number of
  # enqueued requests is specified.
  REQ_IN_QUEUE_INDEX = 2


  # The position in the haproxy profiling information where the request rate
  # is specified.
  REQ_RATE_INDEX = 46

  
  # Scales up the number of AppServers used to host an application if the
  # request rate rises above this value.
  SCALEUP_REQUEST_RATE_THRESHOLD = 5


  # Scales down the number of AppServers used to host an application if the
  # request rate falls below this value.
  SCALEDOWN_REQUEST_RATE_THRESHOLD = 2


  # The minimum number of requests that have to sit in haproxy's wait queue for
  # an App Engine application before we will scale up the number of AppServers 
  # that serve that application.
  SCALEUP_QUEUE_SIZE_THRESHOLD = 5


  # The path to the file where we will store information about AppServer
  # scaling decisions.
  AUTOSCALE_LOG_FILE = "/var/log/appscale/autoscale.log"
  

  # CPU limits that determine when to stop adding AppServers on a node. Because
  # AppServers in different languages consume different amounts of CPU, set
  # different limits per language.
  MAX_CPU_FOR_APPSERVERS = {'python' => 80.00, 'java' => 75.00, 'go' => 70.00}


  # Memory limits that determine when to stop adding AppServers on a node. 
  # Because AppServers in different languages consume different amounts of 
  # memory, set different limits per language.
  MAX_MEM_FOR_APPSERVERS = {'python' => 90.00, 'java' => 95.00, 'go' => 90.00}


  # Creates a new Djinn, which holds all the information needed to configure
  # and deploy all the services on this node.
  def initialize()
    # The password, or secret phrase, that is required for callers to access
    # methods exposed via SOAP.
    @@secret = HelperFunctions.get_secret()

    @nodes = []
    @my_index = nil
    @creds = {}
    @app_names = []
    @apps_loaded = []
    @kill_sig_received = false
    @done_initializing = false
    @done_loading = false
    @nginx_port = Nginx::START_PORT
    @haproxy_port = HAProxy::START_PORT
    @appengine_port = 20000
    @userappserver_public_ip = "not-up-yet"
    @userappserver_private_ip = "not-up-yet"
    @state = "AppController just started"
    @total_boxes = 0
    @num_appengines = 1
    @restored = false
    @neptune_jobs = {}
    @neptune_nodes = []
    @api_status = {}
    @queues_to_read = []
    @last_updated = 0
    @app_info_map = {}

    @scaling_in_progress = false
    @last_decision = {}
    @initialized_apps = {}
    @req_rate = {}
    @req_in_queue = {}
  end


  # A SOAP-exposed method that callers can use to determine if this node
  # has received information from another node and is starting up.
  def is_done_initializing(secret)
    if valid_secret?(secret)
      return @done_initializing
    else
      return BAD_SECRET_MSG
    end
  end


  # A SOAP-exposed method that callers use to determine if this node has
  # finished starting all the roles it should run when it initially starts.
  def is_done_loading(secret)
    if valid_secret?(secret)
      return @done_loading
    else
      return BAD_SECRET_MSG
    end
  end


  # A SOAP-exposed method that callers can use to get information about what
  # roles each node in the AppScale deployment are running.
  def get_role_info(secret)
    if !valid_secret?(secret)
      return BAD_SECRET_MSG
    end

    all_nodes = []
    @nodes.each { |node|
      all_nodes << node.to_hash()
    }

    return all_nodes
  end


  def kill(secret)
    if !valid_secret?(secret)
      return BAD_SECRET_MSG
    end
    @kill_sig_received = true
    
    if is_hybrid_cloud? 
      Thread.new {
        Kernel.sleep(5)
        HelperFunctions.terminate_hybrid_vms(creds)
      }
    elsif is_cloud?
      Thread.new {
        Kernel.sleep(5)
        infrastructure = creds["infrastructure"]
        keyname = creds["keyname"]
        HelperFunctions.terminate_all_vms(infrastructure, keyname)
      }
    else
      # in xen/kvm deployments we actually want to keep the boxes
      # turned on since that was the state they started in

      stop_ejabberd if my_node.is_login?
      Repo.stop if my_node.is_shadow? or my_node.is_appengine?

      jobs_to_run = my_node.jobs
      commands = {
        "load_balancer" => "stop_load_balancer",
        "appengine" => "stop_appengine",
        "db_master" => "stop_db_master",
        "db_slave" => "stop_db_slave",
        "zookeeper" => "stop_zookeeper"
      }

      my_node.jobs.each { |job|
        if commands.include?(job)
          Djinn.log_debug("About to run [#{commands[job]}]")
          send(commands[job].to_sym)
        else
          Djinn.log_debug("Unable to find command for job #{job}. Skipping it.")
        end
      }

      if has_soap_server?(my_node)
        stop_soap_server
        stop_pbserver
      end

      stop_neptune_manager
      stop_infrastructure_manager
    end

    GodInterface.shutdown
    FileUtils.rm_rf(STATE_FILE)
    return "OK"  
  end
 

  # Validates and sets the instance variables that Djinn needs before it can
  # begin configuring and deploying services on a given node (and if it is the
  # first Djinn, starting up the other Djinns).
  def set_parameters(djinn_locations, database_credentials, app_names, secret)
    if !valid_secret?(secret)
      return BAD_SECRET_MSG
    end

    Djinn.log_debug("Djinn locations class: #{djinn_locations.class}")
    Djinn.log_debug("DB Credentials class: #{database_credentials.class}")
    Djinn.log_debug("Apps to load class: #{app_names.class}")

    if djinn_locations.class != Array
      msg = "Error: djinn_locations wasn't an Array, but was a " +
        djinn_locations.class.to_s
      Djinn.log_debug(msg)
      return msg
    end

    if database_credentials.class != Array
      msg = "Error: database_credentials wasn't an Array, but was a " +
        database_credentials.class.to_s
      Djinn.log_debug(msg)
      return msg
    end

    if app_names.class != Array
      msg = "Error: app_names wasn't an Array, but was a " + 
        app_names.class.to_s
      Djinn.log_debug(msg)
      return msg
    end

    # credentials is an array that we're converting to
    # hash tables, so we need to make sure that every key maps to a value
    # e.g., ['foo', 'bar'] becomes {'foo' => 'bar'}
    # so we need to make sure that the array has an even number of elements
        
    if database_credentials.length % 2 != 0
      error_msg = "Error: DB Credentials wasn't of even length: Len = " + \
        "#{database_credentials.length}"
      Djinn.log_debug(error_msg)
      return error_msg
    end
  
    possible_credentials = Hash[*database_credentials]
    if !valid_format_for_credentials(possible_credentials)
      return "Error: Credential format wrong"
    end

    Djinn.log_debug("Parameters were valid")

    keyname = possible_credentials["keyname"]
    @nodes = Djinn.convert_location_array_to_class(djinn_locations, keyname)
    @creds = possible_credentials
    @app_names = app_names
    
    convert_fqdns_to_ips
    @creds = sanitize_credentials

    Djinn.log_debug("(set_parameters) locations: #{@nodes.join(', ')}")
    Djinn.log_debug("(set_parameters) DB Credentials: #{HelperFunctions.obscure_creds(@creds).inspect}")
    Djinn.log_debug("Apps to load: #{@app_names.join(', ')}")

    find_me_in_locations
    if @my_index.nil?
      return "Error: Couldn't find me in the node map"
    end
    Djinn.log_debug("(set_parameters) My index = #{@my_index}")

    ENV['EC2_URL'] = @creds['ec2_url']
    
    return "OK"
  end


  # Validates and sets the list of applications that should be loaded on this
  # node.
  def set_apps(app_names, secret)
    if !valid_secret?(secret)
      return BAD_SECRET_MSG
    end

    if app_names.class != Array
      return "app names was not an Array but was a #{app_names.class}"
    end

    @app_names = app_names
    return "App names is now #{@app_names.join(', ')}"
  end
 
  def status(secret)
    if !valid_secret?(secret)
      return BAD_SECRET_MSG
    end

    stats = get_stats(secret)

    stats_str = <<-STATUS
    Currently using #{stats['cpu']} Percent CPU and #{stats['memory']} Percent Memory
    Hard disk is #{stats['disk']} Percent full
    Is currently: #{stats['roles'].join(', ')}
    Database is at #{stats['db_location']}
    Is in cloud: #{stats['cloud']}
    Current State: #{stats['state']}
    STATUS

    if my_node.is_appengine?
      app_names = []
      stats['apps'].each { |k, v|
        app_names << k
      }

      stats_str << "    Hosting the following apps: #{app_names.join(', ')}\n"

      stats['apps'].each { |app_name, is_loaded|
        next if !is_loaded

        if !@app_info_map[app_name][:appengine].nil?
          stats_str << "    The number of AppServers for app #{app_name} is: " +
            "#{@app_info_map[app_name][:appengine].length}\n"
        end
      }
    end
 
    return stats_str
  end

  def get_stats(secret)
    if !valid_secret?(secret)
      return BAD_SECRET_MSG
    end

    usage = HelperFunctions.get_usage
    mem = sprintf("%3.2f", usage['mem'])

    jobs = my_node.jobs or ["none"]
    # don't use an actual % below, or it will cause a string format exception
    stats = {
      'ip' => my_node.public_ip,
      'cpu' => usage['cpu'],
      'memory' => mem,
      'disk' => usage['disk'],
      'roles' => jobs,
      'db_location' => @userappserver_public_ip,
      'cloud' => my_node.cloud,
      'state' => @state
    }

    stats['apps'] = {}
    @app_names.each { |name|
      stats['apps'][name] = @apps_loaded.include?(name)
    }

    return stats
  end

  def stop_app(app_name, secret)
    if !valid_secret?(secret)
      return BAD_SECRET_MSG
    end

    app_name.gsub!(/[^\w\d\-]/, "")
    Djinn.log_debug("(stop_app): Shutting down app named [#{app_name}]")
    result = ""
    Djinn.log_run("rm -rf /var/apps/#{app_name}")
   
    # app shutdown process can take more than 30 seconds
    # so run it in a new thread to avoid 'execution expired'
    # error messages and have the tools poll it 
    Thread.new {
      # Tell other nodes to shutdown this application
      if @app_names.include?(app_name) and !my_node.is_appengine?
        @nodes.each { |node|
          next if node.private_ip == my_node.private_ip
          if node.is_appengine? or node.is_login?
            ip = node.private_ip
            acc = AppControllerClient.new(ip, @@secret)
            result = acc.stop_app(app_name)
            Djinn.log_debug("(stop_app): Removing application #{app_name} --- #{ip} returned #{result} (#{result.class})")
          end
        }
      end

      # Contact the soap server and remove the application
      if (@app_names.include?(app_name) and !my_node.is_appengine?) or @nodes.length == 1
        ip = HelperFunctions.read_file("#{APPSCALE_HOME}/.appscale/masters")
        uac = UserAppClient.new(ip, @@secret)
        result = uac.delete_app(app_name)
        Djinn.log_debug("(stop_app) Delete app: #{ip} returned #{result} (#{result.class})")
      end
     
      # may need to stop XMPP listener
      if my_node.is_login? 
        pid_files = `ls #{APPSCALE_HOME}/.appscale/xmpp-#{app_name}.pid`.split
        unless pid_files.nil? # not an error here - XMPP is optional
          pid_files.each { |pid_file|
            pid = HelperFunctions.read_file(pid_file)
            Djinn.log_run("kill -9 #{pid}")
          }

          result = "true"
        end
      end    

      if my_node.is_appengine?
        GodInterface.stop(app_name)
        GodInterface.remove(app_name)
        Nginx.remove_app(app_name)
        Collectd.remove_app(app_name)
        HAProxy.remove_app(app_name)
        Nginx.reload
        Collectd.restart
        ZKInterface.remove_app_entry(app_name)

        # If this node has any information about AppServers for this app,
        # clear that information out.
        if !@app_info_map[app_name].nil?
          @app_info_map.delete(app_name)
        end

        # TODO God does not shut down the application, so do it here for 
        # A hack fix.
        Djinn.log_run("ps -ef | grep dev_appserver | grep #{app_name} | grep -v grep | grep cookie_secret | awk '{print $2}' | xargs kill -9")
        result = "true"
      end

      @apps_loaded = @apps_loaded - [app_name]    
      @app_names = @app_names - [app_name]

      if @apps_loaded.empty?
        @apps_loaded << "none"
      end

      if @app_names.empty?
        @app_names << "none"
      end
    }

    return "true"
  end

  def update(app_names, secret)
    if !valid_secret?(secret)
      return BAD_SECRET_MSG
    end
    
    apps = @app_names - app_names + app_names
    
    @nodes.each_index { |index|
      ip = @nodes[index].private_ip
      acc = AppControllerClient.new(ip, @@secret)
      result = acc.set_apps(apps)
      Djinn.log_debug("Update #{ip} returned #{result} (#{result.class})")
      @everyone_else_is_done = false if !result
    }

    # now that another app is running we can take out 'none' from the list
    # if it was there (e.g., run-instances with no app given)
    @app_names = @app_names - ["none"]
    
    return "OK"
  end

  def get_all_public_ips(secret)
    if !valid_secret?(secret)
      return BAD_SECRET_MSG
    end

    public_ips = []
    @nodes.each { |node|
      public_ips << node.public_ip
    }
    Djinn.log_debug("All public ips are [#{public_ips.join(', ')}]")
    return public_ips
  end

  def job_start(secret)
    if !valid_secret?(secret)
      return BAD_SECRET_MSG
    end

    start_infrastructure_manager

    if restore_appcontroller_state 
      parse_creds
    else
      wait_for_data
      parse_creds
      change_job
    end

    start_neptune_manager
    
    @done_loading = true
    write_our_node_info
    wait_for_nodes_to_finish_loading(@nodes)

    while !@kill_sig_received do
      @state = "Done starting up AppScale, now in heartbeat mode"
      write_database_info
      write_zookeeper_locations
      write_neptune_info 
      update_api_status

      update_local_nodes

      if my_node.is_shadow?
        Djinn.log_debug("my node is #{my_node}")

        # Since we now backup state to ZK, don't make everyone do it.
        # The Shadow has the most up-to-date info, so let it handle this
        backup_appcontroller_state
      end

      # Login nodes host the AppLoadBalancer app, which has links to each
      # of the apps running in AppScale. Update the files it reads to
      # reflect the most up-to-date info.
      if my_node.is_login?
        @nodes.each { |node|
          get_status(node)
        }
      end

      ensure_all_roles_are_running

      # TODO: consider only calling this if new apps are found
      start_appengine
      scale_appservers
      Kernel.sleep(20)
    end
  end


  # Starts the InfrastructureManager service on this machine, which exposes
  # a SOAP interface by which we can dynamically add and remove nodes in this
  # AppScale deployment.
  def start_infrastructure_manager
    if HelperFunctions.is_port_open?("localhost", 
      InfrastructureManagerClient::SERVER_PORT, HelperFunctions::USE_SSL)

      Djinn.log_debug("InfrastructureManager is already running locally - " +
        "don't start it again.")
      return
    end

    start_cmd = "ruby #{APPSCALE_HOME}/InfrastructureManager/infrastructure_manager_server.rb"
    stop_cmd = "pkill -9 infrastructure_manager_server"
    port = [InfrastructureManagerClient::SERVER_PORT]

    GodInterface.start(:iaas_manager, start_cmd, stop_cmd, port)
    Djinn.log_debug("Started InfrastructureManager successfully!")
  end


  def stop_infrastructure_manager
    Djinn.log_debug("Stopping InfrastructureManager")
    GodInterface.stop(:iaas_manager)
  end


  # Starts the NeptuneManager service on this machine, which exposes
  # a SOAP interface by which we can run programs in arbitrary languages 
  # in this AppScale deployment.
  def start_neptune_manager
    write_cloud_info()

    if HelperFunctions.is_port_open?("localhost", 
      NeptuneManagerClient::SERVER_PORT, HelperFunctions::USE_SSL)

      Djinn.log_debug("NeptuneManager is already running locally - " +
        "don't start it again.")
      return
    end

    start_cmd = "ruby #{APPSCALE_HOME}/Neptune/neptune_manager_server.rb"
    stop_cmd = "pkill -9 neptune_manager_server"
    port = [NeptuneManagerClient::SERVER_PORT]
    env_vars = {
      'APPSCALE_HOME' => APPSCALE_HOME,
      'DATABASE_USED' => @creds['table']
    }

    GodInterface.start(:neptune_manager, start_cmd, stop_cmd, port, env_vars)
    Djinn.log_debug("Started NeptuneManager successfully!")
  end


  def write_cloud_info()
    cloud_info = {
      'is_cloud?' => is_cloud?(), 
      'is_hybrid_cloud?' => is_hybrid_cloud?()
    }

    HelperFunctions.write_json_file("/etc/appscale/cloud_info.json", cloud_info)
  end


  def stop_neptune_manager
    Djinn.log_debug("Stopping NeptuneManager")
    GodInterface.stop(:neptune_manager)
  end


  def get_online_users_list(secret)
    if !valid_secret?(secret)
      return BAD_SECRET_MSG
    end

    online_users = []

    login_node = get_login
    ip = login_node.public_ip
    key = login_node.ssh_key
    raw_list = `ssh -i #{key} -o StrictHostkeyChecking=no root@#{ip} 'ejabberdctl connected-users'`
    raw_list.split("\n").each { |userdata|
      online_users << userdata.split("/")[0]
    }

    return online_users
  end

  def done_uploading(appname, location, secret)
    if !valid_secret?(secret)
      return BAD_SECRET_MSG
    end

    if File.exists?(location)
      ZKInterface.add_app_entry(appname, my_node.serialize, location)
      result = "success"
    else
      result = "The #{appname} app was not found at #{location}."
    end

    Djinn.log_debug(result)
    return result
  end

  def is_app_running(appname, secret)
    if !valid_secret?(secret)
      return BAD_SECRET_MSG
    end

    hosters = ZKInterface.get_app_hosters(appname)
    hosters_w_appengine = []
    hosters.each { |node|
      hosters_w_appengine << node if node.is_appengine?
    }
 
    app_running = !hosters_w_appengine.empty?
    Djinn.log_debug("Is app #{appname} running? #{app_running}")
    return app_running
  end


  def add_role(new_role, secret)
    if !valid_secret?(secret)
      return BAD_SECRET_MSG
    end

    # new roles may run indefinitely in the background, so don't block
    # on them - just fire and forget
    Thread.new {
      start_roles = new_role.split(":")
      start_roles.each { |role|
        # only start roles that we aren't already running
        # e.g., don't start_appengine if we already are, as this
        # will create two threads loading apps
        if my_node.jobs.include?(role)
          Djinn.log_debug("Already running role #{role}, not invoking again")
        else
          Djinn.log_debug("Adding and starting role #{role}")
          my_node.add_roles(role)
          send("start_#{role}".to_sym)
        end
      }
    }

    return "OK"
  end

  def remove_role(old_role, secret)
    if !valid_secret?(secret)
      return BAD_SECRET_MSG
    end

    my_node.remove_roles(old_role)
    stop_roles = old_role.split(":")
    stop_roles.each { |role|
      Djinn.log_debug("Removing and stopping role #{role}")
      send("stop_#{role}".to_sym)
    }
    return "OK"
  end


  # Starts the given roles by using open nodes, spawning new nodes, or some
  # combination of the two. 'nodes_needed' should be an Array, where each 
  # item is an Array of the roles to start on each node.
  def start_new_roles_on_nodes(nodes_needed, instance_type, secret)
     if !valid_secret?(secret)
      return BAD_SECRET_MSG
    end

    if nodes_needed.class != Array
      Djinn.log_debug("Was expecting nodes_needed to be an Array, not " +
        "a #{nodes_needed.class}")
      return BAD_INPUT_MSG
    end

    Djinn.log_debug("Received a request to acquire nodes with roles " +
      "#{nodes_needed.join(', ')}, with instance type #{instance_type} for " +
      "new nodes")

    vms_to_use = []
    ZKInterface.lock_and_run {
      num_of_vms_needed = nodes_needed.length

      @nodes.each { |node|
        if node.is_open?
          Djinn.log_debug("Will use node #{node} to run new roles")
          vms_to_use << node

          if vms_to_use.length == nodes_needed.length
            Djinn.log_debug("Only using open nodes to run new roles")
            break
          end
        end
      }

      vms_to_spawn = nodes_needed.length - vms_to_use.length
    
      if vms_to_spawn > 0 and !is_cloud?
        Djinn.log_debug("Still need #{vms_to_spawn} more nodes, but we " +
        "aren't in a cloud environment, so we can't acquire more nodes - " +
        "failing the caller's request.")
        return NOT_ENOUGH_OPEN_NODES
      end

      if vms_to_spawn > 0
        Djinn.log_debug("Need to spawn up #{vms_to_spawn} VMs")
        # start up vms_to_spawn vms as open
        imc = InfrastructureManagerClient.new(@@secret)
        new_nodes_info = imc.spawn_vms(vms_to_spawn, @creds, "open", "cloud1")

        # initialize them and wait for them to start up
        Djinn.log_debug("info about new nodes is " +
          "[#{new_nodes_info.join(', ')}]")
        add_nodes(new_nodes_info) 

        # add information about the VMs we spawned to our list, which may
        # already have info about the open nodes we want to use
        new_nodes = Djinn.convert_location_array_to_class(new_nodes_info,
          @creds['keyname'])
        vms_to_use << new_nodes
        vms_to_use.flatten!
      end
    }

    wait_for_nodes_to_finish_loading(vms_to_use)
    
    nodes_needed.each_index { |i|
      Djinn.log_debug("Adding roles #{nodes_needed[i].join(', ')} " +
        "to virtual machine #{vms_to_use[i]}")
      ZKInterface.add_roles_to_node(nodes_needed[i], vms_to_use[i])
    }

    wait_for_nodes_to_finish_loading(vms_to_use)

    return "OK"
  end


  def wait_for_nodes_to_finish_loading(nodes)
    Djinn.log_debug("Waiting for nodes to finish loading")

    nodes.each { |node|
      if ZKInterface.is_node_done_loading?(node.public_ip)
        Djinn.log_debug("Node at #{node.public_ip} has finished loading.")
        next
      else
        Djinn.log_debug("Node at #{node.public_ip} has not yet finished " +
          "loading - will wait for it to finish.")
        Kernel.sleep(30)
        retry
      end
    }

    Djinn.log_debug("Nodes have finished loading")
    return
  end


  # This method is the nexus of all AppController logging - all messages get
  # sent to stdout immediately (which god will send to 
  # /var/log/appscale/controller-17443.log for tailing)
  # Important: Definitely do not log within the following three methods, as
  # it would cause an infinite loop.
  def self.log_debug(msg)
    time = Time.now
    self.log_to_stdout(time, msg)
  end


  # Logs and timestamps the given message to standard out.
  # TODO(cgb): Examine the performance impact of flushing stdout on every puts,
  # which we do to ensure that a message can be seen immediately.
  def self.log_to_stdout(time, msg)
    Kernel.puts "[#{time}] #{msg}"
    STDOUT.flush
  end

  
  # Logs and runs the given command, which is assumed to be trusted and thus
  # needs no filtering on our part. Obviously this should not be executed by
  # anything that the user could inject input into. Returns the return value
  # of the code we executed.
  def self.log_run(command)
    Djinn.log_debug(command)
    Djinn.log_debug(`#{command}`)
    return $?.to_i
  end


  # This method converts an Array of Strings (where each String contains all the
  # information about a single node) to an Array of DjinnJobData objects, which
  # provide convenience methods that make them easier to operate on than just
  # raw String objects.
  def self.convert_location_array_to_class(nodes, keyname)
    Djinn.log_debug("Keyname is of class #{keyname.class}")
    Djinn.log_debug("Keyname is #{keyname}")
    
    array_of_nodes = []
    nodes.each { |node|
      converted = DjinnJobData.new(node, keyname)
      array_of_nodes << converted
      Djinn.log_debug("Adding data " + converted.to_s)
    }
    
    return array_of_nodes
  end


  # This method is the opposite of the previous method, and is needed when an
  # AppController wishes to pass node information to other AppControllers via
  # SOAP (as SOAP accepts Arrays and Strings but not DjinnJobData objects).
  def self.convert_location_class_to_array(djinn_locations)
    if djinn_locations.class != Array
      raise Exception, "Locations should be an array"
    end
    
    djinn_loc_array = []
    djinn_locations.each { |location|
      djinn_loc_array << location.serialize
      Djinn.log_debug("Serializing data " + location.serialize)
    }
    
    return djinn_loc_array
  end
    
  def get_login
    @nodes.each { |node|
      return node if node.is_login?
    }

    abort("No login nodes found.")
  end

  def get_shadow
    @nodes.each { |node|
      return node if node.is_shadow?
    }

    Djinn.log_debug("Couldn't find a shadow node in the following nodes: " +
      "#{@nodes.join(', ')}")

    abort("No shadow nodes found.")
  end

  def get_db_master
    @nodes.each { |node|
      return node if node.is_db_master?
    }

    abort("No db master nodes found.")
  end

  def self.get_db_master_ip
    masters_file = File.expand_path("#{APPSCALE_HOME}/.appscale/masters")
    master_ip = HelperFunctions.read_file(masters_file)
    return master_ip
  end

  def self.get_db_slave_ips
    slaves_file = File.expand_path("#{APPSCALE_HOME}/.appscale/slaves")
    slave_ips = File.open(slaves_file).readlines.map { |f| f.chomp! }
    slave_ips = [] if slave_ips == [""]
    return slave_ips
  end

  def self.get_nearest_db_ip(is_mysql=false)
    db_ips = self.get_db_slave_ips
    # Unless this is mysql we include the master ip
    # Update, now mysql also has an API node
    db_ips << self.get_db_master_ip
    db_ips.compact!
    
    local_ip = HelperFunctions.local_ip
    Djinn.log_debug("DB IPs are [#{db_ips.join(', ')}]")
    if db_ips.include?(local_ip)
      # If there is a local database then use it
      local_ip
    else
      # Otherwise just select one randomly
      db_ips.sort_by { rand }[0]
    end
  end

  def get_all_appengine_nodes()
    ae_nodes = []
    @nodes.each { |node|
      if node.is_appengine?
        ae_nodes << node.private_ip
      end
    }
    return ae_nodes
  end

  def get_all_dbslave_nodes()
    # Gets the private IPs of all the database slave nodes.
    #
    # Returns:
    #   An array of ips 
    db_nodes = []
    @nodes.each { |node|
      if node.is_db_slave?
        db_nodes << node.private_ip
      end
    }
    return db_nodes
  end

  def get_load_balancer_ip()
    @nodes.each { |node|
      if node.is_load_balancer?
        return node.public_ip
      end
    }
  end

  def valid_secret?(secret)
    @@secret = HelperFunctions.get_secret
    if secret != @@secret
      failed_match_msg = "Incoming secret [#{secret}] failed to match " + \
        " known secret [#{@@secret}]"
      Djinn.log_debug(failed_match_msg)
    end
    return secret == @@secret
  end

  def set_uaserver_ips()
    ip_addr = get_uaserver_ip()
    if !is_cloud?
      @userappserver_public_ip = ip_addr
      @userappserver_private_ip = ip_addr
      Djinn.log_debug("\n\nUAServer is at [#{@userappserver_public_ip}]\n\n")
      return
    end
    
    keyname = @creds["keyname"]
    infrastructure = @creds["infrastructure"]    
 
    if is_hybrid_cloud?
      Djinn.log_debug("Getting hybrid ips with creds #{@creds.inspect}")
      public_ips, private_ips = HelperFunctions.get_hybrid_ips(@creds)
    else
      Djinn.log_debug("Getting cloud ips for #{infrastructure} with keyname " +
        "#{keyname}")
      public_ips, private_ips = HelperFunctions.get_cloud_ips(infrastructure, 
        keyname)
    end
 
    Djinn.log_debug("Public ips are #{public_ips.join(', ')}")
    Djinn.log_debug("Private ips are #{private_ips.join(', ')}")
    Djinn.log_debug("Looking for #{ip_addr}")

    public_ips.each_index { |index|
      node_public_ip = HelperFunctions.convert_fqdn_to_ip(public_ips[index])
      node_private_ip = HelperFunctions.convert_fqdn_to_ip(private_ips[index])

      if node_public_ip == ip_addr or node_private_ip == ip_addr
        # don't set the uaserver_public_ip to node_public_ip, as then the tools
        # won't be able to resolve that ip (it may be the same as the 
        # unresolvable private ip)
        Djinn.log_debug("Setting uaserver public ip to #{public_ips[index]}")
        Djinn.log_debug("Setting uaserver private ip to #{node_private_ip}")
        @userappserver_public_ip = public_ips[index]
        @userappserver_private_ip = node_private_ip
        return
      end
    }

    unable_to_convert_msg = "[get uaserver ip] Couldn't find out whether " +
      "#{ip_addr} was a public or private IP address. Public IPs are " +
      "[#{public_ips.join(', ')}], private IPs are [#{private_ips.join(', ')}]"

    Djinn.log_debug(unable_to_convert_msg)
    abort(unable_to_convert_msg)
  end
  
  def get_public_ip(private_ip)
    return private_ip unless is_cloud?
    
    keyname = @creds["keyname"]
    infrastructure = @creds["infrastructure"]    

    if is_hybrid_cloud?
      Djinn.log_debug("Getting hybrid ips with creds #{@creds.inspect}")
      public_ips, private_ips = HelperFunctions.get_hybrid_ips(@creds)
    else
      Djinn.log_debug("Getting cloud ips for #{infrastructure} with keyname " +
        "#{keyname}")
      public_ips, private_ips = HelperFunctions.get_cloud_ips(infrastructure, 
        keyname)
    end

    Djinn.log_debug("Public ips are #{public_ips.join(', ')}")
    Djinn.log_debug("Private ips are #{private_ips.join(', ')}")
    Djinn.log_debug("Looking for #{private_ip}")

    public_ips.each_index { |index|
      node_private_ip = HelperFunctions.convert_fqdn_to_ip(private_ips[index])
      node_public_ip = HelperFunctions.convert_fqdn_to_ip(public_ips[index])

      if node_private_ip == private_ip or node_public_ip == private_ip
        Djinn.log_debug("Mapped private ip #{private_ip} to public ip " +
          "#{public_ips[index]}")
        return public_ips[index]
      end
    }

    unable_to_convert_msg = "[get public ip] Couldn't convert private IP " +
      "#{private_ip} to a public address. Public IPs are " +
      "[#{public_ips.join(', ')}], private IPs are [#{private_ips.join(', ')}]"

    Djinn.log_debug(unable_to_convert_msg)
    abort(unable_to_convert_msg)  
  end

  def get_status(node)
    ip = node.private_ip
    ssh_key = node.ssh_key
    acc = AppControllerClient.new(ip, @@secret)

    if !acc.is_done_loading?()
      Djinn.log_debug("Node at #{ip} is not done loading yet - will try " +
        "again later.")
      return
    end

    result = acc.get_status(ok_to_fail=true)
    Djinn.log_debug("#{ip} returned [#{result}] - class is #{result.class}")

    if !result
      Djinn.log_debug("#{ip} returned false - is it not running?")
      return
    end

    status_file = "/etc/appscale/status-#{ip}.json"
    stats = acc.get_stats()
    json_state = JSON.dump(stats) 
    HelperFunctions.write_file(status_file, json_state)

    if !my_node.is_login?
      login_ip = get_login.private_ip
      HelperFunctions.scp_file(status_file, status_file, login_ip, ssh_key)
    end

    # copy remote log over - handy for debugging
    local_log = "/etc/appscale/logs/#{ip}.log"
    remote_log = "/tmp/*.log"

    FileUtils.mkdir_p("/etc/appscale/logs/")
    Djinn.log_run("scp -o StrictHostkeyChecking=no -i #{ssh_key} #{ip}:#{remote_log} #{local_log}")
  end

  # TODO: add neptune file, which will have this function
  def run_neptune_in_cloud?(neptune_info)
    Djinn.log_debug("Activecloud_info = #{neptune_info}")
    return true if is_cloud? && !neptune_info["nodes"].nil?
    return true if !is_cloud? && !neptune_info["nodes"].nil? && !neptune_info["machine"].nil?
    return false
  end

  def write_database_info()
    table = @creds["table"]
    replication = @creds["replication"]
    keyname = @creds["keyname"]
    
    tree = { :table => table, :replication => replication, :keyname => keyname }
    db_info_path = "#{APPSCALE_HOME}/.appscale/database_info.yaml"
    File.open(db_info_path, "w") { |file| YAML.dump(tree, file) }
    
    num_of_nodes = @nodes.length
    HelperFunctions.write_file("#{APPSCALE_HOME}/.appscale/num_of_nodes", "#{num_of_nodes}\n")
    
    all_ips = []
    @nodes.each { |node|
      Djinn.log_debug("Letting #{node.private_ip} through the firewall")
      all_ips << node.private_ip
    }
    all_ips << "\n"
    HelperFunctions.write_file("#{APPSCALE_HOME}/.appscale/all_ips", all_ips.join("\n"))

    # Re-run the filewall script here since we just wrote the all_ips file
    if FIREWALL_IS_ON
      Djinn.log_run("bash #{APPSCALE_HOME}/firewall.conf")
    end
  end

  # Dumps all the info about Neptune jobs that have executed into a file,
  # that can be recovered later via load_neptune_info.
  def write_neptune_info(file_to_write=NEPTUNE_INFO)
    info = { "num_jobs" => @neptune_jobs.length }
    @neptune_jobs.each_with_index { |job, index|
      info["job_#{index}"] = job.to_hash
    }

    json_info = JSON.dump(info)
    HelperFunctions.write_file(file_to_write, json_info)
    return json_info
  end

  # Loads Neptune data (stored in JSON format) into the instance variable
  # @neptune_info. Used to restore Neptune job data from a previously
  # running AppScale instance.
  def load_neptune_info(file_to_load=NEPTUNE_INFO)
    if !File.exists?(file_to_load)
      Djinn.log_debug("No neptune data found - no need to restore")
      return
    end

    Djinn.log_debug("Restoring neptune data!")
    jobs_info = (File.open(file_to_load) { |f| f.read }).chomp
    jobs = []

    json_data = JSON.load(jobs_info)
    return if json_data.nil?
    num_jobs = json_data["num_jobs"]

    num_jobs.times { |i|
      info = json_data["job_#{i}"]
      this_job = NeptuneJobData.from_hash(info)
      job_name = this_job.name

      if @neptune_jobs[job_name].nil?
        @neptune_jobs[job_name] = [this_job]
      else
        @neptune_jobs[job_name] = [this_job]
      end
    }
  end

  def backup_appcontroller_state()
    Djinn.log_debug("Backing up AppController state to ZooKeeper")
    state = {'@@secret' => @@secret }

    instance_variables.each { |k|
      v = instance_variable_get(k)
      if k == "@nodes"
        v = Djinn.convert_location_class_to_array(@nodes)
      elsif k == "@my_index" or k == "@api_status"
        # Don't back up @my_index - it's a node-specific pointer that
        # indicates which node is "our node" and thus should be regenerated
        # via find_me_in_locations. Also don't worry about @api_status - it
        # can take up a lot of space and can easily be regenerated with new
        # data.
        next
      end

      state[k] = v
    }

    ZKInterface.write_appcontroller_state(state)
    Djinn.log_debug("Backed up AppController state to ZooKeeper")
  end


 
  # Restores the state of each of the instance variables that the AppController
  # holds by pulling it from ZooKeeper (previously populated by the Shadow
  # node, who always has the most up-to-date version of this data).
  def restore_appcontroller_state()
    Djinn.log_debug("Restoring AppController state from local file")

    if !File.exists?(ZK_LOCATIONS_FILE)
      Djinn.log_debug("No recovery data found - skipping recovery process")
      return false
    end

    zookeeper_data = HelperFunctions.read_json_file(ZK_LOCATIONS_FILE)
    json_state = {}
    zookeeper_data['locations'].each { |ip|
      begin
        Djinn.log_debug("Restoring AppController state from ZK at #{ip}")
        ZKInterface.init_to_ip(my_node.public_ip, ip)
        json_state = ZKInterface.get_appcontroller_state()
      rescue Exception => e
        Djinn.log_debug("Saw exception of class #{e.class} from #{ip}, " +
          "trying next ZooKeeper node")
        next
      end

      Djinn.log_debug("Got data #{json_state.inspect} successfully from #{ip}")
      break
    }

    @@secret = json_state['@@secret']
    keyname = json_state['@creds']['keyname']

    json_state.each { |k, v|
      next if k == "@@secret"
      if k == "@nodes"
        v = Djinn.convert_location_array_to_class(v, keyname)
      elsif k == "@neptune_nodes"
        new_v = []

        v.each { |data|
          new_v << NeptuneJobData.from_hash(data)
        }        

        v = new_v
      end

      instance_variable_set(k, v)
    }

    # Now that we've restored our state, update the pointer that indicates
    # which node in @nodes is ours
    find_me_in_locations

    return true
  end


  # Updates the file that says where all the ZooKeeper nodes are
  # located so that this node has the most up-to-date info if it needs to
  # restore the data down the line.
  def write_zookeeper_locations
    zookeeper_data = { 'last_updated_at' => @last_updated,
      'locations' => []
    }

    @nodes.each { |node|
      if node.is_zookeeper?
        zookeeper_data['locations'] << node.public_ip
      end
    }

    Djinn.log_debug("Writing ZooKeeper backup data #{zookeeper_data.inspect}")
    HelperFunctions.write_json_file(ZK_LOCATIONS_FILE, zookeeper_data)
  end

 
  def update_api_status()
    if my_node.is_appengine?
      repo_host = my_node.private_ip
    else
      repo_host = get_shadow.private_ip
    end

    repo_url = "http://#{repo_host}:#{Repo::SERVER_PORT}/health/all"

    retries_left = 3
    begin
      response = Net::HTTP.get_response(URI.parse(repo_url))
      data = JSON.load(response.body)
      Djinn.log_debug("Update API was successful")
    rescue Exception => e
      Djinn.log_debug("Update API status on host #{repo_host} saw exception #{e.class}")
      data = {}

      if retries_left > 0
        Kernel.sleep(5)
        retries_left -= 1
        retry
      else
        Djinn.log_debug("Repo at #{repo_host} appears to be down - will " +
          "try again later.")
        return
      end
    end

    Djinn.log_debug("Data received is #{data.inspect}")

    majorities = {}

    data.each { |k, v|
      @api_status[k] = [] if @api_status[k].nil?
      @api_status[k] << v
      @api_status[k] = HelperFunctions.shorten_to_n_items(10, @api_status[k])
      majorities[k] = HelperFunctions.find_majority_item(@api_status[k])
    }

    json_state = JSON.dump(majorities)
    HelperFunctions.write_file(HEALTH_FILE, json_state)
  end

  # Backs up information about what this node is doing (roles, apps it is
  # running) to ZooKeeper, for later recovery or updates by other nodes.
  def write_our_node_info
    # Since more than one AppController could write its data at the same 
    # time, get a lock before we write to it.
    Djinn.log_debug("Getting ZK Lock")

    ZKInterface.lock_and_run {
      @last_updated = ZKInterface.add_ip_to_ip_list(my_node.public_ip)
      Djinn.log_debug("Saving our node's information to ZooKeeper")
      ZKInterface.write_node_information(my_node, @done_loading)
    }

    return
  end


  # Queries ZooKeeper to see if our local copy of @nodes is out of date and
  # should be regenerated with up to date data from ZooKeeper. If data on
  # our node has changed, this starts or stops the necessary roles.
  def update_local_nodes
    Djinn.log_debug("Getting ZK lock to update @nodes")

    ZKInterface.lock_and_run {
      # See if the ZooKeeper data is newer than ours - if not, don't
      # update anything and return.
      zk_ips_info = ZKInterface.get_ip_info()
      if zk_ips_info["last_updated"] <= @last_updated
        Djinn.log_debug("Latest ZooKeeper data does not have newer data " +
          "than us. ZK timestamp is #{zk_ips_info['last_updated']}, our" +
          " timestamp  is #{@last_updated}")
        return "NOT UPDATED"
      else
        Djinn.log_debug("Updating data from ZK. Our timestamp, " +
          "#{@last_updated}, was older than the ZK timestamp, " +
          "#{zk_ips_info['last_updated']}")
      end

      all_ips = zk_ips_info["ips"]
      new_nodes = []
      all_ips.each { |ip|
        new_nodes << DjinnJobData.deserialize(
          ZKInterface.get_job_data_for_ip(ip))
      }

      old_roles = my_node.jobs
      @nodes = new_nodes
      find_me_in_locations
      new_roles = my_node.jobs

      Djinn.log_debug("My new nodes are [#{@nodes.join(', ')}], and my new " +
        "node is #{my_node}")

      # Since we're about to possibly load and unload roles, set done_loading
      # for our node to false, so that other nodes don't erroneously send us
      # additional roles to do while we're in this state where lots of side
      # effects are happening.
      @done_loading = false
      ZKInterface.set_done_loading(my_node.public_ip, false)
   
      roles_to_start = new_roles - old_roles
      if !roles_to_start.empty?
        Djinn.log_debug("Need to start [#{roles_to_start.join(', ')}] " +
          "roles on this node")
        roles_to_start.each { |role|
          Djinn.log_debug("Starting role #{role}")
          send("start_#{role}".to_sym)
        }
      end

      roles_to_stop = old_roles - new_roles
      if !roles_to_stop.empty?
        Djinn.log_debug("Need to stop [#{roles_to_stop.join(', ')}] " +
          "roles on this node")
        roles_to_stop.each { |role|
          send("stop_#{role}".to_sym)
        }
      end

      # And now that we're done loading/unloading roles, set done_loading for
      # our node back to true.
      ZKInterface.set_done_loading(my_node.public_ip, true)
      @done_loading = true

      @last_updated = zk_ips_info['last_updated']
      Djinn.log_debug("Releasing ZK lock to update @nodes, and updated " +
        "@last_updated to #{@last_updated}")
    }

    return "UPDATED"
  end


  # Each node has a responsibility to check up on other nodes and make sure
  # they are still running, and if not, to remedy it somehow.
  # Returns an Array of the roles that this process started.
  def ensure_all_roles_are_running
    return  # this method appears to erroneously believe that non-failed nodes
    # are failed.

    # Open nodes should be given priority to take on roles from other nodes.
    # if my node isnt open and there are open nodes, return
    #are_open_nodes = false
    #@nodes.each { |node|
    #  if node.is_open?
    #    are_open_nodes = true
    #    break
    #  end
    #}

    #if !my_node.is_open? and are_open_nodes
    #  Djinn.log_debug("My node isn't open and other nodes are, so deferring " +
    #    "cloud healing to other nodes")
    #  return []
    #end

    roles_to_add = []
    ZKInterface.lock_and_run {
      Djinn.log_debug("Seeing if other roles need to be taken over")

      ip_info = ZKInterface.get_ip_info()
      ip_info['ips'].each { |ip|
        Djinn.log_debug("Looking at roles for IP #{ip}")
        if !ZKInterface.is_node_done_loading?(ip)
          Djinn.log_debug("Node at IP #{ip} is not done loading yet, " +
            "skipping...")
          next
        end

        if ZKInterface.is_node_live?(ip)
          Djinn.log_debug("Node at IP #{ip} appears to be up, skipping...")
          next
        else
          Djinn.log_debug("Node at IP #{ip} has failed")
            failed_job_data = ZKInterface.get_job_data_for_ip(ip)
            failed_node = DjinnJobData.deserialize(failed_job_data)
            roles_to_add << failed_node.jobs

            instances_to_delete = ZKInterface.get_app_instances_for_ip(ip)
            uac = UserAppClient.new(@userappserver_private_ip, @@secret)
            instances_to_delete.each { |instance|
              Djinn.log_debug("Deleting app instance for app " +
                "#{instance['app_name']} located at #{instance['ip']}:" +
                "#{instance['port']}")
              uac.delete_instance(instance['app_name'], instance['ip'], 
                instance['port'])
            }

            remove_node_from_local_and_zookeeper(ip)
            Djinn.log_debug("Will recover [#{failed_node.jobs.join(', ')}] " +
              " roles that were being run by the failed node at #{ip}")
        end
      }

      if !roles_to_add.empty?
        start_new_roles_on_nodes(roles_to_add, @creds['instance_type'],
          @@secret)
      end

      Djinn.log_debug("Releasing ZK lock to see if other roles need to be " +
        "taken over")
    }

    return roles_to_add
  end


  # Removes information associated with the given IP address from our local
  # cache (@nodes) as well as the remote node storage mechanism (in ZooKeeper).
  def remove_node_from_local_and_zookeeper(ip)
    # First, remove our local copy
    index_to_remove = nil
    @nodes.each_index { |i|
      if @nodes[i].public_ip == ip
        index_to_remove = i
        break
      end
    }
    @nodes.delete(@nodes[index_to_remove])

    # Then remove the remote copy
    ZKInterface.remove_node_information(ip)
    @last_updated = ZKInterface.remove_ip_from_ip_list(ip)
  end


  def wait_for_data()
    loop {
      break if got_all_data
      if @kill_sig_received
        msg = "Received kill signal, aborting startup"
        Djinn.log_debug(msg)
        abort(msg)
      else
        Djinn.log_debug("Waiting for data from the load balancer or cmdline tools")
        Kernel.sleep(5)
      end
    }

  end

  def parse_creds
    got_data_msg = "Got data from another node! DLoc = " + \
      "#{@nodes.join(', ')}, #{@creds.inspect}, AppsToLoad = " + \
      "#{@app_names.join(', ')}"
    Djinn.log_debug(got_data_msg)
        
    if @creds["appengine"]
      @num_appengines = Integer(@creds["appengine"])
    end

    Djinn.log_debug("Keypath is #{@creds['keypath']}, keyname is #{@creds['keyname']}")

    if !@creds["keypath"].empty?
      my_key_dir = "/etc/appscale/keys/#{my_node.cloud}"
      my_key_loc = "#{my_key_dir}/#{@creds['keypath']}"
      Djinn.log_debug("Creating directory #{my_key_dir} for my ssh key #{my_key_loc}")
      FileUtils.mkdir_p(my_key_dir)
      Djinn.log_run("cp /etc/appscale/ssh.key #{my_key_loc}")
    end
        
    if is_cloud?
      # for euca
      ENV['EC2_ACCESS_KEY'] = @creds["ec2_access_key"]
      ENV['EC2_SECRET_KEY'] = @creds["ec2_secret_key"]
      ENV['EC2_URL'] = @creds["ec2_url"]

      # for ec2
      cloud_keys_dir = File.expand_path("/etc/appscale/keys/cloud1")
      ENV['EC2_PRIVATE_KEY'] = "#{cloud_keys_dir}/mykey.pem"
      ENV['EC2_CERT'] = "#{cloud_keys_dir}/mycert.pem"
    end

    write_database_info
    load_neptune_info
    write_neptune_info
  end

  def got_all_data()
    return false if @nodes == []
    return false if @creds == {}
    return false if @app_names == []
    return true
  end
  

  # If running in a cloud environment, we may be dealing with public and
  # private FQDNs instead of IP addresses, which makes it hard to find out
  # which node is our node (since we find our node by IP). This method
  # looks through all the nodes we currently know of and converts any private
  # FQDNs we see to private IPs.
  def convert_fqdns_to_ips()
    if is_cloud?
      Djinn.log_debug("In a cloud deployment, so converting FQDNs -> IPs")
    else
      Djinn.log_debug("Not in a cloud deployment, so not converting FQDNs -> IPs")
      return
    end

    if @creds["hostname"] =~ /#{FQDN_REGEX}/
      begin
        @creds["hostname"] = HelperFunctions.convert_fqdn_to_ip(@creds["hostname"])
      rescue Exception => e
        Djinn.log_debug("Failed to convert main hostname #{@creds['hostname']} to public, might want to look into this?")
      end
    end
    
    @nodes.each { |node|
      # Resolve the private FQDN to a private IP, but don't resolve the public
      # FQDN, as that will just resolve to the private IP.

      pri = node.private_ip
      if pri =~ /#{FQDN_REGEX}/
        begin
          node.private_ip = HelperFunctions.convert_fqdn_to_ip(pri)
        rescue Exception => e
          node.private_ip = node.public_ip
        end
      end

      Djinn.log_debug("This node has public ip #{node.public_ip} and private ip #{node.private_ip}")
    }
  end

 
  # Searches through @nodes to try to find out which node is ours. Strictly
  # speaking, we assume that our node is identifiable by private IP.
  def find_me_in_locations()
    @my_index = nil
    Djinn.log_debug("Searching for node index for #{HelperFunctions.local_ip}")
    Djinn.log_debug("@nodes is #{@nodes.join(', ')}")
    @nodes.each_index { |index|
      Djinn.log_debug("Am I #{@nodes[index].private_ip}?")
      if @nodes[index].private_ip == HelperFunctions.local_ip
        Djinn.log_debug("Yes!")
        @my_index = index
        break
      end
      Djinn.log_debug("No...")
    }
    if @my_index.nil?
      Djinn.log_debug("I am lost, could not find my node") 
    end
  end


  # Checks to see if the credentials given to us (a Hash) have all the keys that
  # other methods expect to see.
  def valid_format_for_credentials(possible_credentials)
    required_fields = ["table", "hostname", "ips", "keyname"]
    required_fields.each { |field|
      if !possible_credentials[field]
        return false
      end
    }

    return true
  end
  
  def sanitize_credentials()
    newcreds = {}
    @creds.each { |key, val|
      newkey = key.gsub(/[^\w\d_@-]/, "") unless key.nil?
      if newkey.include? "_key"
        newval = val.gsub(/[^\w\d\.\+:\/_-]/, "") unless val.nil?
      else
        newval = val.gsub(/[^\w\d\.:\/_-]/, "") unless val.nil?
      end
      newcreds[newkey] = newval
    }
    return newcreds
  end
    
  def change_job()
    my_data = my_node
    jobs_to_run = my_data.jobs
    
    if @creds['ips']
      @total_boxes = @creds['ips'].length + 1
    elsif @creds['min_images']
      @total_boxes = Integer(@creds['min_images'])
    end

    Djinn.log_debug("Pre-loop: #{@nodes.join('\n')}")
    if @nodes.size == 1 and @total_boxes > 1
      spawn_and_setup_appengine
      loop {
        Djinn.log_debug("Looping: #{@nodes.join('\n')}")
        @everyone_else_is_done = true
        @nodes.each_index { |index|
          unless index == @my_index
            ip = @nodes[index].private_ip
            acc = AppControllerClient.new(ip, @@secret)
            result = acc.is_done_initializing?()
            Djinn.log_debug("#{ip} returned #{result} (#{result.class})")
            @everyone_else_is_done = false unless result
          end
        }
        break if @everyone_else_is_done
        Djinn.log_debug("Waiting on other nodes to come online")
        Kernel.sleep(5)
      }
    end

    initialize_server
    # start_load_balancer 

    memcache_ips = []
    @nodes.each { |node|
      memcache_ips << node.public_ip if node.is_memcache?
    }

    Djinn.log_debug("Memcache servers will be at #{memcache_ips.join(', ')}")

    memcache_file = "/etc/appscale/memcache_ips"
    memcache_contents = memcache_ips.join("\n")
    HelperFunctions.write_file(memcache_file, memcache_contents)

    setup_config_files
    set_uaserver_ips 
    write_hypersoap

    # ejabberd uses uaserver for authentication
    # so start it after we find out the uaserver's ip

    start_ejabberd if my_node.is_login?

    @done_initializing = true

    # start zookeeper
    if my_node.is_zookeeper?
      configure_zookeeper(@nodes, @my_index)
      init = !(@creds.include?("keep_zookeeper_data"))
      start_zookeeper(init)
    end

    ZKInterface.init(my_node, @nodes)

    commands = {
      "load_balancer" => "start_load_balancer",
      "memcache" => "start_memcache",
      "db_master" => "start_db_master",
      "db_slave" => "start_db_slave"
    }

    jobs_to_run.each do |job|
      if commands.include?(job)
        Djinn.log_debug("About to run [#{commands[job]}]")
        send(commands[job].to_sym)
      end
    end

    # create initial tables
    if (my_node.is_db_master? || (defined?(is_priming_needed?) && is_priming_needed?(my_node))) && !restore_from_db?
      table = @creds['table']
      prime_script = "#{APPSCALE_HOME}/AppDB/#{table}/prime_#{table}.py"
      retries = 10
      retval = 0
      while retries > 0
        replication = @creds["replication"]
        Djinn.log_run("APPSCALE_HOME='#{APPSCALE_HOME}' MASTER_IP='localhost' LOCAL_DB_IP='localhost' python2.6 #{prime_script} #{replication}; echo $? > /tmp/retval")
        retval = `cat /tmp/retval`.to_i
        break if retval == 0
        Djinn.log_debug("Fail to create initial table. Retry #{retries} times.")
        Kernel.sleep(5)
        retries -= 1
      end
      if retval != 0
        Djinn.log_debug("Fail to create initial table. Could not startup AppScale.")
        exit(1)
      end
    end

    # start soap server and pb server
    if has_soap_server?(my_node)
      @state = "Starting up SOAP Server and PBServer"
      start_pbserver
      start_soap_server
      HelperFunctions.sleep_until_port_is_open(HelperFunctions.local_ip, UserAppClient::SERVER_PORT)
    end

    start_blobstore_server if my_node.is_appengine?

    if my_node.is_rabbitmq_master?
      start_rabbitmq_master
    elsif my_node.is_rabbitmq_slave?
      start_rabbitmq_slave
    end

    # for neptune jobs, start a place where they can save output to
    # also, since repo does health checks on the app engine apis, start it up there too

    repo_ip = get_shadow.public_ip
    repo_private_ip = get_shadow.private_ip
    repo_ip = my_node.public_ip if my_node.is_appengine?
    repo_private_ip = my_node.private_ip if my_node.is_appengine?
    Repo.init(repo_ip, repo_private_ip,  @@secret)

    if my_node.is_shadow? or my_node.is_appengine?
      Repo.start(get_login.public_ip, @userappserver_private_ip)
    end

    # appengine is started elsewhere
  end

  def start_blobstore_server
    db_local_ip = @userappserver_private_ip
    my_ip = my_node.public_ip
    BlobServer.start(db_local_ip, PbServer::LISTEN_PORT_NO_SSL, my_ip)
    BlobServer.is_running(db_local_ip)

    return true
  end


  def start_rabbitmq_master
    RabbitMQ.start_master()      
    return true
  end


  def start_rabbitmq_slave
    # All slaves connect to the master to start
    master_ip = nil
    @nodes.each { |node|
      master_ip = node.private_ip if node.is_rabbitmq_master?
    }

    RabbitMQ.start_slave(master_ip)
    return true
  end


  def start_soap_server
    db_master_ip = nil
    @nodes.each { |node|
      db_master_ip = node.private_ip if node.is_db_master?
    }
    abort("db master ip was nil") if db_master_ip.nil?

    db_local_ip = @userappserver_private_ip
            
    table = @creds['table']

    env_vars = {}

    env_vars['APPSCALE_HOME'] = APPSCALE_HOME
    env_vars['MASTER_IP'] = db_master_ip
    env_vars['LOCAL_DB_IP'] = db_local_ip

    if table == "simpledb"
      env_vars['SIMPLEDB_ACCESS_KEY'] = @creds['SIMPLEDB_ACCESS_KEY']
      env_vars['SIMPLEDB_SECRET_KEY'] = @creds['SIMPLEDB_SECRET_KEY']
    end

    start_cmd = ["/usr/bin/python2.6 #{APPSCALE_HOME}/AppDB/soap_server.py",
            "-t #{table} -s #{HelperFunctions.get_secret}"].join(' ')
    stop_cmd = "pkill -9 soap_server"
    port = [4343]

    GodInterface.start(:uaserver, start_cmd, stop_cmd, port, env_vars)
  end 

  def start_pbserver
    db_master_ip = nil
    my_ip = my_node.public_ip
    @nodes.each { |node|
      db_master_ip = node.private_ip if node.is_db_master?
    }
    abort("db master ip was nil") if db_master_ip.nil?

    table = @creds['table']
    zoo_connection = get_zk_connection_string(@nodes)
    PbServer.start(db_master_ip, @userappserver_private_ip, my_ip, table, zoo_connection)
    HAProxy.create_pbserver_config(my_node.private_ip, PbServer::PROXY_PORT, table)
    Nginx.create_pbserver_config(my_node.private_ip, PbServer::PROXY_PORT)
    Nginx.restart()

    # TODO check the return value
    PbServer.is_running(my_ip)
  end

  def stop_blob_server
    BlobServer.stop
    Djinn.log_run("pkill -f blobstore_server")
  end 

  def stop_soap_server
    GodInterface.stop(:uaserver)
  end 

  def stop_pbserver
    PbServer.stop(@creds['table']) 
  end
  
  def is_hybrid_cloud?
    if @creds["infrastructure"].nil?
      false
    else
      @creds["infrastructure"] == "hybrid"
    end
  end

  def is_cloud?
    !@creds["infrastructure"].nil?
  end

  def restore_from_db?
    @creds['restore_from_tar'] || @creds['restore_from_ebs']
  end

  def spawn_and_setup_appengine()
    # should also make sure the tools are on the vm and the envvars are set

    table = @creds['table']

    nodes = HelperFunctions.deserialize_info_from_tools(@creds["ips"])
    appengine_info = spawn_appengine(nodes)

    @state = "Copying over needed files and starting the AppController on the other VMs"
    
    keyname = @creds["keyname"] 
    appengine_info = Djinn.convert_location_array_to_class(appengine_info, keyname)
    @nodes.concat(appengine_info)
    write_database_info
    
    creds = @creds.to_a.flatten
    Djinn.log_debug("Djinn locations: #{@nodes.join(', ')}")
    Djinn.log_debug("DB Credentials: #{@creds.inspect}")
    Djinn.log_debug("Apps to load: #{@app_names.join(', ')}")

    Djinn.log_debug("Appengine info: #{appengine_info}")
    initialize_nodes_in_parallel(appengine_info)
  end

  def spawn_appengine(nodes)
    appengine_info = []
    if nodes.length > 0
      if is_hybrid_cloud?
        num_of_vms_needed = nodes.length
        @state = "Spawning up hybrid virtual machines"
        appengine_info = HelperFunctions.spawn_hybrid_vms(@creds, nodes)
      elsif is_cloud?
        @state = "Spawning up #{nodes.length} virtual machines"
        roles = nodes.values

        # since there's only one cloud, call it cloud1 to tell us
        # to use the first ssh key (the only key)
        imc = InfrastructureManagerClient.new(@@secret)
        appengine_info = imc.spawn_vms(nodes.length, @creds, roles, "cloud1")
      else
        nodes.each_pair do |ip,roles|
          # for xen the public and private ips are the same
          # and we call it cloud1 since the first key (only key)
          # is the key to use

          info = "#{ip}:#{ip}:#{roles}:i-SGOOBARZ:cloud1"
          appengine_info << info
          Djinn.log_debug("Received appengine info: #{info}")
        end
      end
    end

    return appengine_info
  end

  def initialize_nodes_in_parallel(node_info)
    threads = []
    node_info.each { |slave|
      threads << Thread.new { 
        initialize_node(slave)
      }
    }

    threads.each { |t| t.join }
  end

  def initialize_node(node)
    copy_encryption_keys(node)
    validate_image(node)
    restore_db_state_if_needed(node)
    rsync_files(node)
    start_appcontroller(node)
  end

  def validate_image(node)
    ip = node.public_ip
    key = node.ssh_key
    HelperFunctions.ensure_image_is_appscale(ip, key)
    HelperFunctions.ensure_db_is_supported(ip, @creds["table"], key)
  end

  def restore_db_state_if_needed(dest_node)
    return unless dest_node.is_db_master?
    return unless @creds["restore_from_tar"]

    ip = dest_node.private_ip
    ssh_key = dest_node.ssh_key
    Djinn.log_debug("Restoring DB, copying data to DB master at #{ip}")
    db_tar_loc = @creds["restore_from_tar"]
    HelperFunctions.scp_file(db_tar_loc, db_tar_loc, ip, ssh_key)
  end

  def copy_encryption_keys(dest_node)
    ip = dest_node.private_ip
    ssh_key = dest_node.ssh_key

    HelperFunctions.sleep_until_port_is_open(ip, SSH_PORT)
    Kernel.sleep(3)

    if @creds["infrastructure"] == "ec2" or @creds["infrastructure"] == "hybrid" or @creds["infrastructure"] == "euca"
      options = "-o StrictHostkeyChecking=no -o NumberOfPasswordPrompts=0"
      enable_root_login = "sudo cp /home/ubuntu/.ssh/authorized_keys /root/.ssh/"
      Djinn.log_run("ssh -i #{ssh_key} #{options} 2>&1 ubuntu@#{ip} '#{enable_root_login}'")
    end

    secret_key_loc = "/etc/appscale/secret.key"
    cert_loc = "/etc/appscale/certs/mycert.pem"
    key_loc = "/etc/appscale/certs/mykey.pem"

    HelperFunctions.scp_file(secret_key_loc, secret_key_loc, ip, ssh_key)
    HelperFunctions.scp_file(cert_loc, cert_loc, ip, ssh_key)
    HelperFunctions.scp_file(key_loc, key_loc, ip, ssh_key)

    # TODO: should be able to merge these together
    if is_hybrid_cloud?
      cloud_num = 1
      loop {
        cloud_type = @creds["CLOUD#{cloud_num}_TYPE"]
        break if cloud_type.nil? or cloud_type == ""
        cloud_keys_dir = File.expand_path("/etc/appscale/keys/cloud#{cloud_num}")
        make_dir = "mkdir -p #{cloud_keys_dir}"

        keyname = @creds["keyname"]
        cloud_ssh_key = "#{cloud_keys_dir}/#{keyname}.key"
        cloud_private_key = "#{cloud_keys_dir}/mykey.pem"
        cloud_cert = "#{cloud_keys_dir}/mycert.pem"

        HelperFunctions.run_remote_command(ip, make_dir, ssh_key, NO_OUTPUT)
        HelperFunctions.scp_file(cloud_ssh_key, cloud_ssh_key, ip, ssh_key)
        HelperFunctions.scp_file(cloud_private_key, cloud_private_key, ip, ssh_key)
        HelperFunctions.scp_file(cloud_cert, cloud_cert, ip, ssh_key)
        cloud_num += 1
      }
    else
      cloud_keys_dir = File.expand_path("/etc/appscale/keys/cloud1")
      make_dir = "mkdir -p #{cloud_keys_dir}"

      cloud_private_key = "#{cloud_keys_dir}/mykey.pem"
      cloud_cert = "#{cloud_keys_dir}/mycert.pem"

      HelperFunctions.run_remote_command(ip, make_dir, ssh_key, NO_OUTPUT)
      HelperFunctions.scp_file(ssh_key, ssh_key, ip, ssh_key)
      HelperFunctions.scp_file(cloud_private_key, cloud_private_key, ip, ssh_key)
      HelperFunctions.scp_file(cloud_cert, cloud_cert, ip, ssh_key)
    end
  end
 
  def rsync_files(dest_node)
    controller = "#{APPSCALE_HOME}/AppController"
    server = "#{APPSCALE_HOME}/AppServer"
    loadbalancer = "#{APPSCALE_HOME}/AppLoadBalancer"
    appdb = "#{APPSCALE_HOME}/AppDB"
    neptune = "#{APPSCALE_HOME}/Neptune"
    loki = "#{APPSCALE_HOME}/Loki"
    iaas_manager = "#{APPSCALE_HOME}/InfrastructureManager"

    ssh_key = dest_node.ssh_key
    ip = dest_node.private_ip
    options = "-e 'ssh -i #{ssh_key}' -arv --filter '- *.pyc'"

    Djinn.log_run("rsync #{options} #{controller}/* root@#{ip}:#{controller}")
    Djinn.log_run("rsync #{options} #{server}/* root@#{ip}:#{server}")
    Djinn.log_run("rsync #{options} #{loadbalancer}/* root@#{ip}:#{loadbalancer}")
    Djinn.log_run("rsync #{options} --exclude='logs/*' --exclude='hadoop-*' --exclude='hbase/hbase-*' --exclude='voldemort/voldemort/*' --exclude='cassandra/cassandra/*' #{appdb}/* root@#{ip}:#{appdb}")
    Djinn.log_run("rsync #{options} #{neptune}/* root@#{ip}:#{neptune}")
    Djinn.log_run("rsync #{options} #{loki}/* root@#{ip}:#{loki}")
    Djinn.log_run("rsync #{options} #{iaas_manager}/* root@#{ip}:#{iaas_manager}")
  end

  def setup_config_files()
    @state = "Setting up database configuration files"

    master_ip = []
    slave_ips = []

    # load datastore helper
    # TODO: this should be the class or module
    table = @creds['table']
    # require db_file
    begin
      require "#{APPSCALE_HOME}/AppDB/#{table}/#{table}_helper"
    rescue Exception => e
      backtrace = e.backtrace.join("\n")
      bad_datastore_msg = "Unable to find #{table} helper." + \
        " Please verify datastore type: #{e}\n#{backtrace}"
      Djinn.log_debug(bad_datastore_msg)
      abort(bad_datastore_msg)
    end
    FileUtils.mkdir_p("#{APPSCALE_HOME}/AppDB/logs")

    @nodes.each { |node| 
      master_ip = node.private_ip if node.jobs.include?("db_master")
      slave_ips << node.private_ip if node.jobs.include?("db_slave")
    }

    Djinn.log_debug("Master is at #{master_ip}, slaves are at #{slave_ips.join(', ')}")

    my_public = my_node.public_ip
    HelperFunctions.write_file("#{APPSCALE_HOME}/.appscale/my_public_ip", "#{my_public}\n")

    my_private = my_node.private_ip
    HelperFunctions.write_file("#{APPSCALE_HOME}/.appscale/my_private_ip", "#{my_private}\n")
   
    head_node_ip = get_public_ip(@creds['hostname'])
    HelperFunctions.write_file("#{APPSCALE_HOME}/.appscale/head_node_ip", "#{head_node_ip}\n")

    login_ip = get_login.public_ip
    HelperFunctions.write_file("#{APPSCALE_HOME}/.appscale/login_ip", "#{login_ip}\n")
    
    masters_file = "#{APPSCALE_HOME}/.appscale/masters"
    HelperFunctions.write_file(masters_file, "#{master_ip}\n")

    if @total_boxes == 1
      slave_ips = [ my_private ]
    end
    
    slave_ips_newlined = slave_ips.join("\n")
    HelperFunctions.write_file("#{APPSCALE_HOME}/.appscale/slaves", "#{slave_ips_newlined}\n")

    # n = @creds["replication"]

    # setup_hadoop_config(template_loc, hadoop_hbase_loc, master_ip, slave_ips, n)

    # Invoke datastore helper function
    setup_db_config_files(master_ip, slave_ips, @creds)

    all_nodes = ""
    @nodes.each_with_index { |node, index|
      all_nodes << "#{node.private_ip} appscale-image#{index}\n"
    }
    
    etc_hosts = "/etc/hosts"
    my_hostname = "appscale-image#{@my_index}"
    etc_hostname = "/etc/hostname"

    new_etc_hosts = <<HOSTS
127.0.0.1 localhost.localdomain localhost
127.0.1.1 localhost
::1     ip6-localhost ip6-loopback
fe00::0 ip6-localnet
ff00::0 ip6-mcastprefix
ff02::1 ip6-allnodes
ff02::2 ip6-allrouters
ff02::3 ip6-allhosts
#{all_nodes}
HOSTS

    File.open(etc_hosts, "w+") { |file| file.write(new_etc_hosts) }    
    File.open(etc_hostname, "w+") { |file| file.write(my_hostname) }

    # on ubuntu jaunty, we can change the hostname by running hostname.sh
    # on karmic, this file doesn't exist - run /bin/hostname instead
    # TODO: does the fix for karmic hold for lucid?

    jaunty_hostname_file = "/etc/init.d/hostname.sh"

    if File.exists?(jaunty_hostname_file)
      Djinn.log_run("/etc/init.d/hostname.sh")
    else
      Djinn.log_run("/bin/hostname #{my_hostname}")
    end

    # use iptables to lock down outside traffic
    # nodes can talk to each other on any port
    # but only the outside world on certain ports
    #`iptables --flush`
    if FIREWALL_IS_ON
      Djinn.log_run("bash #{APPSCALE_HOME}/firewall.conf")
    end
  end

  def write_hypersoap()
    HelperFunctions.write_file("#{APPSCALE_HOME}/.appscale/hypersoap", @userappserver_private_ip)
  end

  def my_node()
    if @my_index.nil?
      find_me_in_locations
    end

    if @my_index.nil?
      Djinn.log_debug("My index is nil - is nodes nil? #{@nodes.nil?}")
      if @nodes.nil?
        Djinn.log_debug("My nodes is nil also, timing error? race condition?")
      else
        Djinn.log_debug("Setting it to 0 position, even though it was not found")
        # pray its in the 0 position
        return @nodes[0]
      end
    end

    @nodes[@my_index]
  end
  
  # Perform any necessary initialization steps before we begin starting up services
  def initialize_server
    my_public_ip = my_node.public_ip
    head_node_ip = get_public_ip(@creds['hostname'])

    HAProxy.initialize_config
    Nginx.initialize_config
    Collectd.initialize_config(my_public_ip, head_node_ip)
    Monitoring.reset
  end

  def start_appcontroller(node)
    ip = node.private_ip
    ssh_key = node.ssh_key

    remote_home = HelperFunctions.get_remote_appscale_home(ip, ssh_key)
    env = {'APPSCALE_HOME' => remote_home}

    start = "ruby #{remote_home}/AppController/djinnServer.rb"
    stop = "ruby #{remote_home}/AppController/terminate.rb"

    # remove any possible appcontroller state that may not have been
    # properly removed in non-cloud runs
    remove_state = "rm -rf /etc/appscale/appcontroller-state.json"
    HelperFunctions.run_remote_command(ip, remove_state, ssh_key, NO_OUTPUT)

    GodInterface.start_god(ip, ssh_key)
    Kernel.sleep(1)

    begin
      GodInterface.start(:controller, start, stop, SERVER_PORT, env, ip, ssh_key)
      HelperFunctions.sleep_until_port_is_open(ip, SERVER_PORT, USE_SSL)
    rescue Exception => except
      backtrace = except.backtrace.join("\n")
      remote_start_msg = "[remote_start] Unforeseen exception when " + \
        "talking to #{ip}: #{except}\nBacktrace: #{backtrace}"
      Djinn.log_debug(remote_start_msg)
      retry
    end
    
    Djinn.log_debug("Sending data to #{ip}")
    acc = AppControllerClient.new(ip, @@secret)

    loc_array = Djinn.convert_location_class_to_array(@nodes)
    credentials = @creds.to_a.flatten

    result = acc.set_parameters(loc_array, credentials, @app_names)
    Djinn.log_debug("#{ip} responded with #{result}")
  end

  def is_running?(name)
    !`ps ax | grep #{name} | grep -v grep`.empty?
  end

  def start_memcache()
    @state = "Starting up memcache"
    Djinn.log_debug("Starting up memcache")
    start_cmd = "/usr/bin/memcached -d -m 32 -p 11211 -u root"
    stop_cmd = "pkill memcached"
    GodInterface.start(:memcached, start_cmd, stop_cmd, [11211])
  end

  def stop_memcache()
    GodInterface.stop(:memcached)
  end

  def start_ejabberd()
    @state = "Starting up XMPP server"
    my_public = my_node.public_ip
    Ejabberd.stop
    Djinn.log_run("rm -f /var/lib/ejabberd/*")
    Ejabberd.write_auth_script(my_public, @@secret)
    Ejabberd.write_config_file(my_public)
    Ejabberd.start
  end

  def stop_ejabberd()
    Ejabberd.stop
  end

  def start_load_balancer()
    @state = "Starting up Load Balancer"
    Djinn.log_debug("Starting up Load Balancer")

    my_public = my_node.public_ip
    my_private = my_node.private_ip
    HAProxy.create_app_load_balancer_config(my_public, my_private, 
      LoadBalancer.proxy_port)
    Nginx.create_app_load_balancer_config(my_public, my_private, 
      LoadBalancer.proxy_port)
    LoadBalancer.start
    Nginx.restart
    Collectd.restart

    head_node_ip = get_public_ip(@creds['hostname'])
    if my_public == head_node_ip
      # Only start monitoring on the head node
      HAProxy.create_app_monitoring_config(my_public, my_private, 
        Monitoring.proxy_port)
      Nginx.create_app_monitoring_config(my_public, my_private, 
        Monitoring.proxy_port)
      Nginx.restart
      Monitoring.start
    end

    LoadBalancer.server_ports.each do |port|
      HelperFunctions.sleep_until_port_is_open("localhost", port)
      begin
        Net::HTTP.get_response("localhost:#{port}", '/')
      rescue SocketError
      end
    end
  end

  # TODO: this function should use hadoop_helper
  def setup_hadoop_config_org(source_dir, dest_dir, master_ip, slave_ips, n)
    ["source_dir", "dest_dir", "master_ip"].each { |param_name|
      param = eval(param_name)
      abort("#{param_name} wasn't a String. It was a/an #{param.class}") if param.class != String
    }

    source_dir = File.expand_path(source_dir)
    dest_dir = File.expand_path(dest_dir)

    abort("Source dir [#{source_dir}] didn't exist") unless File.directory?(source_dir)
    abort("Dest dir [#{dest_dir}] didn't exist") unless File.directory?(dest_dir)

    files_to_config = `ls #{source_dir}`.split
    files_to_config.each{ |filename|
      full_path_to_read = source_dir + File::Separator + filename
      full_path_to_write = dest_dir + File::Separator + filename
      File.open(full_path_to_read) { |source_file|
        contents = source_file.read
        contents.gsub!(/APPSCALE-MASTER/, master_ip)
        contents.gsub!(/APPSCALE-SLAVES/, slave_ips.join("\n"))
        contents.gsub!(/REPLICATION/, n)
  
        HelperFunctions.write_file(full_path_to_write, contents)
      }
    }
  end

  # TODO: this function should use hadoop_helper
  def start_hadoop_org()
    i = my_node
    return unless i.is_shadow? # change this later to db_master
    hadoop_home = File.expand_path("#{APPSCALE_HOME}/AppDB/hadoop-0.20.2/")
    Djinn.log_run("#{hadoop_home}/bin/hadoop namenode -format 2>&1")
    Djinn.log_run("#{hadoop_home}/bin/start-dfs.sh 2>&1")
    Djinn.log_run("python #{hadoop_home}/../wait_on_hadoop.py 2>&1")
    Djinn.log_run("#{hadoop_home}/bin/start-mapred.sh 2>&1")
  end

  def stop_load_balancer()
    Djinn.log_debug("Shutting down Load Balancer")
    LoadBalancer.stop
  end

  def start_shadow()
    Djinn.log_debug("Starting Shadow role")
  end

  def stop_shadow()
    Djinn.log_debug("Stopping Shadow role")
  end

  #
  # Swaps out an application with one that relays an error message to the 
  # developer. It will take the application that currently exists in the 
  # application folder, deletes it, and places a templated app that prints out the 
  # given error message. 
  #
  # Args: 
  #   app_name: Name of application to construct an error application for
  #   err_msg: A String message that will be displayed as 
  #            the reason why we couldn't start their application.
  #
  # Returns: 
  #   Returns: Nothing
  #
  def place_error_app(app_name, err_msg)
    Djinn.log_debug("Placing error application for #{app_name} because of: #{err_msg}")
    ea = ErrorApp.new(app_name, err_msg)
    ea.generate() 
  end

  def start_appengine()
    @state = "Preparing to run AppEngine apps if needed"
    Djinn.log_debug("Starting appengine - pbserver is at [#{@userappserver_private_ip}]")

    uac = UserAppClient.new(@userappserver_private_ip, @@secret)
    app_manager = AppManagerClient.new(LOCALHOST)

    if @restored == false #and restore_from_db?
      Djinn.log_debug("Need to restore")
      app_list = uac.get_all_apps()
      Djinn.log_debug("All apps are [#{app_list.join(', ')}]")
      app_list.each { |app|
        if uac.does_app_exist?(app)
          Djinn.log_debug("App #{app} is enabled, so restoring it")
          @app_names = @app_names + [app]
        else
          Djinn.log_debug("App #{app} is not enabled, moving on")
        end
      }

      @app_names.uniq!
      Djinn.log_debug("Decided to restore these apps: [#{@app_names.join(', ')}]")
      @restored = true
    else
      Djinn.log_debug("Don't need to restore")
    end

    apps_to_load = @app_names - @apps_loaded - ["none"]
    apps_to_load.each { |app|
      app_data = uac.get_app_data(app)
      Djinn.log_debug("Get app data for #{app} said [#{app_data}]")

      loop {
        app_version = app_data.scan(/version:(\d+)/).flatten.to_s
        Djinn.log_debug("Waiting for app data to have instance info for app named #{app}: #{app_data}")
        Djinn.log_debug("The app's version is #{app_version}, and its class is #{app_version.class}")

        if app_data[0..4] != "Error"
          app_version = "0" if app_version == ""
          app_version = Integer(app_version)
          break if app_version >= 0
        end

        app_data = uac.get_app_data(app)
        Kernel.sleep(5)
      }

      my_public = my_node.public_ip
      my_private = my_node.private_ip
      app_version = app_data.scan(/version:(\d+)/).flatten.to_s
      app_language = app_data.scan(/language:(\w+)/).flatten.to_s
      
      @app_info_map[app] = {}
      @app_info_map[app][:language] = app_language

      # TODO: merge these 
      shadow = get_shadow
      shadow_ip = shadow.private_ip
      ssh_key = shadow.ssh_key
      app_dir = "/var/apps/#{app}/app"
      app_path = "#{app_dir}/#{app}.tar.gz"
      FileUtils.mkdir_p(app_dir)
       
      if !copy_app_to_local(app)
        place_error_app(app, "ERROR: Failed to copy app: #{app}")
      end
      HelperFunctions.setup_app(app)

       
      if my_node.is_shadow?
        CronHelper.update_cron(my_public, app_language, app)
        start_xmpp_for_app(app, app_language)
      end
      app_number = @nginx_port - Nginx::START_PORT
      proxy_port = HAProxy.app_listen_port(app_number)
      login_ip = get_login.private_ip
      if my_node.is_login? and !my_node.is_appengine?
        success = Nginx.write_fullproxy_app_config(app, app_number, my_public,
          my_private, proxy_port, login_ip, get_all_appengine_nodes())
        if success
          Nginx.reload
        else
          err_msg = "ERROR: Failure to create valid nginx config file" + \
                    " for application #{app} full proxy."
          place_error_app(app, err_msg)
        end
        @nginx_port += 1
        @haproxy_port += 1
      end


      if my_node.is_appengine?
        app_number = @nginx_port - Nginx::START_PORT
        start_port = HelperFunctions::APP_START_PORT
        begin
          static_handlers = HelperFunctions.parse_static_data(app)
        rescue Exception => e
          # This specific exception may be a json parse error
          error_msg = "ERROR: Unable to parse app.yaml file for #{app}." + \
                      " Exception of #{e.class} with message #{e.message}" 
          place_error_app(app, error_msg)
        end
        proxy_port = HAProxy.app_listen_port(app_number)
        login_ip = get_login.private_ip
        success = Nginx.write_app_config(app, app_number, my_public, my_private,
          proxy_port, static_handlers, login_ip)
        if !success
          error_msg = "ERROR: Failure to create valid nginx config file " + \
                      "for application #{app}."
          place_error_app(app, error_msg)
        end
        Collectd.write_app_config(app)

        # send a warmup request to the app to get it loaded - can shave a
        # number of seconds off the initial request if it's java or go
        # go provides a default warmup route
        # TODO: if the user specifies a warmup route, call it instead of /
        warmup_url = "/"

        @app_info_map[app][:appengine] = []
        @num_appengines.times { |index|
          Djinn.log_debug("Starting #{app_language} app #{app} on " +
            "#{HelperFunctions.local_ip}:#{@appengine_port}")
          @app_info_map[app][:appengine] << @appengine_port

          xmpp_ip = get_login.public_ip

          pid = app_manager.start_app(app, @appengine_port, 
            get_load_balancer_ip(), @nginx_port, app_language, 
            xmpp_ip, get_all_dbslave_nodes())

          if pid == -1
            place_error_app(app, "ERROR: Unable to start application " + \
                "#{app}. Please check the application logs.") 
          end

          pid_file_name = "/etc/appscale/#{app}-#{@appengine_port}.pid"
          HelperFunctions.write_file(pid_file_name, pid)

          @appengine_port += 1
        }

        HAProxy.update_app_config(app, app_number, 
          @app_info_map[app][:appengine], my_private)
        Nginx.reload
        HAProxy.reload
        Collectd.restart

        loop {
          Kernel.sleep(5)
          success = uac.add_instance(app, my_public, @nginx_port)
          Djinn.log_debug("Add instance returned #{success}")
          if success  
            # tell ZK that we are hosting the app in case we die, so that
            # other nodes can update the UserAppServer on its behalf
            ZKInterface.add_app_instance(app, my_public, @nginx_port)
            break
          end
        }

        nginx = @nginx_port
        haproxy = @haproxy_port

        # Update our local information so that we know later what ports
        # we're using to host this app on for nginx and haproxy
        @app_info_map[app][:nginx] = @nginx_port
        @app_info_map[app][:haproxy] = @haproxy_port

        login_ip = get_login.public_ip

        Thread.new {
          haproxy_location = "http://#{my_private}:#{haproxy}#{warmup_url}"
          nginx_location = "http://#{my_public}:#{nginx}#{warmup_url}"

          wget_haproxy = "wget #{WGET_OPTIONS} #{haproxy_location}"
          wget_nginx = "wget #{WGET_OPTIONS} #{nginx_location}"

          Djinn.log_run(wget_haproxy)
          Djinn.log_run(wget_nginx)
        }

        @nginx_port += 1
        @haproxy_port += 1

        # now doing this at the real end so that the tools will
        # wait for the app to actually be running before returning
        done_uploading(app, app_path, @@secret)
      end

      Monitoring.restart if my_node.is_shadow?

      if @app_names.include?("none")
        @apps_loaded = @apps_loaded - ["none"]
        @app_names = @app_names - ["none"]
      end
        
      @apps_loaded << app
    }

    Djinn.log_debug("#{apps_to_load.size} apps loaded")  
  end


  # This method guards access to perform_scaling_for_appservers so that only 
  # one thread call it at a time. We also only perform scaling if the user 
  # wants us to, and simply return otherwise.
  def scale_appservers
    if !my_node.is_appengine?
      Djinn.log_debug("Not autoscaling, because we aren't an AppServer")
      return
    end

    if @creds["autoscale"] == "true"
      Djinn.log_debug("Examining AppServers to autoscale them")
      perform_scaling_for_appservers()
    else
      Djinn.log_debug("Not autoscaling AppServers - disallowed by the user")
    end
  end


  # Adds or removes AppServers within a node based on the number of requests
  # that each application has received as well as the number of requests that
  # are sitting in haproxy's queue, waiting to be served.
  def perform_scaling_for_appservers()
    @apps_loaded.each { |app_name|

      Djinn.log_debug("Deciding whether to scale AppServers for #{app_name}")
        
      initialize_scaling_info_for_app(app_name)

      if is_cpu_or_mem_maxed_out?(@app_info_map[app_name][:language])
        # TODO(cgb): This seems like a good condition to scale down
        Djinn.log_debug("Too much CPU or memory is being used - don't scale")
        return
      end

      case get_scaling_info_for_app(app_name)
      when :scale_up
        try_to_scale_up(app_name)
      when :scale_down
        try_to_scale_down(app_name)
      else
        Djinn.log_debug("No change. Keeping the same number of AppServers")
      end
    }
  end


  # Sets up information about the request rate and number of requests in
  # haproxy's queue for the given application.
  def initialize_scaling_info_for_app(app_name)
    return if @initialized_apps[app_name]

    @req_rate[app_name] = []
    @req_in_queue[app_name] = []

    # Fill in req_rate and req_in_queue with dummy info for now
    NUM_DATA_POINTS.times { |i|
      @req_rate[app_name][i] = 0
      @req_in_queue[app_name][i] = 0
    }

    if !@last_decision.has_key?(app_name)
      @last_decision[app_name] = 0
    end

    @initialized_apps[app_name] = true
  end
  

  # Looks at how much CPU and memory is being used system-wide, to determine
  # if a new AppServer should be added. As AppServers in different languages
  # consume different amounts of CPU and memory, we consult the global
  # variables that indicate what the maximum CPU and memory limits are for
  # a new AppServer in the given language.
  def is_cpu_or_mem_maxed_out?(language)
    stats = get_stats(@@secret)
    Djinn.log_debug("CPU used: #{stats['cpu']}, mem used: #{stats['memory']}")

    current_cpu = stats['cpu']
    max_cpu = MAX_CPU_FOR_APPSERVERS[language]

    if current_cpu > max_cpu
      Djinn.log_debug("Not enough CPU is free to spawn up a new #{language} " +
        "AppServer (#{current_cpu} CPU used > #{max_cpu} maximum)")
      return true
    end

    current_mem = Float(stats['memory'])
    max_mem = MAX_MEM_FOR_APPSERVERS[language]

    if current_mem > max_mem
      Djinn.log_debug("Not enough memory is free to spawn up a new " +
        "#{language} AppServer (#{current_mem} memory used > #{max_mem} " +
        "maximum)")
      return true
    end

    Djinn.log_debug("Enough CPU and memory are free on this machine to " +
      "support a new #{language} AppServer")
    return false
  end


  # Queries haproxy to see how many requests are queued for a given application
  # and how many requests are served at a given time. Based on this information,
  # this method reports whether or not AppServers should be added, removed, or
  # if no changes are needed.
  def get_scaling_info_for_app(app_name)
    autoscale_log = File.open(AUTOSCALE_LOG_FILE, "a+")
    autoscale_log.puts("Getting scaling info for application #{app_name}")
  
    # Average Request rates and queued requests set to 0
    avg_req_rate = 0
    avg_req_in_queue = 0
  
    # Move all the old data over one spot in our arrays (basically making
    # these rotating buffers) and see the average number of requests received
    # and enqueued from the old data
    (NUM_DATA_POINTS-1).times { |i|
      @req_rate[app_name][i] = @req_rate[app_name][i+1]
      @req_in_queue[app_name][i] = @req_in_queue[app_name][i+1]
      avg_req_rate += @req_rate[app_name][i+1].to_i
      avg_req_in_queue += @req_in_queue[app_name][i+1].to_i
    }

    # Now see how many requests came in for our app and how many are enqueued
    monitor_cmd = "echo \"show info;show stat\" | " +
      "socat stdio unix-connect:/etc/haproxy/stats | grep #{app_name}"

    `#{monitor_cmd}`.each { |line|
      parsed_info = line.split(',')
      if parsed_info.length < REQ_RATE_INDEX  # not a line with request info
        next
      end

      service_name = parsed_info[SERVICE_NAME_INDEX]
      req_in_queue_present = parsed_info[REQ_IN_QUEUE_INDEX]
      req_rate_present = parsed_info[REQ_RATE_INDEX]
      
      if service_name == "FRONTEND"
        autoscale_log.puts("#{service_name} Request Rate #{req_rate_present}")
        req_rate_present = parsed_info[REQ_RATE_INDEX]
        avg_req_rate += req_rate_present.to_i
        @req_rate[app_name][NUM_DATA_POINTS-1] = req_rate_present
      end
      
      if service_name == "BACKEND"
        autoscale_log.puts("#{service_name} Queued Currently " +
          "#{req_in_queue_present}")
        req_in_queue_present = parsed_info[REQ_IN_QUEUE_INDEX]
        avg_req_in_queue += req_in_queue_present.to_i
        @req_in_queue[app_name][NUM_DATA_POINTS-1] = req_in_queue_present
      end
    }
      
    total_req_in_queue = avg_req_in_queue

    avg_req_rate /= NUM_DATA_POINTS
    avg_req_in_queue /= NUM_DATA_POINTS

    autoscale_log.puts("[#{app_name}] Average Request rate: #{avg_req_rate}")
    autoscale_log.puts("[#{app_name}] Average Queued requests: " +
      "#{avg_req_in_queue}")

    if avg_req_rate <= SCALEDOWN_REQUEST_RATE_THRESHOLD and 
      total_req_in_queue.zero?
      return :scale_down
    end

    if avg_req_rate > SCALEUP_REQUEST_RATE_THRESHOLD and 
      avg_req_in_queue > SCALEUP_QUEUE_SIZE_THRESHOLD
      return :scale_up
    end

    return :no_change
  end


  def try_to_scale_up(app_name)
    Djinn.log_debug("Considering whether we should scale up")
    time_since_last_decision = Time.now.to_i - @last_decision[app_name]
    appservers_running = @app_info_map[app_name][:appengine].length
          
    if time_since_last_decision > SCALEUP_TIME_THRESHOLD and 
      !@app_info_map[app_name][:appengine].nil? and 
      appservers_running < MAX_APPSERVERS_ON_THIS_NODE

      Djinn.log_debug("Adding a new AppServer on this node for #{app_name}")
      add_appserver_process(app_name)
      @last_decision[app_name] = Time.now.to_i
    elsif time_since_last_decision <= SCALEUP_TIME_THRESHOLD
      Djinn.log_debug("Not enough time has passed since when the last " +
        "scaling decision was made for #{app_name}")
    elsif !@app_info_map[app_name][:appengine].nil? and 
      appservers_running > MAX_APPSERVERS_ON_THIS_NODE 

      Djinn.log_debug("The maximum number of AppServers for this app " +
        "are already running, so don't add any more")
    end
  end


  def try_to_scale_down(app_name)
    Djinn.log_debug("Considering whether we should scale down")
    time_since_last_decision = Time.now.to_i - @last_decision[app_name]
    appservers_running = @app_info_map[app_name][:appengine].length

    if time_since_last_decision > SCALEDOWN_TIME_THRESHOLD and
      !@app_info_map[app_name][:appengine].nil? and 
      appservers_running > MIN_APPSERVERS_ON_THIS_NODE

      Djinn.log_debug("Removing an AppServer on this node for #{app_name}")
      remove_appserver_process(app_name)
      @last_decision[app_name] = Time.now.to_i
    elsif !@app_info_map[app_name][:appengine].nil? and 
      appservers_running <= MIN_APPSERVERS_ON_THIS_NODE

      Djinn.log_debug("Only #{MIN_APPSERVERS_ON_THIS_NODE} AppServer(s) " +
        "running - don't kill")
    elsif time_since_last_decision <= SCALEDOWN_TIME_THRESHOLD 
      Djinn.log_debug("Last decision was taken within the time threshold")
    end
  end


  # Starts a new AppServer for the given application.
  # TODO(cgb): This is mostly copy-pasta'd from start_appengine - consolidate
  # this somehow
  def add_appserver_process(app)
    # Starting a appserver instance on request to scale the application 
    @state = "Adding an AppServer for #{app}"

    uac = UserAppClient.new(@userappserver_private_ip, @@secret)
    app_manager = AppManagerClient.new(LOCALHOST)

    warmup_url = "/"

    app_data = uac.get_app_data(app)
    
    Djinn.log_debug("Get app data for #{app} said [#{app_data}]")

    loop {
        app_version = app_data.scan(/version:(\d+)/).flatten.to_s
        Djinn.log_debug("Waiting for app data to have instance info for app named #{app}: #{app_data} "+
        "The app's version is #{app_version}, and its class is #{app_version.class}")

        if app_data[0..4] != "Error"
          app_version = "0" if app_version.empty?
          app_version = Integer(app_version)
          break if app_version >= 0
        end

        app_data = uac.get_app_data(app)
        sleep(5)
     }
    
    app_version = app_data.scan(/version:(\d+)/).flatten.to_s
    app_language = app_data.scan(/language:(\w+)/).flatten.to_s
    my_public = my_node.public_ip
    my_private = my_node.private_ip

    app_is_enabled = uac.does_app_exist?(app)
    Djinn.log_debug("is app #{app} enabled? #{app_is_enabled}")
    if app_is_enabled == "false"
      return  
    end

    nginx_port = @app_info_map[app][:nginx]
    haproxy_port = @app_info_map[app][:haproxy]
    @app_info_map[app][:appengine] << @appengine_port

    app_number = nginx_port - Nginx::START_PORT

    my_private = my_node.private_ip
    Djinn.log_debug("port apps error contains - #{@app_info_map[app][:appengine]}")
    HAProxy.update_app_config(app, app_number, @app_info_map[app][:appengine],
      my_private)     

    Djinn.log_debug("Adding #{app_language} app #{app} on #{HelperFunctions.local_ip}:#{@appengine_port} ")

    xmpp_ip = get_login.public_ip

    pid = app_manager.start_app(app, @appengine_port, 
            get_load_balancer_ip(), @nginx_port, app_language, 
            xmpp_ip, get_all_dbslave_nodes())

    if pid == -1
      Djinn.log_debug("ERROR: Unable to start application #{app} on port #{@appengine_port}.") 
      next
    end
    pid_file_name = "#{APPSCALE_HOME}/.appscale/#{app}-#{@appengine_port}.pid"
    HelperFunctions.write_file(pid_file_name, pid)

    @appengine_port += 1

    # Nginx.reload 
    HAProxy.reload
    Collectd.restart

    # add_instance_info = uac.add_instance(app, my_public, @nginx_port)
   
    Thread.new {
      haproxy_location = "http://#{my_private}:#{haproxy_port}#{warmup_url}"
      nginx_location = "http://#{my_public}:#{nginx_port}#{warmup_url}"

      wget_haproxy = "wget #{WGET_OPTIONS} #{haproxy_location}"
      wget_nginx = "wget #{WGET_OPTIONS} #{nginx_location}"
 
      Djinn.log_run(wget_haproxy)
      Djinn.log_run(wget_nginx)
    }
  end


  # Terminates a random AppServer that hosts the specified App Engine app.
  def remove_appserver_process(app)
    @state = "Stopping an AppServer to free unused resources"
    Djinn.log_debug("Deleting appserver instance to free up unused resources")

    uac = UserAppClient.new(@userappserver_private_ip, @@secret)
    warmup_url = "/"

    my_public = my_node.public_ip
    my_private = my_node.private_ip
    app_number = @app_info_map[app][:nginx] - Nginx::START_PORT

    app_data = uac.get_app_data(app)

    Djinn.log_debug("Get app data for #{app} said [#{app_data}]")

    app_is_enabled = uac.does_app_exist?(app)
    Djinn.log_debug("is app #{app} enabled? #{app_is_enabled}")
    if app_is_enabled == "false"
      return
    end

    # Select a random AppServer to kill.
    ports = @app_info_map[app][:appengine]
    port = ports[rand(ports.length)]
    HelperFunctions.stop_app(app, port)

    # Get PID for the AppServer to kill.
    pid_file = "#{APPSCALE_HOME}/.appscale/#{app}-#{port}.pid"
    pid = HelperFunctions.read_file(pid_file)

    # Kill the AppServer in case god wasn't able to.
    cmd = "kill -9 #{pid}"
    Djinn.log_run(cmd)
    Djinn.log_debug("Explicitly killed #{pid} for #{app} on port #{port}")

    # Finally, remove the PID file corresponding to that AppServer.
    cmd = "rm #{pid_file}"
    Djinn.log_run(cmd)
    Djinn.log_debug("Deleted pid file #{pid_file}")

    # Delete the port number from the app_info_map
    @app_info_map[app][:appengine].delete(port)

    HAProxy.update_app_config(app, app_number, @app_info_map[app][:appengine],
      my_private)
    HAProxy.reload
  end 
 

  def stop_appengine()
    Djinn.log_debug("Shutting down AppEngine")

    uac = UserAppClient.new(@userappserver_private_ip, @@secret)
    app_list = uac.get_all_apps()
    my_public = my_node.public_ip

    Djinn.log_debug("All apps are [#{app_list.join(', ')}]")
    app_list.each { |app|
      if uac.does_app_exist?(app)
        Djinn.log_debug("App #{app} is enabled, so stopping it.")
        hosts = uac.get_hosts_for_app(app)
        Djinn.log_debug("[Stop appengine] hosts for #{app} is [#{hosts.join(', ')}]")
        hosts.each { |host|
          Djinn.log_debug("[Stop appengine] deleting instance for app #{app} at #{host}")
          ip, port = host.split(":")
          uac.delete_instance(app, ip, port)
        }

        Djinn.log_debug("Finished deleting instances for app #{app}")
        #Djinn.log_run("rm -fv /etc/nginx/#{app}.conf")
        Nginx.reload
      else
        Djinn.log_debug("App #{app} wasnt enabled, skipping it")
      end
    }

    @app_names = []
    @apps_loaded = []
    @restored = false
  
    Djinn.log_run("pkill -f dev_appserver")
    Djinn.log_run("pkill -f DevAppServerMain")
  end

  # Returns true on success, false otherwise
  def copy_app_to_local(appname)
    app_dir = "/var/apps/#{appname}/app"
    app_path = "#{app_dir}/#{appname}.tar.gz"

    if File.exists?(app_path)
      Djinn.log_debug("I already have a copy of app #{appname} - won't grab it remotely")
      return true
    else
      Djinn.log_debug("I don't have a copy of app #{appname} - will grab it remotely")
    end

    nodes_with_app = []
    loop {
      nodes_with_app = ZKInterface.get_app_hosters(appname)
      break if !nodes_with_app.empty?
      Djinn.log_debug("Waiting for a node to have a copy of app #{appname}")
      Kernel.sleep(5)
    }

    # Try 3 times on each node known to have this application
    nodes_with_app.each { |node|
      ssh_key = node.ssh_key
      ip = node.public_ip
      tries = 3
      loop {
        Djinn.log_debug("Trying #{ip}:#{app_path} for the application")
        Djinn.log_run("scp -o StrictHostkeyChecking=no -i #{ssh_key} #{ip}:#{app_path} #{app_path}")
        if File.exist?("#{app_path}") == true
          Djinn.log_debug("Got a copy of #{appname} from #{ip}")
          return true 
        end
        Djinn.log_debug("ERROR: Unable to get the application from #{ip}:#{app_path}! scp failed.") 
        if tries > 0
          Djinn.log_debug("Trying again in 5 seconds") 
          tries = tries - 1
          Kernel.sleep(5)
        else
          Djinn.log_debug("Giving up on node #{ip} for the application")
          break
        end
      }
    }
    Djinn.log_debug("Unable to get the application from any node")
    return false 
  end

  def start_xmpp_for_app(app, app_language)
    # create xmpp account for the app
    # for app named baz, this translates to baz@login_ip

    login_ip = get_login.public_ip
    login_uac = UserAppClient.new(login_ip, @@secret)
    xmpp_user = "#{app}@#{login_ip}"
    xmpp_pass = HelperFunctions.encrypt_password(xmpp_user, @@secret)
    login_uac.commit_new_user(xmpp_user, xmpp_pass, "app")

    Djinn.log_debug("Created user [#{xmpp_user}] with password [#{@@secret}] and hashed password [#{xmpp_pass}]")

    if Ejabberd.does_app_need_receive?(app, app_language)
      start_cmd = "python #{APPSCALE_HOME}/AppController/xmpp_receiver.py #{app} #{login_ip} #{@@secret}"
      stop_cmd = "ps ax | grep '#{start_cmd}' | grep -v grep | awk '{print $1}' | xargs -d '\n' kill -9"
      GodInterface.start(app, start_cmd, stop_cmd, 9999)
      Djinn.log_debug("App #{app} does need xmpp receive functionality")
    else
      Djinn.log_debug("App #{app} does not need xmpp receive functionality")
    end
  end

  def self.neptune_parse_creds(storage, job_data)
    creds = {}

    if storage == "s3"
      ['EC2_ACCESS_KEY', 'EC2_SECRET_KEY', 'S3_URL'].each { |item|
        creds[item] = job_data["@#{item}"]
      }
    end

    return creds
  end

<<<<<<< HEAD
  def start_sisyphus
    # its just another app engine app - but since numbering starts
    # at zero, this app has to be app neg two

    # TODO: tell the tools to disallow uploading apps called 'sisyphus'
    # and start_appengine to do the same
    # TODO: this code is copy-pasted from repo - should be a way to
    # extract this code to a helper function of some kind

    Djinn.log_debug("Starting Sisyphus")

    num_servers = 3
    app_number = -2
    nginx_port = 8078
    start_port = 19994
    app = "sisyphus"
    app_language = "python"
    app_version = "1"

    app_location = "/var/apps/#{app}/app"
    Djinn.log_run("mkdir -p #{app_location}")
    Djinn.log_run("cp -r #{APPSCALE_HOME}/AppServer/demos/sisyphus/* #{app_location}")
    HelperFunctions.setup_app(app, untar=false)

    my_public = my_node.public_ip
    my_private = my_node.private_ip
    public_login_ip = get_login.public_ip
    private_login_ip = get_login.private_ip
  
    begin
      static_handlers = HelperFunctions.parse_static_data(app)
    rescue Exception => e
      error_msg = "ERROR: Unable to parse app.yaml file for #{app}." + \
                  " Exception of type #{e.class}. Exception message #{e.message}"
      place_error_app(app, error_msg)
    end
    proxy_port = HAProxy.app_listen_port(app_number)
    Nginx.write_app_config(app, app_number, my_public, my_private, proxy_port, static_handlers, private_login_ip)
    HAProxy.write_app_config(app, app_number, num_servers, my_private)
    Collectd.write_app_config(app)

    [19994, 19995, 19996].each { |port|
      Djinn.log_debug("Starting #{app_language} app #{app} on " +
        "#{HelperFunctions.local_ip}:#{port}")
      pid = app_manager.start_app(app, port,
            get_load_balancer_ip(), @nginx_port, app_language, 
            public_login_ip, get_all_dbslave_nodes())

      pid_file_name = "#{APPSCALE_HOME}/.appscale/#{app}-#{port}.pid"
      HelperFunctions.write_file(pid_file_name, pid)
    }

    Nginx.reload
    Collectd.restart

    # Register the application with the UserAppServer so that we can use the
    # AppLoadBalancer to route traffic to it, or let clients query the UAServer
    # to see where it's hosted.
    uac = UserAppClient.new(@userappserver_private_ip, @@secret)


    cloud_admin = ""
    begin
      cloud_admin = uac.get_cloud_admin()
      Djinn.log_debug("Registering Sisyphus with cloud admin #{cloud_admin}")
    rescue Exception
      Djinn.log_debug("No cloud admin found - waiting for the tools to " +
        "register one.") 
      Kernel.sleep(5)
      retry
    end

    uac.commit_new_app_name(cloud_admin, app, app_language)

    loop {
      Kernel.sleep(5)
      success = uac.add_instance(app, my_public, nginx_port)
      Djinn.log_debug("Add instance returned #{success}")
      break if success
    }

    @apps_loaded << "sisyphus"
    Djinn.log_debug("Done starting Sisyphus!")
  end

  def stop_sisyphus
    Djinn.log_debug("Stopping Sisyphus")
    stop_app("sisyphus", @@secret)
  end

=======
>>>>>>> 1918562a
  def start_open
    return
  end

  def stop_open
    return
  end
end<|MERGE_RESOLUTION|>--- conflicted
+++ resolved
@@ -21,6 +21,7 @@
 # Imports for AppController libraries
 $:.unshift File.join(File.dirname(__FILE__), "lib")
 require 'app_controller_client'
+require 'app_manager_client'
 require 'blobstore'
 require 'custom_exceptions'
 require 'ejabberd'
@@ -41,18 +42,6 @@
 
 NO_OUTPUT = false
 
-<<<<<<< HEAD
-
-# IP of localhost used to connect to local services
-LOCALHOST = '127.0.0.1'
-
-# A list of App Engine apps that the AppController will start and control
-# outside of the normal start_appengine method.
-RESTRICTED_APPS = ["sisyphus"]
-
-
-=======
->>>>>>> 1918562a
 $:.unshift File.join(File.dirname(__FILE__), "..", "AppDB", "zkappscale")
 require "zookeeper_helper"
 
@@ -328,7 +317,6 @@
   # Because AppServers in different languages consume different amounts of 
   # memory, set different limits per language.
   MAX_MEM_FOR_APPSERVERS = {'python' => 90.00, 'java' => 95.00, 'go' => 90.00}
-
 
   # Creates a new Djinn, which holds all the information needed to configure
   # and deploy all the services on this node.
@@ -454,7 +442,8 @@
         stop_soap_server
         stop_pbserver
       end
-
+     
+      stop_app_manager_server
       stop_neptune_manager
       stop_infrastructure_manager
     end
@@ -669,10 +658,15 @@
           result = "true"
         end
       end    
-
+      Djinn.log_debug("(stop_app) Removing from app engine role")
       if my_node.is_appengine?
-        GodInterface.stop(app_name)
-        GodInterface.remove(app_name)
+        app_manager = AppManagerClient.new()
+        Djinn.log_debug("(stop_app) Calling AppManager")
+        if !app_manager.stop_app(app_name)
+          Djinn.log_debug("Unable to stop app #{app_name}") 
+        end
+        Djinn.log_debug("(stop_app) Done Calling AppManager")
+
         Nginx.remove_app(app_name)
         Collectd.remove_app(app_name)
         HAProxy.remove_app(app_name)
@@ -686,9 +680,6 @@
           @app_info_map.delete(app_name)
         end
 
-        # TODO God does not shut down the application, so do it here for 
-        # A hack fix.
-        Djinn.log_run("ps -ef | grep dev_appserver | grep #{app_name} | grep -v grep | grep cookie_secret | awk '{print $2}' | xargs kill -9")
         result = "true"
       end
 
@@ -2006,6 +1997,9 @@
       end
     end
 
+    # All nodes have application managers
+    start_app_manager_server
+
     # start soap server and pb server
     if has_soap_server?(my_node)
       @state = "Starting up SOAP Server and PBServer"
@@ -2065,6 +2059,16 @@
     return true
   end
 
+  # Starts the application manager which is a SOAP service in charge of 
+  # starting and stopping applications.
+  def start_app_manager_server
+    @state = "Starting up SOAP Server and PBServer"
+    env_vars = {}
+    start_cmd = ["/usr/bin/python2.6 #{APPSCALE_HOME}/AppManager/app_manager_server.py"]
+    stop_cmd = "pkill -9 app_manager_server"
+    port = [AppManagerClient::SERVER_PORT]
+    GodInterface.start(:appmanagerserver, start_cmd, stop_cmd, port, env_vars)
+  end
 
   def start_soap_server
     db_master_ip = nil
@@ -2122,6 +2126,10 @@
 
   def stop_soap_server
     GodInterface.stop(:uaserver)
+  end 
+
+  def stop_app_manager_server
+    GodInterface.stop(:appmanagerserver)
   end 
 
   def stop_pbserver
@@ -2629,7 +2637,7 @@
     Djinn.log_debug("Starting appengine - pbserver is at [#{@userappserver_private_ip}]")
 
     uac = UserAppClient.new(@userappserver_private_ip, @@secret)
-    app_manager = AppManagerClient.new(LOCALHOST)
+    app_manager = AppManagerClient.new()
 
     if @restored == false #and restore_from_db?
       Djinn.log_debug("Need to restore")
@@ -2753,8 +2761,9 @@
 
           pid = app_manager.start_app(app, @appengine_port, 
             get_load_balancer_ip(), @nginx_port, app_language, 
-            xmpp_ip, get_all_dbslave_nodes())
-
+            xmpp_ip, [Djinn.get_nearest_db_ip(false)])
+
+#get_all_dbslave_nodes())
           if pid == -1
             place_error_app(app, "ERROR: Unable to start application " + \
                 "#{app}. Please check the application logs.") 
@@ -3059,7 +3068,7 @@
     @state = "Adding an AppServer for #{app}"
 
     uac = UserAppClient.new(@userappserver_private_ip, @@secret)
-    app_manager = AppManagerClient.new(LOCALHOST)
+    app_manager = AppManagerClient.new()
 
     warmup_url = "/"
 
@@ -3108,9 +3117,9 @@
 
     xmpp_ip = get_login.public_ip
 
-    pid = app_manager.start_app(app, @appengine_port, 
+    pid = upp_manager.start_app(app, @appengine_port, 
             get_load_balancer_ip(), @nginx_port, app_language, 
-            xmpp_ip, get_all_dbslave_nodes())
+            xmpp_ip, [Djinn.get_nearest_db_ip(false)])
 
     if pid == -1
       Djinn.log_debug("ERROR: Unable to start application #{app} on port #{@appengine_port}.") 
@@ -3141,11 +3150,16 @@
 
 
   # Terminates a random AppServer that hosts the specified App Engine app.
+  #
+  # Args:
+  #   app: The name of the application for which we're removing an instance
+  #
   def remove_appserver_process(app)
     @state = "Stopping an AppServer to free unused resources"
     Djinn.log_debug("Deleting appserver instance to free up unused resources")
 
     uac = UserAppClient.new(@userappserver_private_ip, @@secret)
+    app_manager = AppManagerClient.new()
     warmup_url = "/"
 
     my_public = my_node.public_ip
@@ -3165,21 +3179,10 @@
     # Select a random AppServer to kill.
     ports = @app_info_map[app][:appengine]
     port = ports[rand(ports.length)]
-    HelperFunctions.stop_app(app, port)
-
-    # Get PID for the AppServer to kill.
-    pid_file = "#{APPSCALE_HOME}/.appscale/#{app}-#{port}.pid"
-    pid = HelperFunctions.read_file(pid_file)
-
-    # Kill the AppServer in case god wasn't able to.
-    cmd = "kill -9 #{pid}"
-    Djinn.log_run(cmd)
-    Djinn.log_debug("Explicitly killed #{pid} for #{app} on port #{port}")
-
-    # Finally, remove the PID file corresponding to that AppServer.
-    cmd = "rm #{pid_file}"
-    Djinn.log_run(cmd)
-    Djinn.log_debug("Deleted pid file #{pid_file}")
+
+    if !app_manager.stop_app_instance(app, port)
+      Djinn.log_debug("Unable to stop instance on port #{port} app #{app_name}") 
+    end
 
     # Delete the port number from the app_info_map
     @app_info_map[app][:appengine].delete(port)
@@ -3306,99 +3309,6 @@
     return creds
   end
 
-<<<<<<< HEAD
-  def start_sisyphus
-    # its just another app engine app - but since numbering starts
-    # at zero, this app has to be app neg two
-
-    # TODO: tell the tools to disallow uploading apps called 'sisyphus'
-    # and start_appengine to do the same
-    # TODO: this code is copy-pasted from repo - should be a way to
-    # extract this code to a helper function of some kind
-
-    Djinn.log_debug("Starting Sisyphus")
-
-    num_servers = 3
-    app_number = -2
-    nginx_port = 8078
-    start_port = 19994
-    app = "sisyphus"
-    app_language = "python"
-    app_version = "1"
-
-    app_location = "/var/apps/#{app}/app"
-    Djinn.log_run("mkdir -p #{app_location}")
-    Djinn.log_run("cp -r #{APPSCALE_HOME}/AppServer/demos/sisyphus/* #{app_location}")
-    HelperFunctions.setup_app(app, untar=false)
-
-    my_public = my_node.public_ip
-    my_private = my_node.private_ip
-    public_login_ip = get_login.public_ip
-    private_login_ip = get_login.private_ip
-  
-    begin
-      static_handlers = HelperFunctions.parse_static_data(app)
-    rescue Exception => e
-      error_msg = "ERROR: Unable to parse app.yaml file for #{app}." + \
-                  " Exception of type #{e.class}. Exception message #{e.message}"
-      place_error_app(app, error_msg)
-    end
-    proxy_port = HAProxy.app_listen_port(app_number)
-    Nginx.write_app_config(app, app_number, my_public, my_private, proxy_port, static_handlers, private_login_ip)
-    HAProxy.write_app_config(app, app_number, num_servers, my_private)
-    Collectd.write_app_config(app)
-
-    [19994, 19995, 19996].each { |port|
-      Djinn.log_debug("Starting #{app_language} app #{app} on " +
-        "#{HelperFunctions.local_ip}:#{port}")
-      pid = app_manager.start_app(app, port,
-            get_load_balancer_ip(), @nginx_port, app_language, 
-            public_login_ip, get_all_dbslave_nodes())
-
-      pid_file_name = "#{APPSCALE_HOME}/.appscale/#{app}-#{port}.pid"
-      HelperFunctions.write_file(pid_file_name, pid)
-    }
-
-    Nginx.reload
-    Collectd.restart
-
-    # Register the application with the UserAppServer so that we can use the
-    # AppLoadBalancer to route traffic to it, or let clients query the UAServer
-    # to see where it's hosted.
-    uac = UserAppClient.new(@userappserver_private_ip, @@secret)
-
-
-    cloud_admin = ""
-    begin
-      cloud_admin = uac.get_cloud_admin()
-      Djinn.log_debug("Registering Sisyphus with cloud admin #{cloud_admin}")
-    rescue Exception
-      Djinn.log_debug("No cloud admin found - waiting for the tools to " +
-        "register one.") 
-      Kernel.sleep(5)
-      retry
-    end
-
-    uac.commit_new_app_name(cloud_admin, app, app_language)
-
-    loop {
-      Kernel.sleep(5)
-      success = uac.add_instance(app, my_public, nginx_port)
-      Djinn.log_debug("Add instance returned #{success}")
-      break if success
-    }
-
-    @apps_loaded << "sisyphus"
-    Djinn.log_debug("Done starting Sisyphus!")
-  end
-
-  def stop_sisyphus
-    Djinn.log_debug("Stopping Sisyphus")
-    stop_app("sisyphus", @@secret)
-  end
-
-=======
->>>>>>> 1918562a
   def start_open
     return
   end
