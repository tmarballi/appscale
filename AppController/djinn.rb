#!/usr/bin/ruby -w

# Imports within Ruby's standard libraries
require 'logger'
require 'monitor'
require 'net/http'
require 'net/https'
require 'openssl'
require 'securerandom'
require 'set'
require 'socket'
require 'soap/rpc/driver'
require 'syslog'
require 'timeout'
require 'tmpdir'
require 'yaml'


# Imports for RubyGems
require 'rubygems'
require 'httparty'
require 'json'
require 'zookeeper'


# Imports for AppController libraries
$:.unshift File.join(File.dirname(__FILE__), "lib")
require 'app_controller_client'
require 'app_manager_client'
require 'backup_restore_service'
require 'blobstore'
require 'cron_helper'
require 'custom_exceptions'
require 'datastore_server'
require 'ejabberd'
require 'error_app'
require 'groomer_service'
require 'haproxy'
require 'helperfunctions'
require 'hermes_service'
require 'infrastructure_manager_client'
require 'monit_interface'
require 'nginx'
require 'search'
require 'taskqueue'
require 'terminate'
require 'user_app_client'
require 'zkinterface'
require "zookeeper_helper"

NO_OUTPUT = false


# This lock makes it so that global variables related to apps are not updated
# concurrently, preventing race conditions.
APPS_LOCK = Monitor.new()


# This lock is to ensure that only one thread is trying to start/stop
# applications.
AMS_LOCK = Mutex.new()


# This lock is to ensure that only one thread is trying to start/stop
# new nodes (it takes a long time to spawn a new VM).
SCALE_LOCK = Mutex.new()


# Prevents nodetool from being invoked concurrently.
NODETOOL_LOCK = Mutex.new()


# The name of the user to be used with reserved applications.
APPSCALE_USER = "appscale-user@local.appscale"


# The string that should be returned to the caller if they call a publicly
# exposed SOAP method but provide an incorrect secret.
BAD_SECRET_MSG = "false: bad secret"


# The String that should be returned to callers if they attempt to add or remove
# AppServers from an HAProxy config file at a node where HAProxy is not running.
NO_HAPROXY_PRESENT = "false: haproxy not running"


# The String that should be returned to callers if they attempt to add
# AppServers for an app that does not yet have nginx and haproxy set up.
NOT_READY = "false: not ready yet"


# A response that indicates that the caller made an invalid request.
INVALID_REQUEST = 'false: invalid request'


# The maximum number of seconds that we should wait when deploying Google App
# Engine applications via the AppController.
APP_UPLOAD_TIMEOUT = 180


# The location on the local file system where we store information about
# where ZooKeeper clients are located, used to backup and restore
# AppController information.
ZK_LOCATIONS_FILE = "/etc/appscale/zookeeper_locations.json"


# The location of the logrotate scripts.
LOGROTATE_DIR = '/etc/logrotate.d'


# The name of the generic appscale centralized app logrotate script.
APPSCALE_APP_LOGROTATE = 'appscale-app-logrotate.conf'


# The location of the appscale-upload-app script from appscale-tools.
UPLOAD_APP_SCRIPT = `which appscale-upload-app`.chomp


# The location of the build cache.
APPSCALE_CACHE_DIR = '/var/cache/appscale'


# The domain that hosts packages for the build.
PACKAGE_MIRROR_DOMAIN = 's3.amazonaws.com'


# The location on the package mirror where the packages are stored.
PACKAGE_MIRROR_PATH = '/appscale-build'


# The highest load of the deployment we handle before trying to scale up.
MAX_LOAD_THRESHOLD = 0.9


# The desired load of the deployment to achieve after scaling up or down.
DESIRED_LOAD = 0.8


# The lowest load of the deployment to tolerate before trying to scale down.
MIN_LOAD_THRESHOLD = 0.7


# The number of seconds to wait for an AppServer instance to start.
START_APP_TIMEOUT = 180


# Djinn (interchangeably known as 'the AppController') automatically
# configures and deploys all services for a single node. It relies on other
# Djinns or the AppScale Tools to tell it what services (roles) it should
# be hosting, and exposes these methods via a SOAP interface (as is provided
# in DjinnServer).
class Djinn
  # An Array of DjinnJobData objects, each of which containing information about
  # a node in the currently running AppScale deployment.
  attr_accessor :nodes


  # A Hash containing all the parameters needed to configure any service
  # on any node. At a minimum, this is all the information from the AppScale
  # Tools, including information about database parameters and the roles
  # for all nodes.
  attr_accessor :options


  # An Array of Strings, each of which corresponding to the name of an App
  # Engine app that should be loaded.
  attr_accessor :app_names


  # An Array of Strings, each of which corresponding to the name of an App
  # Engine app that has been loaded on this node.
  attr_accessor :versions_loaded


  # An Array of Strings, each of which corresponding to the name of an App
  # Engine app that should be restarted on this node.
  attr_accessor :apps_to_restart


  # A boolean that is used to let remote callers know when this AppController
  # is done initializing itself, but not necessarily done starting or
  # stopping roles.
  attr_accessor :done_initializing


  # A boolean that is used to let remote callers know when this AppController
  # is done starting all the services it is responsible for.
  attr_accessor :done_loading



  # The human-readable state that this AppController is in.
  attr_accessor :state


  # A boolean that is used to let remote callers start the shutdown process
  # on this AppController, which will cleanly shut down and terminate all
  # services on this node.
  attr_accessor :kill_sig_received

  # An Integer that indexes into @nodes, to return information about this node.
  attr_accessor :my_index


  # An Array that lists the CPU, disk, and memory usage of each machine in this
  # AppScale deployment. Used as a cache so that it does not need to be
  # generated in response to AppDashboard requests.
  # This Array can be fetched in JSON format by get_cluster_stats_json server's method
  # Its structure is following
  # [
  #  {
  #    # System stats provided by infrustucture manager
  #    "cpu" => {
  #      "idle" => 81.3,
  #      "system" => 13.2,
  #      "user" => 5.5
  #    },
  #    "disk" => [
  #      # For each partition
  #      {
  #        "/" => {
  #          "total" => 30965743616,
  #          "free" => 15482871808,
  #          "used" => 15482871808
  #        }
  #      },
  #      ...
  #    ],
  #    "memory => {
  #      "total" => 12365412865,
  #      "available" => 6472179712,
  #      "used" => 8186245120
  #    },
  #    "swap" => {
  #      "total" => 2097147904,
  #      "free" => 1210527744,
  #      "used" => 886620160
  #    },
  #    "services" => {
  #      # For each Process monitored by monit
  #      "cassandra" => "Running",
  #      ...
  #    },
  #    "loadavg" => {
  #      "last_1_min" => 1.35,
  #      "last_5_min" => 0.67,
  #      "last_15_min" => 0.89,
  #      "runnable_entities" => 3,
  #      "scheduling_entities" => 687
  #    },
  #    # Node information provided by AppController itself
  #    "apps" => {
  #      # This hash is empty for non-shadow nodes
  #      "my_app" => {
  #        "language" => "python",
  #        "appservers" => 4,
  #        "pending_appservers" => 2,
  #        "http" => 8080,
  #        "https" => 4380,
  #        "reqs_enqueued" => 15,
  #        "total_reqs" => 6513
  #      },
  #      ...
  #    },
  #    "cloud" => False,
  #    "state" => "Done starting up AppScale, now in heartbeat mode",
  #    "db_location" => "192.168.33.10",
  #    "is_initialized" => True,
  #    "is_loaded" => True,
  #    "public_ip" => "192.168.33.10",
  #    "private_ip" => "10.10.105.18",
  #    "roles" => ["shadow", "zookeeper", "datastore", "taskqueue"],
  #  },
  #  ...
  # ]
  attr_accessor :cluster_stats


  # An integer timestamp that corresponds to the last time this AppController
  # has updated @nodes, which we use to compare with a similar timestamp in
  # ZooKeeper to see when data in @nodes has changed on other nodes.
  attr_accessor :last_updated


  # A Hash that contains information about each Google App Engine application
  # running in this deployment. It includes information about the nginx and
  # haproxy ports the app uses, as well as the language the app is written
  # in.
  attr_accessor :app_info_map


  # A lock that should be used whenever we modify internal state that can be
  # modified by more than one thread at a time.
  attr_accessor :state_change_lock


  # A Hash that maps the names of Google App Engine apps running in this AppScale
  # deployment to the total number of requests that haproxy has processed.
  attr_accessor :total_req_seen


  # A Hash that maps the names of Google App Engine apps running in this AppScale
  # deployment to the current number of requests that haproxy has queued.
  attr_accessor :current_req_rate


  # A Hash that maps the names of Google App Engine apps running in this AppScale
  # deployment to the last time we sampled the total number of requests that
  # haproxy has processed. When combined with total_req_seen, we can infer the
  # average number of requests per second that come in for each App Engine
  # application.
  attr_accessor :last_sampling_time


  # A Time that corresponds to the last time this machine added or removed nodes
  # in this AppScale deployment. Adding or removing nodes can happen in response
  # to autoscaling requests, or (eventually) to recover from faults.
  attr_accessor :last_scaling_time


  # A Hash that maps reservation IDs generated when uploading App Engine apps
  # via the AppDashboard to the status of the uploaded app (e.g., started
  # uploading, failed because of a bad app.yaml).
  attr_accessor :app_upload_reservations


  # The port that the AppController runs on by default
  SERVER_PORT = 17443


  # The port that SSH connections are hosted over, by default.
  SSH_PORT = 22


  # A boolean that should be used when we are waiting for a specific port
  # to open, and only if that port needs SSL to talk over it.
  USE_SSL = true


  # A boolean that indicates whether or not we should turn the firewall on,
  # and continuously keep it on. Should definitely be on for releases, and
  # on whenever possible.
  FIREWALL_IS_ON = true


  # The location on the local filesystem where AppScale-related configuration
  # files are written to.
  APPSCALE_CONFIG_DIR = "/etc/appscale"


  # The location on the local filesystem where the AppController writes
  # the location of all the nodes which are taskqueue nodes.
  TASKQUEUE_FILE = "#{APPSCALE_CONFIG_DIR}/taskqueue_nodes"


  APPSCALE_HOME = ENV['APPSCALE_HOME']


  # The location on the local filesystem where we save data that should be
  # persisted across AppScale deployments. Currently this is Cassandra data,
  # ZooKeeper data, and Google App Engine apps that users upload.
  PERSISTENT_MOUNT_POINT = "/opt/appscale"


  # The location where we can find the Python 2.7 executable, included because
  # it is not the default version of Python installed on AppScale VMs.
  PYTHON27 = "/usr/bin/python2"


  # The message that we display to the user if they call a SOAP-accessible
  # function with a malformed input (e.g., of the wrong class or format).
  BAD_INPUT_MSG = JSON.dump({'success' => false, 'message' => 'bad input'})


  # The message that we display to the user if they want to scale up services
  # in an Xen/KVM deployment but don't have enough open nodes to do so.
  NOT_ENOUGH_OPEN_NODES = JSON.dump({'success' => false,
    'message' => 'not enough open nodes'})


  # This is the duty cycle for the main loop(s).
  DUTY_CYCLE = 10


  # How many minutes to print the stats in the logs.
  PRINT_STATS_MINUTES = 30


  # This is the time to wait before aborting after a crash. We use this
  # time to give a chance to the tools to collect the crashlog.
  WAIT_TO_CRASH = 30


  # This is a 'small' sleep that we generally use when waiting for
  # services to be up.
  SMALL_WAIT = 5


  # How often we should attempt to scale up. It's measured as a multiplier
  # of DUTY_CYCLE.
  SCALEUP_THRESHOLD = 5


  # How often we should attempt to decrease the number of AppServers on a
  # given node. It's measured as a multiplier of DUTY_CYCLE.
  SCALEDOWN_THRESHOLD = 15


  # When scaling down instances we need to use a much longer time in order
  # to reap the benefit of an already running instance.  This is a
  # multiplication factor we use with the above threshold.
  SCALE_TIME_MULTIPLIER = 6


  # This is the generic retries to do.
  RETRIES = 5


  # A Float that determines how much CPU can be used before the autoscaler will
  # stop adding AppServers on a node.
  MAX_CPU_FOR_APPSERVERS = 90.00


  # We won't allow any AppEngine server to have 1 minute average load
  # (normalized on the number of CPUs) to be bigger than this constant.
  MAX_LOAD_AVG = 2.0


  # We need to leave some extra RAM available for the system to operate
  # safely.
  SAFE_MEM = 50

  # Conversion divisor to MB for RAM statistics given in Bytes.
  MEGABYTE_DIVISOR = 1024*1024

  # A regular expression that can be used to match any character that is not
  # acceptable to use in a hostname:port string, used to filter out unacceptable
  # characters from user input.
  NOT_FQDN_REGEX = /[^\w\d\.:\/_-]/


  # A regular expression that can be used to match any character that is not
  # acceptable to use in a hostname:port string, while also allowing the +
  # character to be used. This is used to filter out unacceptable characters
  # from user input where the plus sign is acceptable.
  NOT_FQDN_OR_PLUS_REGEX = /[^\w\d\.\+:\/_-]/


  # A regular expression that can be used to match any character that is not
  # acceptable to use in a e-mail address, used to filter out unacceptable
  # characters from user input.
  NOT_EMAIL_REGEX = /[^\w\d_@-]/


  # An Integer that determines how many log messages we should send at a time
  # to the AppDashboard, for later viewing.
  LOGS_PER_BATCH = 25


  # An Array of Strings, where each String is an appid that corresponds to an
  # application that cannot be relocated within AppScale, because system
  # services assume that they run at a specific location.
  RESERVED_APPS = [AppDashboard::APP_NAME]


  # A Fixnum that indicates what the first port is that can be used for hosting
  # Google App Engine apps.
  STARTING_APPENGINE_PORT = 20000


  # A String that is returned to callers of get_app_upload_status that provide
  # an invalid reservation ID.
  ID_NOT_FOUND = "Reservation ID not found."


  # This String is used to inform the tools that the AppController is not
  # quite ready to receive requests.
  NOT_UP_YET = "not-up-yet"


  # A String that is returned to callers of set_property that provide an invalid
  # instance variable name to set.
  KEY_NOT_FOUND = "Invalid property name, or property value."


  # A String indicating when we are looking for a Zookeeper connection to
  # become available.
  NO_ZOOKEEPER_CONNECTION = "No Zookeeper available: in isolated mode"


  # Where to put logs.
  LOG_FILE = "/var/log/appscale/controller-17443.log"


  # Default memory to allocate to each AppServer.
  DEFAULT_MEMORY = 400


  # The default service for a project.
  DEFAULT_SERVICE = 'default'


  # The default version for a service.
  DEFAULT_VERSION = 'v1'


  # The character used to separate portions of a complete version string.
  # (e.g. guestbook_default_v1)
  VERSION_PATH_SEPARATOR = '_'


  # The port that the AdminServer listens on.
  ADMIN_SERVER_PORT = 17442


  # List of parameters allowed in the set_parameter (and in AppScalefile
  # at this time). If a default value is specified, it will be used if the
  # parameter is unspecified. The last value (a boolean) indicates if the
  # parameter's value is of a sensitive nature and shouldn't be printed in
  # the logs.
  PARAMETER_CLASS = 0
  PARAMETER_DEFAULT = 1
  PARAMETER_SHOW = 2
  PARAMETERS_AND_CLASS = {
    'azure_subscription_id' => [ String, nil, false ],
    'azure_app_id' => [ String, nil, false ],
    'azure_app_secret_key' => [ String, nil, false ],
    'azure_tenant_id' => [ String, nil, false ],
    'azure_resource_group' => [ String, nil, false ],
    'azure_storage_account' => [ String, nil, false ],
    'azure_group_tag' => [ String, nil, false ],
    'appengine' => [ Fixnum, '2', true ],
    'autoscale' => [ TrueClass, 'True', true ],
    'client_secrets' => [ String, nil, false ],
    'controller_logs_to_dashboard' => [ TrueClass, 'False', false ],
    'disks' => [ String, nil, true ],
    'ec2_access_key' => [ String, nil, false ],
    'ec2_secret_key' => [ String, nil, false ],
    'ec2_url' => [ String, nil, false ],
    'EC2_ACCESS_KEY' => [ String, nil, false ],
    'EC2_SECRET_KEY' => [ String, nil, false ],
    'EC2_URL' => [ String, nil, false ],
    'flower_password' => [ String, nil, false ],
    'gce_instance_type' => [ String, nil ],
    'gce_user' => [ String, nil, false ],
    'group' => [ String, nil, true ],
    'keyname' => [ String, nil, false ],
    'infrastructure' => [ String, nil, true ],
    'instance_type' => [ String, nil, true ],
    'lb_connect_timeout' => [ Fixnum, '120000', true ],
    'login' => [ String, nil, true ],
    'machine' => [ String, nil, true ],
    'max_images' => [ Fixnum, '0', true ],
    'max_memory' => [ Fixnum, "#{DEFAULT_MEMORY}", true ],
    'min_images' => [ Fixnum, '1', true ],
    'region' => [ String, nil, true ],
    'replication' => [ Fixnum, '1', true ],
    'project' => [ String, nil, false ],
    'table' => [ String, 'cassandra', false ],
    'use_spot_instances' => [ TrueClass, nil, false ],
    'user_commands' => [ String, nil, true ],
    'verbose' => [ TrueClass, 'False', true ],
    'write_nodes_stats_log' => [ TrueClass, 'False', true ],
    'nodes_stats_log_interval' => [ Fixnum, '15', true ],
    'write_processes_stats_log' => [ TrueClass, 'False', true ],
    'processes_stats_log_interval' => [ Fixnum, '65', true ],
    'write_proxies_stats_log' => [ TrueClass, 'False', true ],
    'proxies_stats_log_interval' => [ Fixnum, '35', true ],
    'write_detailed_processes_stats_log' => [ TrueClass, 'False', true ],
    'write_detailed_proxies_stats_log' => [ TrueClass, 'False', true ],
    'zone' => [ String, nil, true ]
  }


  # Template used for rsyslog configuration files.
  RSYSLOG_TEMPLATE_LOCATION = "#{APPSCALE_HOME}/common/appscale/common/" +
    "templates/rsyslog-app.conf"


  # Instance variables that we need to restore from the head node.
  DEPLOYMENT_STATE = [
    "@app_info_map",
    "@versions_loaded",
    "@nodes",
    "@options",
    "@last_decision"
  ]


  # The amount of memory in MB for each instance class.
  INSTANCE_CLASSES = {:F1 => 128,
                      :F2 => 256,
                      :F4 => 512,
                      :F4_1G => 1024}


  # Creates a new Djinn, which holds all the information needed to configure
  # and deploy all the services on this node.
  def initialize()
    # The password, or secret phrase, that is required for callers to access
    # methods exposed via SOAP.
    @@secret = HelperFunctions.get_secret()

    # An Array of Hashes, where each Hash contains a log message and the time
    # it was logged.
    @@logs_buffer = []

    @@log = Logger.new(STDOUT)
    @@log.level = Logger::INFO

    @my_index = nil
    @my_public_ip = nil
    @my_private_ip = nil
    @kill_sig_received = false
    @done_initializing = false
    @done_terminating = false
    @waiting_messages = []
    @waiting_messages.extend(MonitorMixin)
    @message_ready = @waiting_messages.new_cond
    @done_loading = false
    @state = "AppController just started"
    @cluster_stats = []
    @last_updated = 0
    @state_change_lock = Monitor.new()

    # Keeps track of started instances that have not been registered yet.
    @pending_appservers = {}

    @initialized_versions = {}
    @total_req_seen = {}
    @current_req_rate = {}
    @average_req_rate = {}
    @last_sampling_time = {}
    @last_scaling_time = Time.now.to_i
    @app_upload_reservations = {}

    # This variable is used to keep track of the list of zookeeper servers
    # we have in this deployment.
    @zookeeper_data = []

    # This variable is used to keep track of the location files we write
    # when layout changes.
    @locations_content = ""

    # This variable keeps track of the state we read/write to zookeeper,
    # to avoid actions if nothing changed.
    @appcontroller_state = ""

    # The following variables are restored from the headnode ie they are
    # part of the common state of the running deployment.
    @app_info_map = {}
    @versions_loaded = []
    @nodes = []
    @options = {}
    @last_decision = {}

    # Make sure monit is started.
    MonitInterface.start_monit()
  end

  # A SOAP-exposed method that callers can use to determine if this node
  # has received information from another node and is starting up.
  def is_done_initializing(secret)
    if valid_secret?(secret)
      return @done_initializing
    else
      return BAD_SECRET_MSG
    end
  end


  # A SOAP-exposed method that callers use to determine if this node has
  # finished starting all the roles it should run when it initially starts.
  def is_done_loading(secret)
    if valid_secret?(secret)
      return @done_loading
    else
      return BAD_SECRET_MSG
    end
  end


  # A SOAP-exposed method that callers can use to get information about what
  # roles each node in the AppScale deployment are running.
  def get_role_info(secret)
    return BAD_SECRET_MSG unless valid_secret?(secret)

    all_nodes = []
    @nodes.each { |node|
      all_nodes << node.to_hash()
    }

    return JSON.dump(all_nodes)
  end


  # A SOAP-exposed method that callers can use to get information about what
  # versions are running on this machine, as well as what ports they are bound
  # to, and what ports run nginx and haproxy in front of them.
  #
  # Args:
  #   secret: A String that authenticates callers.
  # Returns:
  #   BAD_SECRET_MSG if the caller could not be authenticated. If the caller
  #   can be authenticated, a JSON-dumped Hash containing information about
  #   versions on this machine is returned.
  def get_app_info_map(secret)
    return BAD_SECRET_MSG unless valid_secret?(secret)

    return JSON.dump(@app_info_map)
  end


  # A SOAP-exposed method that callers can use to tell this AppController that
  # a version hosted in this cloud needs to have its nginx reverse proxy
  # serving HTTP and HTTPS traffic on different ports.
  #
  # Args:
  #   version_key: A String that names the version that should be relocated.
  #   http_port: A String or Fixnum that names the port that should be used to
  #     serve HTTP traffic for this app.
  #   https_port: A String or Fixnum that names the port that should be used to
  #     serve HTTPS traffic for this app.
  #   secret: A String that authenticates callers.
  # Returns:
  #   "OK" if the relocation occurred successfully, and a String containing the
  #   reason why the relocation failed in all other cases.
  def relocate_version(version_key, http_port, https_port, secret)
    return BAD_SECRET_MSG unless valid_secret?(secret)
    Djinn.log_debug("Received relocate_version for #{version_key} for " +
                    "http port #{http_port} and https port #{https_port}.")

    unless my_node.is_shadow?
      # We need to send the call to the shadow.
      Djinn.log_debug(
        "Sending relocate_version for #{version_key} to #{get_shadow}.")
      acc = AppControllerClient.new(get_shadow.private_ip, @@secret)
      begin
        return acc.relocate_version(version_key, http_port, https_port)
      rescue FailedNodeException
        Djinn.log_warn(
          "Failed to forward relocate_version call to #{get_shadow}.")
        return NOT_READY
      end
    end

    project_id, service_id, version_id = version_key.split(
      VERSION_PATH_SEPARATOR)
    begin
      version_details = ZKInterface.get_version_details(
        project_id, service_id, version_id)
    rescue VersionNotFound => error
      return "false: #{error.message}"
    end

    # Forward relocate as a patch request to the AdminServer.
    version = {:appscaleExtensions => {:httpPort => http_port.to_i,
                                       :httpsPort => https_port.to_i}}
    endpoint = ['v1', 'apps', project_id, 'services', service_id,
                'versions', version_id].join('/')
    fields_updated = %w(appscaleExtensions.httpPort
                        appscaleExtensions.httpsPort)
    uri = URI("http://#{my_node.private_ip}:#{ADMIN_SERVER_PORT}/#{endpoint}")
    uri.query = URI.encode_www_form({:updateMask => fields_updated.join(',')})
    headers = {'Content-Type' => 'application/json',
               'AppScale-Secret' => @@secret}
    request = Net::HTTP::Patch.new([uri.path, uri.query].join('?'), headers)
    request.body = JSON.dump(version)
    response = Net::HTTP.start(uri.hostname, uri.port) do |http|
      http.request(request)
    end
    return "false: #{response.body}" if response.code != '200'

    if service_id == DEFAULT_SERVICE && version_id == DEFAULT_VERSION
      CronHelper.update_cron(
        get_load_balancer.public_ip, http_port, version_details['runtime'],
        project_id)
    end

    return "OK"
  end


  # A SOAP-exposed method that tells the AppController to terminate all services
  # in this AppScale deployment.
  #
  # Args:
  #   stop_deployment: A boolean to indicate if the whole deployment
  #                    should be stopped.
  #   secret         : A String used to authenticate callers.
  # Returns:
  #   A String indicating that the termination has started, or the reason why it
  #   failed.
  def kill(stop_deployment, secret)
    begin
      return BAD_SECRET_MSG unless valid_secret?(secret)
    rescue Errno::ENOENT
      # On appscale down, terminate may delete our secret key before we
      # can check it here.
      Djinn.log_debug("kill(): didn't find secret file. Continuing.")
    end
    @kill_sig_received = true

    Djinn.log_info("Received a stop request.")

    if my_node.is_shadow? and stop_deployment
      Djinn.log_info("Stopping all other nodes.")
      # Let's stop all other nodes.
      Thread.new {
        @nodes.each { |node|
          if node.private_ip != my_node.private_ip
            acc = AppControllerClient.new(ip, @@secret)
            begin
              acc.kill(stop_deployment)
              Djinn.log_info("kill: sent kill command to node at #{ip}.")
            rescue FailedNodeException
              Djinn.log_warn("kill: failed to talk to node at #{ip} while.")
            end
          end
        }
      }
    end

    Djinn.log_info("---- Stopping AppController ----")

    return "OK"
  end

  # This method validates that the layout received is correct (both
  # syntactically and logically).
  #
  # Args:
  #   layout: this is a JSON structure containing the nodes
  #     informations (IPs, roles, instance ID etc...). These are the nodes
  #     specified in the AppScalefile at startup time.
  #   keyname: the key of this deployment, needed to initialize
  #     DjinnJobData.
  #
  # Returns:
  #   A DjinnJobData array suitale to be used in @nodes.
  #
  # Exception:
  #   AppScaleException: returns a message if the layout is not valid.
  def check_layout(layout, keyname)
    if layout.class != String
      msg = "Error: layout wasn't a String, but was a " + layout.class.to_s
      Djinn.log_error(msg)
      raise AppScaleException.new(msg)
    end
    begin
      locations = JSON.load(layout)
    rescue JSON::ParserError
      msg = "Error: got exception parsing JSON structure layout."
      Djinn.log_error(msg)
      raise AppScaleException.new(msg)
    end
    if locations.class != Array
      msg = "Error: layout is not an Array."
      Djinn.log_error(msg)
      raise AppScaleException.new(msg)
    end
    all_roles = []
    locations.each { |node|
      if node.class != Hash
        msg = "Error: node structure is not a Hash."
        Djinn.log_error(msg)
        raise AppScaleException.new(msg)
      end
      if !node['public_ip'] || !node['private_ip'] || !node['jobs'] ||
        !node['instance_id']
        msg = "Error: node layout is missing information #{node}."
        Djinn.log_error(msg)
        raise AppScaleException.new(msg)
      elsif node['public_ip'].empty? || node['private_ip'].empty? ||
         node['jobs'].empty? || node['instance_id'].empty?
        msg = "Error: node layout is missing information #{node}."
        Djinn.log_error(msg)
        raise AppScaleException.new(msg)
      end
      if node['jobs'].class == String
        all_roles << node['jobs']
      elsif node['jobs'].class == Array
        all_roles += node['jobs']
      else
        msg = "Error: node jobs is not String or Array for #{node}."
        Djinn.log_error(msg)
        raise AppScaleException.new(msg)
      end
    }

    # Now we can check if we have the needed roles to start the
    # deployment.
    all_roles.uniq!
    ['appengine', 'shadow', 'load_balancer', 'login', 'zookeeper',
      'memcache', 'db_master', 'taskqueue_master'].each { |role|
      unless all_roles.include?(role)
        msg = "Error: layout is missing role #{role}."
        Djinn.log_error(msg)
        raise AppScaleException.new(msg)
      end
    }

    # Transform the hash into DjinnJobData and return it.
    nodes = Djinn.convert_location_array_to_class(locations, keyname)
    return nodes
  end

  # This method validate and set (if valid) the proper @options value.
  #
  # Args:
  #   options: a Hash containing the property and the value to set it to.
  #
  # Returns:
  #   A sanitized Hash of valid properties.
  def check_options(options)
    newoptions = {}
    if options.class != Hash
      Djinn.log_warn("check_options received a non-hash parameter.")
      return newoptions
    end

    options.each { |name, val|
      unless name.class == String
        Djinn.log_warn("Received an invalid property name of class #{name.class}.")
        next
      end
      key = name.gsub(NOT_EMAIL_REGEX, "")

      # Let's check if the property is a known one.
      unless PARAMETERS_AND_CLASS.has_key?(key)
        begin
          Djinn.log_warn("Removing unknown parameter '" + key.to_s + "'.")
        rescue
          Djinn.log_warn("Removing unknown paramete.")
        end
        next
      end

      # Check that the value that came in is a String or as final class of
      # the parameter. There is no boolean, so TrueClass and FalseClass
      # needs to be check both. If not, remove the parameter since we
      # won't be able to translate it.
      unless (val.class == String || val.class ==
              PARAMETERS_AND_CLASS[key][PARAMETER_CLASS] ||
              (PARAMETERS_AND_CLASS[key][PARAMETER_CLASS] == TrueClass &&
              val.class == FalseClass))
        if PARAMETERS_AND_CLASS[key][PARAMETER_SHOW]
          begin
            msg = "Removing parameter '" + key + "' with unknown value '" +\
              val.to_s + "'."
          rescue
            msg = "Removing parameter '" + key + "' with unknown value."
          end
        else
          msg = "Removing parameter '" + key + "' with unknown value."
        end
        Djinn.log_warn(msg)
        next
      end

      if PARAMETERS_AND_CLASS[key][PARAMETER_SHOW]
        msg = "Converting/checking '" + key + "' with value '" + val + "'."
      else
        msg = "Converting/checking '" + key + "."
      end
      Djinn.log_info(msg)

      # Let's check if we can convert them now to the proper class.
      if PARAMETERS_AND_CLASS[key][PARAMETER_CLASS] == Fixnum
        begin
          Integer(val)
        rescue
          if PARAMETERS_AND_CLASS[key][PARAMETER_SHOW]
            msg = "Warning: parameter '" + key + "' is not an integer (" +\
              val.to_s + "). Removing it."
          else
            msg = "Warning: parameter '" + key + "' is not an integer. Removing it."
          end
          Djinn.log_warn(msg)
          next
        end
      end

      # Booleans and Integer (basically non-String) seem to create issues
      # at the SOAP level (possibly because they are in a structure) with
      # message similar to "failed to serialize detail object". We convert
      # them here to String.
      if PARAMETERS_AND_CLASS[key][PARAMETER_CLASS] == TrueClass ||
         PARAMETERS_AND_CLASS[key][PARAMETER_CLASS] == Fixnum
        begin
          newval = val.to_s
        rescue
          msg = "Warning: cannot convert '" + key + "' to string. Removing it."
          Djinn.log_warn(msg)
          next
        end
      end

      # Strings may need to be sanitized.
      if PARAMETERS_AND_CLASS[key][PARAMETER_CLASS] == String
        # Some options shouldn't be sanitize.
        if key == 'user_commands' or key == 'azure_app_secret_key'
          newval = val
        # Keys have a relaxed sanitization process.
        elsif key.include? "_key" or key.include? "EC2_SECRET_KEY"
          newval = val.gsub(NOT_FQDN_OR_PLUS_REGEX, "")
        else
          newval = val.gsub(NOT_FQDN_REGEX, "")
        end
      end

      newoptions[key] = newval
      newval = "*****" unless PARAMETERS_AND_CLASS[key][2]
      Djinn.log_debug("Accepted option #{key}:#{newval}.")
    }

    return newoptions
  end

  def enforce_options()
    # Set the proper log level.
    new_level = Logger::INFO
    new_level = Logger::DEBUG if @options['verbose'].downcase == "true"
    @@log.level = new_level if @@log.level != new_level
  end

  # This is the method needed to get the current layout and options for
  # this deployment. The first AppController to receive this call is the
  # shadow node. It will then forward these information to all other
  # nodes.
  #
  # Args:
  #   layout: this is a JSON structure containing the node
  #     information (IPs, roles, instance ID etc...). These are the nodes
  #     specified in the AppScalefile at startup time.
  #   options: this is a Hash containing all the options and credentials
  #     (for autoscaling) pertinent to this deployment.
  def set_parameters(layout, options, secret)
    return BAD_SECRET_MSG unless valid_secret?(secret)

    # options is a JSON string that will be loaded into a Hash.
    if options.class != String
      msg = "Error: options wasn't a String, but was a " +
            options.class.to_s
      Djinn.log_error(msg)
      return msg
    end
    begin
      opts = JSON.load(options)
    rescue JSON::ParserError
      msg = "Error: got exception parsing JSON options."
      Djinn.log_error(msg)
      return msg
    end
    if opts.nil? || opts.empty?
      Djinn.log_info("Empty options: using defaults.")
    elsif opts.class != Hash
      msg = "Error: options is not a Hash."
      Djinn.log_error(msg)
      return msg
    else
      @options = check_options(opts)
    end

    # Let's validate we have the needed options defined.
    ['keyname', 'login', 'table'].each { |key|
      unless @options[key]
        msg = "Error: cannot find #{key} in options!" unless @options[key]
        Djinn.log_error(msg)
        return msg
      end
    }

    begin
      @state_change_lock.synchronize {
        @nodes = check_layout(layout, @options['keyname'])
      }
    rescue AppScaleException => e
      Djinn.log_error(e.message)
      return e.message
    end

    # Now let's make sure the parameters that needs to have values are
    # indeed defines, otherwise set the defaults.
    PARAMETERS_AND_CLASS.each { |key, _|
      if @options[key]
        # The parameter 'key' is defined, no need to do anything.
        next
      end
      if PARAMETERS_AND_CLASS[key][1]
         # The parameter has a default, and it's not defined. Adding
         # default value.
         @options[key] = PARAMETERS_AND_CLASS[key][1]
      end
    }
    enforce_options

    # From here on we do more logical checks on the values we received.
    # The first one is to check that max and min are set appropriately.
    # Max and min needs to be at least the number of started nodes, it
    # needs to be positive. Max needs to be no smaller than min.
    if Integer(@options['max_images']) < @nodes.length
      Djinn.log_warn("max_images is less than the number of nodes!")
      @options['max_images'] = @nodes.length.to_s
    end
    if Integer(@options['min_images']) < @nodes.length
      Djinn.log_warn("min_images is less than the number of nodes!")
      @options['min_images'] = @nodes.length.to_s
    end
    if Integer(@options['max_images']) < Integer(@options['min_images'])
      Djinn.log_warn("min_images is bigger than max_images!")
      @options['max_images'] = @options['min_images']
    end

    # We need to make sure this node is listed in the started nodes.
    find_me_in_locations()
    return "Error: Couldn't find me in the node map" if @my_index.nil?

    ENV['EC2_URL'] = @options['ec2_url']
    if @options['ec2_access_key'].nil?
      @options['ec2_access_key'] = @options['EC2_ACCESS_KEY']
      @options['ec2_secret_key'] = @options['EC2_SECRET_KEY']
      @options['ec2_url'] = @options['EC2_URL']
    end

    return "OK"
  end


  # Upload a Google App Engine application into this AppScale deployment.
  #
  # Args:
  #   archived_file: A String, with the path to the compressed file containing
  #     the app.
  #   file_suffix: A String indicating what suffix the file should have.
  #   secret: A String with the shared key for authentication.
  # Returns:
  #   A JSON-dumped Hash with fields indicating if the upload process began
  #   successfully, and a reservation ID that can be used with
  #   get_app_upload_status to see if the app has successfully uploaded or not.
  def upload_app(archived_file, file_suffix, secret)
    return BAD_SECRET_MSG unless valid_secret?(secret)

    unless my_node.is_shadow?
      Djinn.log_debug("Sending upload_app call to shadow.")
      acc = AppControllerClient.new(get_shadow.private_ip, @@secret)
      begin
        remote_file = [archived_file, file_suffix].join('.')
        HelperFunctions.scp_file(archived_file, remote_file,
                                 get_shadow.private_ip, get_shadow.ssh_key)
        return acc.upload_app(remote_file, file_suffix)
      rescue FailedNodeException
        Djinn.log_warn("Failed to forward upload_app call to shadow (#{get_shadow}).")
        return NOT_READY
      end
    end

    reservation_id = HelperFunctions.get_random_alphanumeric()
    @app_upload_reservations[reservation_id] = {'status' => 'starting'}

    Djinn.log_debug(
      "Received a request to upload app at #{archived_file}, with suffix " +
      "#{file_suffix}")

    Thread.new {
      # If the dashboard is on the same node as the shadow, the archive needs
      # to be copied to a location that includes the suffix.
      unless archived_file.match(/#{file_suffix}$/)
        new_location = [archived_file, file_suffix].join('.')
        Djinn.log_debug("Copying #{archived_file} to #{new_location}")
        FileUtils.copy(archived_file, new_location)
        archived_file = new_location
      end

      Djinn.log_debug("Uploading file at location #{archived_file}")
      keyname = @options['keyname']
      command = "#{UPLOAD_APP_SCRIPT} --file '#{archived_file}' " +
        "--keyname #{keyname} 2>&1"
      output = Djinn.log_run(command)
      if output.include?("Your app can be reached at the following URL")
        result = "true"
      else
        result = output
      end

      @app_upload_reservations[reservation_id]['status'] = result
      File.delete(archived_file)
    }

    return JSON.dump({
      'reservation_id' => reservation_id,
      'status' => 'starting'
    })
  end

  # Checks the status of the App Engine app uploading with the given reservation
  # ID.
  #
  # Args:
  #   reservation_id: A String that corresponds to the reservation ID given when
  #     the app upload process began.
  #   secret: A String with the shared key for authentication.
  # Returns:
  #   A String that indicates what the state is of the uploaded application. If
  #   the given reservation ID was not found, ID_NOT_FOUND is returned. If the
  #   caller attempts to authenticate with an invalid secret, BAD_SECRET_MSG is
  #   returned.
  def get_app_upload_status(reservation_id, secret)
    return BAD_SECRET_MSG unless valid_secret?(secret)

    unless my_node.is_shadow?
      Djinn.log_debug("Sending get_upload_status call to shadow.")
      acc = AppControllerClient.new(get_shadow.private_ip, @@secret)
      begin
        return acc.get_app_upload_status(reservation_id)
      rescue FailedNodeException
        Djinn.log_warn(
          "Failed to forward get_app_upload_status call to #{get_shadow}.")
        return NOT_READY
      end
    end

    if @app_upload_reservations.has_key?(reservation_id) &&
       @app_upload_reservations[reservation_id]['status']
      return @app_upload_reservations[reservation_id]['status']
    else
      return ID_NOT_FOUND
    end
  end

  # Gets the statistics of all the nodes in the AppScale deployment.
  #
  # Args:
  #   secret: A string with the shared key for authentication.
  # Returns:
  #   A JSON string with the statistics of the nodes.
  def get_cluster_stats_json(secret)
    return BAD_SECRET_MSG unless valid_secret?(secret)

    unless my_node.is_shadow?
      Djinn.log_debug("Sending get_cluster_stats_json call to shadow.")
      acc = AppControllerClient.new(get_shadow.private_ip, @@secret)
      begin
        return acc.get_cluster_stats_json()
      rescue FailedNodeException
        Djinn.log_warn(
          "Failed to forward get_cluster_stats_json call to #{get_shadow}.")
        return NOT_READY
      end
    end

    return JSON.dump(@cluster_stats)
  end


  # Updates our locally cached information about the CPU, memory, and disk
  # usage of each machine in this AppScale deployment.
  def update_node_info_cache()
    new_stats = []

    Thread.new {
      @nodes.each { |node|
        ip = node.private_ip
        if ip == my_node.private_ip
          node_stats = JSON.load(get_node_stats_json(@@secret))
        else
          acc = AppControllerClient.new(ip, @@secret)
          begin
            node_stats = JSON.load(acc.get_node_stats_json())
          rescue FailedNodeException
            Djinn.log_warn("Failed to get status update from node at #{ip}, so " +
              "not adding it to our cached info.")
            next
          end
        end
        new_stats << node_stats
      }
      @cluster_stats = new_stats
    }
  end


  # Gets the database information of the AppScale deployment.
  #
  # Args:
  #   secret: A string with the shared key for authentication.
  # Returns:
  #   A JSON string with the database information.
  def get_database_information(secret)
    return BAD_SECRET_MSG unless valid_secret?(secret)

    tree = { :table => @options['table'], :replication => @options['replication'],
      :keyname => @options['keyname'] }
    return JSON.dump(tree)
  end


  # Runs the Groomer service that the Datastore provides, which cleans up
  # deleted entries and generates statistics about the entities stored for each
  # application.
  #
  # Args:
  #   secret: A String with the shared key for authentication.
  # Returns:
  #   'OK' if the groomer was invoked, and BAD_SECRET_MSG if the user failed to
  #   authenticate correctly.
  def run_groomer(secret)
    return BAD_SECRET_MSG unless valid_secret?(secret)

    Thread.new {
      run_groomer_command = `which appscale-groomer`.chomp
      if my_node.is_db_master?
        Djinn.log_run(run_groomer_command)
      else
        db_master = get_db_master()
        HelperFunctions.run_remote_command(db_master.private_ip,
          run_groomer_command, db_master.ssh_key, NO_OUTPUT)
      end
    }

    return 'OK'
  end


  # Queries the AppController for a list of instance variables whose names match
  # the given regular expression, as well as the values associated with each
  # match.
  #
  # Args:
  #   property_regex: A String that will be used as the regular expression,
  #     determining which instance variables should be returned.
  #   secret: A String with the shared key for authentication.
  #
  # Returns:
  #   A JSON-dumped Hash mapping each instance variable matching the given regex
  #   to the value it is bound to.
  def get_property(property_regex, secret)
    return BAD_SECRET_MSG unless valid_secret?(secret)

    unless my_node.is_shadow?
      # We need to send the call to the shadow.
      Djinn.log_debug("Sending get_property for #{appid} to #{get_shadow}.")
      acc = AppControllerClient.new(get_shadow.private_ip, @@secret)
      begin
        return acc.get_property(property_regex)
      rescue FailedNodeException
        Djinn.log_warn("Failed to forward get_property call to #{get_shadow}.")
        return NOT_READY
      end
    end

    Djinn.log_info("Received request to get properties matching #{property_regex}.")
    properties = {}
    PARAMETERS_AND_CLASS.each { |key, val|
      begin
        if key =~ /\A#{property_regex}\Z/
          unless val[2]
            properties[key] = "*****"
            next
          end
          if @options[key].nil?
            properties[key] = val[1]
          else
            properties[key] = @options[key]
          end
        end
      rescue RegexpError
        Djinn.log_warn("get_property: got invalid regex (#{property_regex}).")
      end
    }

    Djinn.log_debug("Caller asked for instance variables matching regex " +
      "#{property_regex}, returning response #{properties.inspect}")
    return JSON.dump(properties)
  end


  # Sets the named instance variable to the given value.
  #
  # Args:
  #   property_name: A String naming the instance variable that should be set.
  #   property_value: A String or Fixnum that provides the value for the given
  #     property name.
  #   secret: A String with the shared key for authentication.
  #
  # Returns:
  #   A String containing:
  #     - 'OK' if the value was successfully set.
  #     - KEY_NOT_FOUND if there is no instance variable with the given name.
  #     - NOT_READY if this node is not shadow, and cannot talk to shadow.
  #     - BAD_SECRET_MSG if the caller could not be authenticated.
  def set_property(property_name, property_value, secret)
    return BAD_SECRET_MSG unless valid_secret?(secret)
    if property_name.class != String or property_value.class != String
      Djinn.log_warn("set_property: received non String parameters.")
      return KEY_NOT_FOUND
    end

    unless my_node.is_shadow?
      # We need to send the call to the shadow.
      Djinn.log_debug("Sending set_property for #{appid} to #{get_shadow}.")
      acc = AppControllerClient.new(get_shadow.private_ip, @@secret)
      begin
        return acc.set_property(property_name, property_value)
      rescue FailedNodeException
        Djinn.log_warn("Failed to forward set_property call to #{get_shadow}.")
        return NOT_READY
      end
    end

    Djinn.log_info("Received request to change #{property_name} to #{property_value}.")
    opts = {}
    opts[property_name] = property_value
    newopts = check_options(opts)

    # If we don't have any option to set, property was invalid.
    if newopts.length == 0
      Djinn.log_info("Failed to set property '#{property_name}'.")
      return KEY_NOT_FOUND
    end


    # Let's keep an old copy of the options: we'll need them to check if
    # something changed and we need to act.
    old_options = @options.clone
    newopts.each { |key, val|
      # We give some extra information to the user about some properties.
      if key == "keyname"
        Djinn.log_warn("Changing keyname can break your deployment!")
      elsif key == "max_memory"
        Djinn.log_warn("max_memory will be enforced on new AppServers only.")
        ZKInterface.set_runtime_params({:max_memory => Integer(val)})
      elsif key == "min_images"
        unless is_cloud?
          Djinn.log_warn("min_images is not used in non-cloud infrastructures.")
        end
        if Integer(val) < Integer(@options['min_images'])
          Djinn.log_warn("Invalid input: cannot lower min_images!")
          return "min_images cannot be less than the nodes defined in ips_layout"
        end
      elsif key == "max_images"
        unless is_cloud?
          Djinn.log_warn("max_images is not used in non-cloud infrastructures.")
        end
        if Integer(val) < Integer(@options['min_images'])
          Djinn.log_warn("Invalid input: max_images is smaller than min_images!")
          return "max_images is smaller than min_images."
        end
      elsif key == "flower_password"
        TaskQueue.stop_flower
        TaskQueue.start_flower(@options['flower_password'])
      elsif key == "replication"
        Djinn.log_warn("replication cannot be changed at runtime.")
        next
      elsif key == "login"
        Djinn.log_info("Restarting applications since public IP changed.")
        restart_versions(@versions_loaded)
      elsif key == "lb_connect_timeout"
        unless Integer(val) > 0
          Djinn.log_warn("Cannot set a negative timeout.")
          next
        end
        Djinn.log_info("Reload haproxy with new connect timeout.")
        HAProxy.initialize_config(val)
        HAProxy.regenerate_config
      end

      @options[key] = val

      if key.include? "stats_log"
        if key.include? "nodes"
          ZKInterface.update_hermes_nodes_profiling_conf(
            @options["write_nodes_stats_log"].downcase == "true",
            @options["nodes_stats_log_interval"].to_i
          )
        elsif key.include? "processes"
          ZKInterface.update_hermes_processes_profiling_conf(
            @options["write_processes_stats_log"].downcase == "true",
            @options["processes_stats_log_interval"].to_i,
            @options["write_detailed_processes_stats_log"].downcase == "true"
          )
        elsif key.include? "proxies"
          ZKInterface.update_hermes_proxies_profiling_conf(
            @options["write_proxies_stats_log"].downcase == "true",
            @options["proxies_stats_log_interval"].to_i,
            @options["write_detailed_proxies_stats_log"].downcase == "true"
          )
        end
      end
      Djinn.log_info("Successfully set #{key} to #{val}.")
    }
    # Act upon changes.
    enforce_options unless old_options == @options

    return 'OK'
  end

  # Checks ZooKeeper to see if the deployment ID exists.
  # Returns:
  #   A boolean indicating whether the deployment ID has been set or not.
  def deployment_id_exists(secret)
    return BAD_SECRET_MSG unless valid_secret?(secret)

    return ZKInterface.exists?(DEPLOYMENT_ID_PATH)
  end

  # Retrieves the deployment ID from ZooKeeper.
  # Returns:
  #   A string that contains the deployment ID.
  def get_deployment_id(secret)
    return BAD_SECRET_MSG unless valid_secret?(secret)

    begin
      return ZKInterface.get(DEPLOYMENT_ID_PATH)
    rescue FailedZooKeeperOperationException => e
      Djinn.log_warn("(get_deployment_id) failed talking to zookeeper " +
        "with #{e.message}.")
      return
    end
  end

  # Sets deployment ID in ZooKeeper.
  # Args:
  #   id: A string that contains the deployment ID.
  def set_deployment_id(secret, id)
    return BAD_SECRET_MSG unless valid_secret?(secret)

    begin
      ZKInterface.set(DEPLOYMENT_ID_PATH, id, false)
    rescue FailedZooKeeperOperationException => e
      Djinn.log_warn("(set_deployment_id) failed talking to zookeeper " +
        "with #{e.message}.")
    end
    return
  end

  # Enables or disables datastore writes on this node.
  # Args:
  #   read_only: A string that indicates whether to turn read-only mode on or
  #     off.
  def set_node_read_only(read_only, secret)
    return BAD_SECRET_MSG unless valid_secret?(secret)
    return INVALID_REQUEST unless %w(true false).include?(read_only)
    read_only = read_only == 'true'

    DatastoreServer.set_read_only_mode(read_only)
    if read_only
      GroomerService.stop()
    else
      GroomerService.start()
    end

    return 'OK'
  end

  # Enables or disables datastore writes on this deployment.
  # Args:
  #   read_only: A string that indicates whether to turn read-only mode on or
  #     off.
  def set_read_only(read_only, secret)
    return BAD_SECRET_MSG unless valid_secret?(secret)
    return INVALID_REQUEST unless %w(true false).include?(read_only)

    @nodes.each { | node |
      if node.is_db_master? or node.is_db_slave?
        acc = AppControllerClient.new(node.private_ip, @@secret)
        response = acc.set_node_read_only(read_only)
        return response unless response == 'OK'
      end
    }

    return 'OK'
  end

  # Checks if the primary database node is ready. For Cassandra, this is needed
  # because the seed node needs to start before the other nodes.
  # Args:
  #   secret: A string that authenticates the caller.
  # Returns:
  #   A string indicating whether or not the primary database node is ready.
  def primary_db_is_up(secret)
    return BAD_SECRET_MSG unless valid_secret?(secret)

    primary_ip = get_db_master.private_ip
    unless my_node.is_db_master?
      Djinn.log_debug("Asking #{primary_ip} if database is ready.")
      acc = AppControllerClient.new(get_db_master.private_ip, @@secret)
      begin
        return acc.primary_db_is_up()
      rescue FailedNodeException
        Djinn.log_warn("Unable to ask #{primary_ip} if database is ready.")
        return NOT_READY
      end
    end

    lock_obtained = NODETOOL_LOCK.try_lock
    begin
      return NOT_READY unless lock_obtained
      output = `"#{NODETOOL}" status`
      ready = false
      output.split("\n").each { |line|
        ready = true if line.start_with?('UN') && line.include?(primary_ip)
      }
      return "#{ready}"
    ensure
      NODETOOL_LOCK.unlock
    end
  end

  # Resets a user's password.
  #
  # Args:
  #   username: The email address for the user whose password will be changed.
  #   password: The SHA1-hashed password that will be set as the user's password.
  def reset_password(username, password, secret)
    return BAD_SECRET_MSG unless valid_secret?(secret)

    begin
      uac = UserAppClient.new(my_node.private_ip, @@secret)
      return uac.change_password(username, password)
    rescue FailedNodeException
      Djinn.log_warn("Failed to talk to the UserAppServer while resetting " +
        "the user's password.")
    end
  end

  # Queries the UserAppServer to see if the given user exists.
  #
  # Args:
  #   username: The email address registered as username for the user's application.
  def does_user_exist(username, secret)
    return BAD_SECRET_MSG unless valid_secret?(secret)

    begin
      uac = UserAppClient.new(my_node.private_ip, @@secret)
      return uac.does_user_exist?(username)
    rescue FailedNodeException
      Djinn.log_warn("Failed to talk to the UserAppServer to check if the " +
        "the user #{username} exists.")
    end
  end

  # Creates a new user account, with the given username and hashed password.
  #
  # Args:
  #   username: An email address that should be set as the new username.
  #   password: A sha1-hashed password that is bound to the given username.
  #   account_type: A str that indicates if this account can be logged into
  #     by XMPP users.
  def create_user(username, password, account_type, secret)
    return BAD_SECRET_MSG unless valid_secret?(secret)

    begin
      uac = UserAppClient.new(my_node.private_ip, @@secret)
      return uac.commit_new_user(username, password, account_type)
    rescue FailedNodeException
      Djinn.log_warn("Failed to talk to the UserAppServer while committing " +
        "the user #{username}.")
    end
  end

  # Grants the given user the ability to perform any administrative action.
  #
  # Args:
  #   username: The e-mail address that should be given administrative authorizations.
  def set_admin_role(username, is_cloud_admin, capabilities, secret)
    return BAD_SECRET_MSG unless valid_secret?(secret)

    begin
      uac = UserAppClient.new(my_node.private_ip, @@secret)
      return uac.set_admin_role(username, is_cloud_admin, capabilities)
    rescue FailedNodeException
      Djinn.log_warn("Failed to talk to the UserAppServer while setting admin role " +
        "for the user #{username}.")
    end
  end

<<<<<<< HEAD
  # Removes an application and stops all AppServers hosting this application.
=======
  # Retrieve application metadata from the UAServer.
  #
  #  Args:
  #    app_id: A string containing the application ID.
  #  Returns:
  #    A JSON-encoded string containing the application metadata.
  def get_app_data(app_id, secret)
    return BAD_SECRET_MSG unless valid_secret?(secret)

    begin
      uac = UserAppClient.new(my_node.private_ip, @@secret)
      return uac.get_app_data(app_id)
    rescue FailedNodeException
      Djinn.log_warn("Failed to talk to the UserAppServer while getting the app " +
        "admin for the application #{app_id}.")
    end
  end

  # Removes a version and stops all AppServers hosting it.
>>>>>>> 75852225
  #
  # Args:
  #   version_key: The version to stop
  #   secret: Shared key for authentication
  #
  def stop_version(version_key, secret)
    return BAD_SECRET_MSG unless valid_secret?(secret)

    unless my_node.is_shadow?
      Djinn.log_debug(
        "Sending stop_version call for #{version_key} to shadow.")
      acc = AppControllerClient.new(get_shadow.private_ip, @@secret)
      begin
        return acc.stop_version(version_key)
      rescue FailedNodeException
        Djinn.log_warn(
          "Failed to forward stop_version call to shadow (#{get_shadow}).")
        return NOT_READY
      end
    end

    project_id, service_id, version_id = version_key.split(
      VERSION_PATH_SEPARATOR)
    if RESERVED_APPS.include?(project_id)
      return "false: #{project_id} is a reserved app."
    end
    Djinn.log_info("Shutting down #{version_key}")
    result = ""

    # Since stopping an application can take some time, we do it in a
    # thread.
    Thread.new {
<<<<<<< HEAD
      # If this node has any information about AppServers for this app,
=======
      if service_id == DEFAULT_SERVICE && version_id == DEFAULT_VERSION
        begin
          uac = UserAppClient.new(my_node.private_ip, @@secret)
          if not uac.does_app_exist?(project_id)
            Djinn.log_info("(stop_version) #{project_id} does not exist.")
          else
            result = uac.delete_app(project_id)
            Djinn.log_debug("(stop_version) delete_app returned: #{result}.")
          end
        rescue FailedNodeException
          Djinn.log_warn("(stop_version) delete_app: failed to talk " +
                         "to the UserAppServer.")
        end
      end

      # If this node has any information about AppServers for this version,
>>>>>>> 75852225
      # clear that information out.
      APPS_LOCK.synchronize {
        @app_info_map.delete(version_key)
        @versions_loaded = @versions_loaded - [version_key]
      }

      # To prevent future deploys from using the old application code, we
      # force a removal of the application status on disk (for example the
      # code and cronjob) right now.
      check_stopped_apps
    }

    return "true"
  end


  # Clears version entries to make way for a new revision.
  #
  # Args:
  #   versions_to_restart: An Array containing the version keys to restart.
  def restart_versions(versions_to_restart)
    return if versions_to_restart.empty?

    Djinn.log_info("Restarting versions: #{versions_to_restart}.")
    # Self needs to update source code/cache.
    if my_node.is_load_balancer?
      versions_to_restart.each{ |version_key|
        begin
          HelperFunctions.parse_static_data(version_key, true)
        rescue => except
          # This specific exception may be a JSON parse error.
<<<<<<< HEAD
          error_msg = "ERROR: Unable to parse app.yaml file for #{app}. "\
                    "Exception of #{except.class} with message #{except.message}"
          place_error_app(app, error_msg)
=======
          error_msg = "ERROR: Unable to parse app.yaml file for " +
                      "#{version_key}. Exception of #{except.class} with " +
                      "message #{except.message}"
          place_error_app(version_key, error_msg)
>>>>>>> 75852225
        end
      }
    end

    Djinn.log_info("Remove old AppServers for #{versions_to_restart}.")
    APPS_LOCK.synchronize {
      versions_to_restart.each{ |version_key|
        @app_info_map[version_key]['appengine'].clear
      }
    }
  end


  # Start a new, or update an old version of applications. This method
  # assumes that the application tarball(s) have already been uploaded.
  # Only the leader will update the application, so the message is
  # forwarded if arrived to the wrong node.
  #
  # Args:
  #   versions: An Array containing the version keys to start or update.
  #   secret: A String containing the deployment secret.
  def update(versions, secret)
    return BAD_SECRET_MSG unless valid_secret?(secret)

    versions_to_restart = []
    APPS_LOCK.synchronize {
      versions_to_restart = @versions_loaded & versions
    }
    # Notify nodes, and remove any running AppServer of the application.
    restart_versions(versions_to_restart)

    Djinn.log_info("Done updating #{versions}.")
    return 'OK'
  end

  def get_all_public_ips(secret)
    return BAD_SECRET_MSG unless valid_secret?(secret)

    public_ips = []
    @nodes.each { |node|
      public_ips << node.public_ip
    }
    return JSON.dump(public_ips)
  end

  def get_all_private_ips(secret)
    return BAD_SECRET_MSG unless valid_secret?(secret)

    private_ips = []
    @nodes.each { |node|
      private_ips << node.private_ip
    }
    return JSON.dump(private_ips)
  end

  def job_start(secret)
    return BAD_SECRET_MSG unless valid_secret?(secret)

    Djinn.log_info("==== Starting AppController (pid: #{Process.pid}) ====")

    # We reload our old IPs (if we find them) so we can check later if
    # they changed and act accordingly.
    begin
      @my_private_ip = HelperFunctions.read_file("#{APPSCALE_CONFIG_DIR}/my_private_ip")
      @my_public_ip = HelperFunctions.read_file("#{APPSCALE_CONFIG_DIR}/my_public_ip")
    rescue Errno::ENOENT
      Djinn.log_info("Couldn't find my old my_public_ip or my_private_ip.")
      @my_private_ip = nil
      @my_public_ip = nil
    end

    # If we have the ZK_LOCATIONS_FILE, the deployment has already been
    # configured and started. We need to check if we are a zookeeper host
    # and start it if needed.
    if File.exists?(ZK_LOCATIONS_FILE)
      # We need to check our saved IPs with the list of zookeeper nodes
      # (IPs can change in cloud environments).
      if @my_private_ip.nil?
        @state = "Cannot find my old private IP address."
        HelperFunctions.log_and_crash(@state, WAIT_TO_CRASH)
      end

      # Restore the initial list of zookeeper nodes.
      zookeeper_data = HelperFunctions.read_json_file(ZK_LOCATIONS_FILE)
      @zookeeper_data = zookeeper_data['locations']
      if @zookeeper_data.include?(@my_private_ip) && !is_zookeeper_running?
        # We are a zookeeper host and we need to start it.
        begin
          start_zookeeper(false)
        rescue FailedZooKeeperOperationException
          @state = "Couldn't start Zookeeper."
          HelperFunctions.log_and_crash(@state, WAIT_TO_CRASH)
        end
      end
      pick_zookeeper(@zookeeper_data)
    end

    # We need to wait for the 'state', that is the deployment layouts and
    # the options for this deployment. It's either a save state from a
    # previous start, or it comes from the tools. If the tools communicate
    # the deployment's data, then we are the headnode.
    unless restore_appcontroller_state()
      erase_old_data()
      wait_for_data()
    end
    parse_options()

    # Load datastore helper.
    # TODO: this should be the class or module.
    table = @options['table']
    # require db_file
    begin
      require "#{table}_helper"
    rescue => e
      backtrace = e.backtrace.join("\n")
      HelperFunctions.log_and_crash("Unable to find #{table} helper." +
        " Please verify datastore type: #{e}\n#{backtrace}")
    end

    # We reset the kill signal received since we are starting now.
    @kill_sig_received = false

    # From here on we have the basic local state that allows to operate.
    # In particular we know our roles, and the deployment layout. Let's
    # start attaching any permanent disk we may have associated with us.
    start_infrastructure_manager
    mount_persistent_storage

    find_me_in_locations
    write_database_info
    update_firewall

    # If we have uncommitted changes, we rebuild/reinstall the
    # corresponding packages to ensure we are using the latest code.
    build_uncommitted_changes

    # If we are the headnode, we may need to start/setup all other nodes.
    # Better do it early on, since it may take some time for the other
    # nodes to start up.
    if my_node.is_shadow?
      configure_ejabberd_cert
      Djinn.log_info("Preparing other nodes for this deployment.")
      initialize_nodes_in_parallel(@nodes)
    end

    # Initialize the current server and starts all the API and essential
    # services. The functions are idempotent ie won't restart already
    # running services and can be ran multiple time with no side effect.
    initialize_server
    start_stop_api_services

    # Now that we are done loading, we can set the monit job to check the
    # AppController. At this point we are resilient to failure (ie the AC
    # will restart if needed).
    set_appcontroller_monit()
    @done_loading = true

    pick_zookeeper(@zookeeper_data)
    write_our_node_info()
    wait_for_nodes_to_finish_loading(@nodes)

    # This variable is used to keep track of the last time we printed some
    # statistics to the log.
    last_print = Time.now.to_i

    until @kill_sig_received do
      # We want to ensure monit stays up all the time, since we rely on
      # it for services and AppServers.
      unless MonitInterface.start_monit()
        Djinn.log_warn("Monit was not running: restarted it.")
      end

      write_database_info
      update_port_files
      update_firewall
      write_zookeeper_locations

      # This call will block if we cannot reach a zookeeper node, but will
      # be very fast if we have an available connection. The function sets
      # the state in case we are looking for a zookeeper server.
      pick_zookeeper(@zookeeper_data)

      @state = "Done starting up AppScale, now in heartbeat mode"

      # We save the current @options and roles to check if
      # restore_appcontroller_state modifies them.
      old_options = @options.clone
      old_jobs = my_node.jobs

      # The following is the core of the duty cycle: start new apps,
      # restart apps, terminate non-responsive AppServers, and autoscale.
      # Every other node syncs its state with the login node state.
      if my_node.is_shadow?
        flush_log_buffer
        update_node_info_cache
        backup_appcontroller_state

        APPS_LOCK.synchronize {
          # Starts apps that are not running yet but they should.
          versions_to_load = ZKInterface.get_versions - @versions_loaded
          versions_to_load.each { |version_key|
            setup_app_dir(version_key, true)
            setup_appengine_version(version_key)
          }
          scale_deployment
        }
      elsif !restore_appcontroller_state
        Djinn.log_warn("Cannot talk to zookeeper: in isolated mode.")
        next
      end

      # We act here if options or roles for this node changed.
      check_role_change(old_options, old_jobs)

      # Check the running, terminated, pending AppServers.
      check_running_appservers

      # Detect applications that have been undeployed and terminate all
      # running AppServers.
      check_stopped_apps

      # Load balancers and shadow need to check/update nginx/haproxy.
      if my_node.is_load_balancer?
        APPS_LOCK.synchronize {
          check_haproxy
        }
      end

      # Print stats in the log recurrently; works as a heartbeat mechanism.
      if last_print < (Time.now.to_i - 60 * PRINT_STATS_MINUTES)
        if my_node.is_shadow? && @options['autoscale'].downcase != "true"
          Djinn.log_info("--- This deployment has autoscale disabled.")
        end
        stats = JSON.parse(get_node_stats_json(secret))
        Djinn.log_info("--- Node at #{stats['public_ip']} has " +
          "#{stats['memory']['available']/MEGABYTE_DIVISOR}MB memory available " +
          "and knows about these apps #{stats['apps']}.")
        Djinn.log_debug("--- Node stats: #{JSON.pretty_generate(stats)}")
        last_print = Time.now.to_i
      end

      Kernel.sleep(DUTY_CYCLE)
    end
  end

  def is_appscale_terminated(secret)
    begin
      bad_secret = JSON.dump({'status'=>BAD_SECRET_MSG})
      return bad_secret unless valid_secret?(secret)
    rescue Errno::ENOENT
      # On appscale down, terminate may delete our secret key before we
      # can check it here.
      Djinn.log_debug("run_terminate(): didn't find secret file. Continuing.")
    end
    return @done_terminating
  end


  def run_terminate(clean, secret)
    return BAD_SECRET_MSG unless valid_secret?(secret)
    if my_node.is_shadow?
      begin
        bad_secret = JSON.dump({'status'=>BAD_SECRET_MSG})
        return bad_secret unless valid_secret?(secret)
      rescue Errno::ENOENT
        # On appscale down, terminate may delete our secret key before we
        # can check it here.
        Djinn.log_debug("run_terminate(): didn't find secret file. Continuing.")
      end
      Djinn.log_info("Received a stop request.")
      Djinn.log_info("Stopping all other nodes.")
      Thread.new {
        terminate_appscale_in_parallel(clean){|node| send_client_message(node)}
        @done_terminating = true
      }
      # Return a "request id" for future use in sending and receiving messages.
      return SecureRandom.hex
    end
  end


  def terminate_appscale(node_to_terminate, clean)
    ip = node_to_terminate.private_ip
    Djinn.log_info("Running terminate.rb on the node at IP address #{ip}")
    ssh_key = node_to_terminate.ssh_key

    # Add ' clean' as parameter to terminate.rb if clean is true
    extra_command = clean.downcase == 'true' ? ' clean' : ''

    # Run terminate.rb on node
    begin
      Timeout.timeout(WAIT_TO_CRASH) {
        HelperFunctions.sleep_until_port_is_open(ip, SSH_PORT)
      }
    rescue Timeout::Error => e
      # Return ip, status, and output of terminated node
      return {'ip'=>ip, 'status'=> false,
              'output'=>"Waiting for port #{SSH_PORT} returned #{e.message}"}
    end
    output = HelperFunctions.run_remote_command(ip,
        "ruby /root/appscale/AppController/terminate.rb#{extra_command}",
        ssh_key, true)

    # terminate.rb will print "OK" if it ran successfully
    status = output.chomp!("OK").nil? ? false : true

    # Get the output of 'ps x' from node
    output += HelperFunctions.run_remote_command(ip, 'ps x', ssh_key, true)
    Djinn.log_debug("#{ip} terminated:#{status}\noutput:#{output}")

    # Return ip, status, and output of terminated node
    return {'ip'=>ip, 'status'=> status, 'output'=>output}
  end


  def terminate_appscale_in_parallel(clean)
    # Let's stop all other nodes.
    threads = []
    @nodes.each { |node|
      if node.private_ip != my_node.private_ip
        threads << Thread.new {
          Thread.current[:output] = terminate_appscale(node, clean)
        }
      end
    }

    threads.each do |t|
      t.join
      yield t[:output]
    end

    return "OK"
  end


  # Adds message to queue so it can be received by client.
  def send_client_message(message)
    @waiting_messages.synchronize {
      @waiting_messages.push(message)
      Djinn.log_debug(@waiting_messages)
      @message_ready.signal
    }
  end

  # Method ran by client to access the messages in @waiting_messages. Client
  # must send a timeout so that the server will not clear the messages.
  def receive_server_message(timeout, secret)
    was_queue_emptied = false
    begin
      Timeout.timeout(timeout.to_i) {
        begin
          bad_secret = JSON.dump({'status'=>BAD_SECRET_MSG})
          return bad_secret unless valid_secret?(secret)
        rescue Errno::ENOENT
          # On appscale down, terminate may delete our secret key before we
          # can check it here.
          Djinn.log_debug("run_terminate(): didn't find secret file. Continuing.")
        end
        # Client will process "Error" and try again unless appscale is
        # terminated
        if @done_terminating and @waiting_messages.empty?
          return "Error: Done Terminating and No Messages"
        end
        @waiting_messages.synchronize {
          @message_ready.wait_while {@waiting_messages.empty?}
          message = JSON.dump(@waiting_messages)
          @waiting_messages.clear
          was_queue_emptied = true
          return message
        }
      }
    # Client will process "Error" and try again unless appscale is terminated
    rescue Timeout::Error
      Djinn.log_debug("Timed out trying to receive server message. Queue empty:
                     #{was_queue_emptied}")
      return "Error: Server Timed Out"
    end
  end

  # Starts the InfrastructureManager service on this machine, which exposes
  # a SOAP interface by which we can dynamically add and remove nodes in this
  # AppScale deployment.
  def start_infrastructure_manager()
    iaas_script = "#{APPSCALE_HOME}/InfrastructureManager/infrastructure_manager_service.py"
    start_cmd = "#{PYTHON27} #{iaas_script}"
    env = {
      'APPSCALE_HOME' => APPSCALE_HOME,
      'EC2_HOME' => ENV['EC2_HOME'],
      'JAVA_HOME' => ENV['JAVA_HOME']
    }

    MonitInterface.start(:iaas_manager, start_cmd, nil, env)
    Djinn.log_info("Started InfrastructureManager successfully!")
  end


  def stop_infrastructure_manager
    Djinn.log_info("Stopping InfrastructureManager")
    MonitInterface.stop(:iaas_manager)
  end


  def get_online_users_list(secret)
    return BAD_SECRET_MSG unless valid_secret?(secret)

    online_users = []

    lb_node = get_load_balancer
    ip = lb_node.public_ip
    key = lb_node.ssh_key
    raw_list = `ssh -i #{key} -o StrictHostkeyChecking=no root@#{ip} 'ejabberdctl connected-users'`
    raw_list.split("\n").each { |userdata|
      online_users << userdata.split("/")[0]
    }

    return online_users
  end


  # This function removes this node from the list of possible sources for
  # a revision's source archive.
  #
  # Args:
  #   revision_key: The revision key.
  #   location: Full path for the tarball of the application.
  #   secret: The deployment current secret.
  # Returns:
  #   A Boolean indicating the success of the operation.
  def stop_hosting_revision(revision_key, location, secret)
    return BAD_SECRET_MSG unless valid_secret?(secret)

    Djinn.log_warn("#{location} still exists") unless File.exists?(location)

    begin
      ZKInterface.remove_revision_entry(revision_key, my_node.private_ip)
      return true
    rescue FailedZooKeeperOperationException => except
      # We just warn here and don't retry, since the shadow may have
      # already cleaned up the hosters.
      Djinn.log_warn("stop_hosting_revision: got exception talking to " +
        "zookeeper: #{except.message}.")
    end

    return false
  end

  # Finds an 'open' node and assigns the specified roles.
  #
  # Args:
  #   roles: An Array with the list of roles to assume.
  #
  # Returns:
  #   A Boolean indicating if an open node was found and the roles
  #   assigned.
  def assign_roles_to_open_node(roles)
    @state_change_lock.synchronize {
      @nodes.each { |node|
        if node.is_open?
          Djinn.log_debug("New roles #{roles} will be assumed by open node #{node}.")
          node.jobs = roles
          return true
        end
      }
    }
    return false
  end

  # This SOAP-exposed method dynamically scales up a currently running
  # AppScale deployment. For virtualized clusters, this assumes the
  # user has given us a list of IP addresses where AppScale has been
  # installed to, and for cloud deployments, we assume that the user
  # wants to use the same credentials as for their current deployment.
  #
  # Args:
  #   ips_hash: A Hash that maps roles (e.g., appengine, database) to the
  #     IP address (in virtualized deployments) or unique identifier (in
  #     cloud deployments) that should run that role.
  #   secret: A String password that is used to authenticate the request
  #     to add nodes to the deployment.
  # Returns:
  #   BAD_SECRET_MSG: If the secret given does not match the secret for
  #     this AppScale deployment.
  #   BAD_INPUT_MSG: If ips_hash was not a Hash.
  #   OK: otherwise.
  def start_roles_on_nodes(ips_hash, secret)
    return BAD_SECRET_MSG unless valid_secret?(secret)

    begin
      ips_hash = JSON.load(ips_hash)
    rescue JSON::ParserError
      Djinn.log_warn("ips_hash must be valid JSON")
      return BAD_INPUT_MSG
    end

    if ips_hash.class != Hash
      Djinn.log_warn("Was expecting ips_hash to be a Hash, not " +
        "a #{ips_hash.class}.")
      return BAD_INPUT_MSG
    end
    Djinn.log_debug("Received a request to start additional roles on " +
      "these machines: #{ips_hash}.")

    # ips_hash maps roles to IPs, but the internal format here maps
    # IPs to roles, so convert to the right format
    new_nodes_roles = {}
    node_roles = []
    ips_hash.each { |role, ip_or_ips|
      if ip_or_ips.class == String
        ips = [ip_or_ips]  # just one IP
      elsif ip_or_ips.class == Array
        ips = ip_or_ips  # a list of IPs
      else
        Djinn.log_warn("Was expecting an IP or list of IPs, got" +
          " a #{ip_or_ips.class}.")
        return BAD_INPUT_MSG
      end

      ips.each { |ip_or_node|
        begin
          # Convert (or check) if we have an IP address or we have a node
          # we need to start, then we add this role to the node.
          ip = HelperFunctions.convert_fqdn_to_ip(ip_or_node)
        rescue AppScaleException
          # We assume here that we need to create the VM (that is the user
          # specified node-#).
          new_nodes_roles[ip_or_node] = [] unless new_nodes_roles[ip_or_node]
          new_nodes_roles[ip_or_node] << role
          next
        end

        # Save the roles we want for this specific IP.
        found = false
        node_roles.each { |node|
          if node['private_ip'] == ip
            node.jobs << role
            found = true
            break
          end
        }
        unless found
          node_roles << {
            "public_ip" => ip,
            "private_ip" => ip,
            "jobs" => role,
            "disk" => nil
          }
        end
      }
    }
    Djinn.log_debug("Need to assign the following roles: #{new_nodes_roles}.")

    # Use the existing 'open' nodes first and delete them from the list of
    # roles still to fulfill.
    open_nodes = 0
    new_nodes_roles.each { |_, roles|
      open_nodes += 1 if assign_roles_to_open_node(roles)
    }
    open_nodes.downto(1) { new_nodes_roles.shift }

    # We spawn new nodes if we need to (and can do so) here.
    new_nodes_info = []
    if new_nodes_roles.length > 0
      unless is_cloud?
        Djinn.log_warn("Still need #{new_nodes_roles.length} more " +
          "nodes, but we aren't in a cloud environment, so we can't " +
          "aquire more nodes - failing the caller's request.")
        return NOT_ENOUGH_OPEN_NODES
      end
      Djinn.log_info("Need to spawn #{new_nodes_roles.length} VMs.")

      # We create here the needed nodes, with open role and no disk.
      disks = Array.new(new_nodes_roles.length, nil)
      imc = InfrastructureManagerClient.new(@@secret)
      begin
        new_nodes_info = imc.spawn_vms(new_nodes_roles.length, @options,
           new_nodes_roles.values, disks)
      rescue FailedNodeException, AppScaleException => exception
        Djinn.log_error("Couldn't spawn #{new_nodes_roles.length} VMs " +
          "because: #{exception.message}")
        return exception.message
      end
    end
    Djinn.log_debug("We used #{open_nodes} open nodes.")
    Djinn.log_debug("We spawned VMs for these roles #{new_nodes_info}.")
    Djinn.log_debug("We used the following existing nodes #{node_roles}.")

    # If we have an already running node with the same IP, we change its
    # roles list.
    new_nodes_info += node_roles unless node_roles.empty?
    @state_change_lock.synchronize {
      @nodes.each { |node|
        delete_index = nil
        new_nodes_info.each_with_index { |new_node, index|
          if new_node['private_ip'] == node.private_ip
            Djinn.log_info("Node at #{node.private_ip} changed role to #{new_node['jobs']}.")
            node.jobs = new_node['jobs']
            delete_index = index
            break
          end
        }
        new_nodes_info.delete_at(delete_index) if delete_index
      }
    }
    add_nodes(new_nodes_info) unless new_nodes_info.empty?

    return "OK"
  end


  # Given an Array of Strings containing information about machines with
  # AppScale installed on them, copies over deployment-specific files
  # and starts the AppController on them. Each AppController is then
  # instructed to start a specific set of roles, and join the existing
  # AppScale deployment.
  # Args:
  #   node_info: An Array of Strings, where each String has information
  #     about a node to add to the current AppScale deployment (e.g.,
  #     IP addresses, roles to run).
  def add_nodes(node_info)
    keyname = @options['keyname']
    new_nodes = Djinn.convert_location_array_to_class(node_info, keyname)

    # Since an external thread can modify @nodes, let's put a lock around
    # it to prevent race conditions.
    @state_change_lock.synchronize {
      @nodes.concat(new_nodes)
      @nodes.uniq!
    }
    Djinn.log_debug("Changed nodes to #{@nodes}")

    update_firewall
    initialize_nodes_in_parallel(new_nodes)
    update_hosts_info
  end


  # Cleans out temporary files that may have been written by a previous
  # AppScale deployment.
  def erase_old_data()
    Djinn.log_run("rm -f ~/.appscale_cookies")

    Nginx.clear_sites_enabled()
    HAProxy.clear_sites_enabled()
    Djinn.log_run("echo '' > /root/.ssh/known_hosts") # empty it out but leave the file there
    CronHelper.clear_app_crontabs()
  end


  def wait_for_nodes_to_finish_loading(nodes)
    Djinn.log_info("Waiting for nodes to finish loading")

    nodes.each { |node|
      if ZKInterface.is_node_done_loading?(node.private_ip)
        Djinn.log_info("Node at #{node.private_ip} has finished loading.")
        next
      else
        Djinn.log_info("Node at #{node.private_ip} has not yet finished " +
          "loading - will wait for it to finish.")
        Kernel.sleep(SMALL_WAIT)
        redo
      end
    }

    Djinn.log_info("Nodes have finished loading")
    return
  end


  # This method logs a message that is useful to know when debugging AppScale,
  # but is too extraneous to know when AppScale normally runs.
  #
  # Messages are logged both to STDOUT as well as to @@logs_buffer, which is
  # sent to the AppDashboard for viewing via a web UI.
  #
  # Args:
  #   message: A String containing the message to be logged.
  def self.log_debug(message)
    @@log.debug(message)
    self.log_to_buffer(Logger::DEBUG, message)
  end


  # This method logs a message that is useful to know when AppScale normally
  # runs.
  #
  # Args:
  #   message: A String containing the message to be logged.
  def self.log_info(message)
    @@log.info(message)
    self.log_to_buffer(Logger::INFO, message)
  end


  # This method logs a message that is useful to know when the AppController
  # experiences an unexpected event.
  #
  # Args:
  #   message: A String containing the message to be logged.
  def self.log_warn(message)
    @@log.warn(message)
    self.log_to_buffer(Logger::WARN, message)
  end


  # This method logs a message that corresponds to an erroneous, but
  # recoverable, event.
  #
  # Args:
  #   message: A String containing the message to be logged.
  def self.log_error(message)
    @@log.error(message)
    self.log_to_buffer(Logger::ERROR, message)
  end


  # This method logs a message that immediately precedes the death of this
  # AppController.
  #
  # Args:
  #   message: A String containing the message to be logged.
  def self.log_fatal(message)
    @@log.fatal(message)
    self.log_to_buffer(Logger::FATAL, message)
  end

  # Use syslogd to log a message to the combined application log.
  #
  # Args:
  #   app_id: A String containing the app ID.
  #   message: A String containing the message to log.
  def self.log_app_error(app_id, message)
    Syslog.open("app___#{app_id}", Syslog::LOG_PID, Syslog::LOG_USER) { |s|
      s.err message
    }
  end

  # Appends this log message to a buffer, which will be periodically sent to
  # the AppDashbord.
  #
  # Only sends the message if it has content (as some empty messages are the
  # result of exec'ing commands that produce no output), and if its log level
  # is at least as great as the log level that we want to capture logs for.
  #
  # Args:
  #   level: An Integer in the set of Logger levels (e.g., Logger::DEBUG,
  #     Logger::INFO) that indicates the severity of this log message.
  #   message: A String containing the message to be logged.
  def self.log_to_buffer(level, message)
    return if message.empty?
    return if level < @@log.level
    time = Time.now
    @@logs_buffer << {
      'timestamp' => time.to_i,
      'level' => level + 1,  # Python and Java are one higher than Ruby
      'message' => message
    }
    return
  end


  # Logs and runs the given command, which is assumed to be trusted and thus
  # needs no filtering on our part. Obviously this should not be executed by
  # anything that the user could inject input into. Returns the output of
  # the command that was executed.
  def self.log_run(command)
    Djinn.log_debug("Running #{command}")
    output = `#{command}`
    if $?.exitstatus != 0
      Djinn.log_debug("Command #{command} failed with #{$?.exitstatus}" +
          " and output: #{output}.")
    end
    return output
  end


  # This method converts an Array of Strings (where each String contains all the
  # information about a single node) to an Array of DjinnJobData objects, which
  # provide convenience methods that make them easier to operate on than just
  # raw String objects.
  def self.convert_location_array_to_class(nodes, keyname)
    array_of_nodes = []
    nodes.each { |node|
      converted = DjinnJobData.new(node, keyname)
      array_of_nodes << converted
    }

    return array_of_nodes
  end


  # This method is the opposite of the previous method, and is needed when an
  # AppController wishes to pass node information to other AppControllers via
  # SOAP (as SOAP accepts Arrays and Strings but not DjinnJobData objects).
  def self.convert_location_class_to_json(layout)
    if layout.class != Array
      @state = "Locations is not an Array, but a #{layout.class}."
      HelperFunctions.log_and_crash(@state, WAIT_TO_CRASH)
    end

    layout_array = []
    layout.each { |location|
      layout_array << location.to_hash
    }
    return JSON.dump(layout_array)
  end

  def get_shadow()
    @state_change_lock.synchronize {
      @nodes.each { |node|
        return node if node.is_shadow?
      }
    }

    @state = "No shadow nodes found."
    HelperFunctions.log_and_crash(@state, WAIT_TO_CRASH)
  end

  def get_db_master()
    @state_change_lock.synchronize {
      @nodes.each { |node|
        return node if node.is_db_master?
      }
    }

    @state = "No DB master nodes found."
    HelperFunctions.log_and_crash(@state, WAIT_TO_CRASH)
  end

  def get_all_appengine_nodes()
    ae_nodes = []
    @state_change_lock.synchronize {
      @nodes.each { |node|
        if node.is_appengine?
          ae_nodes << node.private_ip
        end
      }
    }
    return ae_nodes
  end

  # Gets a list of autoscaled nodes by going through the nodes array
  # and splitting the array from index greater than the
  # minimum images specified.
  def get_autoscaled_nodes()
    autoscaled_nodes = []
    min_images = Integer(@options['min_images'])
    @state_change_lock.synchronize {
      autoscaled_nodes = @nodes.drop(min_images)
    }
  end

  def get_load_balancer()
    @state_change_lock.synchronize {
      @nodes.each { |node|
        return node if node.is_load_balancer?
      }
    }

    @state = "No load balancer nodes found."
    HelperFunctions.log_and_crash(@state, WAIT_TO_CRASH)
  end

  def valid_secret?(secret)
    @@secret = HelperFunctions.get_secret
    if secret != @@secret
      failed_match_msg = "Incoming secret [#{secret}] failed to match " + \
        " known secret [#{@@secret}]"
      Djinn.log_error(failed_match_msg)
    end
    return secret == @@secret
  end

  # Collects all AppScale-generated logs from all machines, and places them in
  # a tarball in the AppDashboard running on this machine. This enables users
  # to download it for debugging purposes.
  #
  # Args:
  #   secret: A String password that is used to authenticate SOAP callers.
  def gather_logs(secret)
    return BAD_SECRET_MSG unless valid_secret?(secret)

    uuid = HelperFunctions.get_random_alphanumeric()
    Djinn.log_info("Generated uuid #{uuid} for request to gather logs.")

    Thread.new {
      # Begin by copying logs on all machines to this machine.
      local_log_dir = "#{Dir.tmpdir}/#{uuid}"
      remote_log_dir = "/var/log/appscale"
      FileUtils.mkdir_p(local_log_dir)
      @state_change_lock.synchronize {
        @nodes.each { |node|
          this_nodes_logs = "#{local_log_dir}/#{node.private_ip}"
          FileUtils.mkdir_p(this_nodes_logs)
          Djinn.log_run("scp -r -i #{node.ssh_key} -o StrictHostkeyChecking=no " +
            "2>&1 root@#{node.private_ip}:#{remote_log_dir} #{this_nodes_logs}")
        }
      }

      # Next, tar.gz it up in the dashboard app so that users can download it.
      version_key = [AppDashboard::APP_NAME, DEFAULT_SERVICE,
                     DEFAULT_VERSION].join(VERSION_PATH_SEPARATOR)
      assets_dir = "#{HelperFunctions::VERSION_ASSETS_DIR}/#{version_key}"
      dashboard_log_location = "#{assets_dir}/static/download-logs/#{uuid}.tar.gz"
      Djinn.log_info("Done gathering logs - placing logs at " +
        dashboard_log_location)
      Djinn.log_run("tar -czf #{dashboard_log_location} #{local_log_dir}")
      FileUtils.rm_rf(local_log_dir)
    }

    return uuid
  end


  # Instructs Nginx and HAProxy to begin routing traffic for the named
  # version to a new AppServer.
  #
  # This method should be called at the AppController running the login role,
  # as it is the node that receives application traffic from the outside.
  #
  # Args:
  #   version_key: A String that identifies the version that runs the new
  #     AppServer.
  #   ip: A String that identifies the private IP address where the new
  #     AppServer runs.
  #   port: A Fixnum that identifies the port where the new AppServer runs at
  #     ip.
  #   secret: A String that is used to authenticate the caller.
  #
  # Returns:
  #   "OK" if the addition was successful. In case of failures, the following
  #   Strings may be returned:
  #   - BAD_SECRET_MSG: If the caller cannot be authenticated.
  #   - NO_HAPROXY_PRESENT: If this node does not run HAProxy (and thus cannot
  #     add AppServers to HAProxy config files).
  #   - NOT_READY: If this node runs HAProxy, but hasn't allocated ports for
  #     it and nginx yet. Callers should retry at a later time.
  def add_routing_for_appserver(version_key, ip, port, secret)
    return BAD_SECRET_MSG unless valid_secret?(secret)

    unless my_node.is_shadow?
       # We need to send the call to the shadow.
       Djinn.log_debug("Sending routing call for #{version_key} to shadow.")
       acc = AppControllerClient.new(get_shadow.private_ip, @@secret)
       begin
         return acc.add_routing_for_appserver(version_key, ip, port)
       rescue FailedNodeException => except
         Djinn.log_warn("Failed to forward routing call to shadow (#{get_shadow}).")
         return NOT_READY
       end
    end

    project_id, service_id, version_id = version_key.split(
      VERSION_PATH_SEPARATOR)
    begin
      version_details = ZKInterface.get_version_details(
        project_id, service_id, version_id)
    rescue VersionNotFound => error
      return "false: #{error.message}"
    end

    APPS_LOCK.synchronize {
      if @app_info_map[version_key].nil? ||
          @app_info_map[version_key]['appengine'].nil?
        return NOT_READY
      elsif @app_info_map[version_key]['appengine'].include?("#{ip}:#{port}")
        Djinn.log_warn(
          "Already registered AppServer for #{version_key} at #{ip}:#{port}.")
        return INVALID_REQUEST
      end

      Djinn.log_debug("Add routing for #{version_key} at #{ip}:#{port}.")

      # Find and remove an entry for this AppServer node and app.
      match = @app_info_map[version_key]['appengine'].index("#{ip}:-1")
      if match
        @app_info_map[version_key]['appengine'].delete_at(match)
      else
        Djinn.log_warn("Received a no matching request for: #{ip}:#{port}.")
      end
      @app_info_map[version_key]['appengine'] << "#{ip}:#{port}"


      # Now that we have at least one AppServer running, we can start the
      # cron job of the application.
      if service_id == DEFAULT_SERVICE && version_id == DEFAULT_VERSION
        CronHelper.update_cron(
          get_load_balancer.public_ip,
          version_details['appscaleExtensions']['httpPort'],
          version_details['runtime'], project_id)
      end
    }

    return "OK"
  end

  # Instruct HAProxy to begin routing traffic to the BlobServers.
  #
  # Args:
  #   secret: A String that is used to authenticate the caller.
  #
  # Returns:
  #   "OK" if the addition was successful. In case of failures, the following
  #   Strings may be returned:
  #   - BAD_SECRET_MSG: If the caller cannot be authenticated.
  #   - NO_HAPROXY_PRESENT: If this node does not run HAProxy.
  def add_routing_for_blob_server(secret)
    return BAD_SECRET_MSG unless valid_secret?(secret)
    return NO_HAPROXY_PRESENT unless my_node.is_load_balancer?

    Djinn.log_debug('Adding BlobServer routing.')
    servers = []
    get_all_appengine_nodes.each { |ip|
      servers << {'ip' => ip, 'port' => BlobServer::SERVER_PORT}
    }
    HAProxy.create_app_config(servers, my_node.private_ip,
      BlobServer::HAPROXY_PORT, BlobServer::NAME)
  end


  # Creates an Nginx/HAProxy configuration file for the Users/Apps soap server.
  def configure_uaserver()
    all_db_private_ips = []
    @state_change_lock.synchronize {
      @nodes.each { | node |
        if node.is_db_master? or node.is_db_slave?
          all_db_private_ips.push(node.private_ip)
        end
      }
    }
    HAProxy.create_ua_server_config(all_db_private_ips,
      my_node.private_ip, UserAppClient::HAPROXY_SERVER_PORT)
    Nginx.add_service_location(
      'appscale-uaserver', my_node.private_ip,
      UserAppClient::HAPROXY_SERVER_PORT, UserAppClient::SSL_SERVER_PORT)
  end

  def configure_db_haproxy()
    all_db_private_ips = []
    @state_change_lock.synchronize {
      @nodes.each { | node |
        if node.is_db_master? or node.is_db_slave?
          all_db_private_ips.push(node.private_ip)
        end
      }
    }
    HAProxy.create_datastore_server_config(all_db_private_ips,
      DatastoreServer::PROXY_PORT)
  end

  # Creates HAProxy configuration for TaskQueue.
  def configure_tq_routing()
    all_tq_ips = []
    @state_change_lock.synchronize {
      @nodes.each { | node |
        if node.is_taskqueue_master? || node.is_taskqueue_slave?
          all_tq_ips.push(node.private_ip)
        end
      }
    }
    HAProxy.create_tq_server_config(
      all_tq_ips, my_node.private_ip, TaskQueue::HAPROXY_PORT)

    # TaskQueue REST API routing.
    # We don't need Nginx for backend TaskQueue servers, only for REST support.
    rest_prefix = '~ /taskqueue/v1beta2/projects/.*'
    Nginx.add_service_location(
      'appscale-taskqueue', my_node.private_ip, TaskQueue::HAPROXY_PORT,
      TaskQueue::TASKQUEUE_SERVER_SSL_PORT, rest_prefix)
  end

  def remove_tq_endpoints
    HAProxy.remove_tq_endpoints
  end

  def write_database_info()
    table = @options['table']
    replication = @options['replication']
    keyname = @options['keyname']

    tree = { :table => table, :replication => replication, :keyname => keyname }
    db_info_path = "#{APPSCALE_CONFIG_DIR}/database_info.yaml"
    File.open(db_info_path, "w") { |file| YAML.dump(tree, file) }
  end


  def update_port_files()
    ZKInterface.get_versions.each { |version_key|
      project_id, service_id, version_id = version_key.split(
        VERSION_PATH_SEPARATOR)
      begin
        version_details = ZKInterface.get_version_details(
          project_id, service_id, version_id)
      rescue VersionNotFound
        next
      end

      http_port = version_details['appscaleExtensions']['httpPort']
      port_file = "#{APPSCALE_CONFIG_DIR}/port-#{version_key}.txt"

      begin
        current_port = File.read(port_file).to_i
        update_port = current_port != http_port
      rescue Errno::ENOENT
        update_port = true
      end

      if update_port
        File.open(port_file, 'w') { |file| file.write("#{http_port}") }
      end
    }
  end


  def update_firewall()
    Djinn.log_debug("Resetting firewall.")

    # We force the write of locations, to ensure we have an up-to-date
    # list of nodes in the firewall.
    write_locations
    if FIREWALL_IS_ON
      Djinn.log_run("bash #{APPSCALE_HOME}/firewall.conf")
    end
  end


  def backup_appcontroller_state()
    local_state = {}
    APPS_LOCK.synchronize {
      local_state = {'@@secret' => @@secret }
      DEPLOYMENT_STATE.each { |var|
        value = nil
        if var == "@nodes"
          @state_change_lock.synchronize {
            value = Djinn.convert_location_class_to_json(@nodes)
          }
        else
          value = instance_variable_get(var)
        end
        local_state[var] = value
      }
    }
    if @appcontroller_state == local_state.to_s
      Djinn.log_debug("backup_appcontroller_state: no changes.")
      return
    end

    begin
      ZKInterface.write_appcontroller_state(local_state)
    rescue FailedZooKeeperOperationException => e
      Djinn.log_warn("Couldn't talk to zookeeper whle backing up " +
        "appcontroller state with #{e.message}.")
    end
    @appcontroller_state = local_state.to_s
  end


  # Takes actions if options or roles changed.
  #
  # Args:
  #   old_options: this is a clone of @options. We will compare it with
  #     the current value.
  #   old_jobs: this is a list of roles. It will be compared against the
  #     current list of jobs for this node.
  def check_role_change(old_options, old_jobs)
    if old_jobs != my_node.jobs
      Djinn.log_info("Roles for this node are now: #{my_node.jobs}.")
      start_stop_api_services
    end

    # Finally some @options may have changed.
    enforce_options unless old_options == @options
  end


  # Restores the state of each of the instance variables that the AppController
  # holds by pulling it from ZooKeeper (previously populated by the Shadow
  # node, who always has the most up-to-date version of this data).
  #
  # Returns:
  #   A boolean indicating if the state is restored or current with the master.
  def restore_appcontroller_state
    json_state=""

    unless File.exists?(ZK_LOCATIONS_FILE)
      Djinn.log_info("#{ZK_LOCATIONS_FILE} doesn't exist: not restoring data.")
      return false
    end

    loop {
      begin
        json_state = ZKInterface.get_appcontroller_state()
      rescue => e
        Djinn.log_debug("Saw exception #{e.message} reading appcontroller state.")
        json_state = ""
        Kernel.sleep(SMALL_WAIT)
      end
      break unless json_state.empty?
      Djinn.log_warn("Unable to get state from zookeeper: trying again.")
      pick_zookeeper(@zookeeper_data)
    }
    if @appcontroller_state == json_state.to_s
      Djinn.log_debug("Reload state: no changes.")
      return true
    end

    Djinn.log_debug("Reload state : #{json_state}.")
    @appcontroller_state = json_state.to_s

    APPS_LOCK.synchronize {
      @@secret = json_state['@@secret']
      keyname = json_state['@options']['keyname']

      # Puts json_state.
      json_state.each { |k, v|
        next if k == "@@secret"
        v = Djinn.convert_location_array_to_class(JSON.load(v), keyname) if k == "@nodes"
        @state_change_lock.synchronize {
          instance_variable_set(k, v) if DEPLOYMENT_STATE.include?(k)
        }
      }

      # Check to see if our IP address has changed. If so, we need to update all
      # of our internal state to use the new public and private IP anywhere the
      # old ones were present.
      unless HelperFunctions.get_all_local_ips().include?(@my_private_ip)
        Djinn.log_info("IP changed old private:#{@my_private_ip} public:#{@my_public_ip}.")
        update_state_with_new_local_ip()
        Djinn.log_info("IP changed new private:#{@my_private_ip} public:#{@my_public_ip}.")
      end
      Djinn.log_debug("app_info_map after restore is #{@app_info_map}.")
    }

    # Now that we've restored our state, update the pointer that indicates
    # which node in @nodes is ours
    find_me_in_locations

    return true
  end


  # Updates all instance variables stored within the AppController with the new
  # public and private IP addreses of this machine.
  #
  # The issue here is that an AppController may back up state when running, but
  # when it is restored, its IP address changes (e.g., when taking AppScale down
  # then starting it up on new machines in a cloud deploy). This method searches
  # through internal AppController state to update any place where the old
  # public and private IP addresses were used, replacing them with the new one.
  def update_state_with_new_local_ip()
    # First, find out this machine's private IP address. If multiple eth devices
    # are present, use the same one we used last time.
    all_local_ips = HelperFunctions.get_all_local_ips()
    if all_local_ips.length < 1
      Djinn.log_and_crash("Couldn't detect any IP address on this machine!")
    end
    new_private_ip = all_local_ips[0]

    # Next, find out this machine's public IP address. In a cloud deployment, we
    # have to rely on the metadata server, while in a cluster deployment, it's
    # the same as the private IP.
    if ["ec2", "euca", "gce"].include?(@options['infrastructure'])
      new_public_ip = HelperFunctions.get_public_ip_from_metadata_service()
    else
      new_public_ip = new_private_ip
    end

    # Finally, replace anywhere that the old public or private IP addresses were
    # used with the new one.
    old_public_ip = @my_public_ip
    old_private_ip = @my_private_ip

    @state_change_lock.synchronize {
      @nodes.each { |node|
        if node.public_ip == old_public_ip
          node.public_ip = new_public_ip
        end

        if node.private_ip == old_private_ip
          node.private_ip = new_private_ip
        end
      }
    }

    @app_info_map.each { |_, app_info|
      next if app_info['appengine'].nil?

      changed = false
      new_app_info = []
      app_info['appengine'].each { |location|
        host, port = location.split(":")
        if host == old_private_ip
          host = new_private_ip
          changed = true
        end
        new_app_info << "#{host}:#{port}"

        app_info['appengine'] = new_app_info if changed
      }
    }

    @cluster_stats = []

    @my_public_ip = new_public_ip
    @my_private_ip = new_private_ip
  end


  # Writes any custom configuration data in /etc/appscale to ZooKeeper.
  def set_custom_config()
    cassandra_config = {'num_tokens' => 256}
    begin
      contents = File.read("#{APPSCALE_CONFIG_DIR}/cassandra")
      cassandra_config = JSON.parse(contents)
    rescue Errno::ENOENT
      Djinn.log_debug('No custom cassandra configuration found.')
    rescue JSON::ParserError
      Djinn.log_error('Invalid JSON in custom cassandra configuration.')
    end
    ZKInterface.ensure_path('/appscale/config')
    ZKInterface.set('/appscale/config/cassandra', JSON.dump(cassandra_config),
                    false)
    Djinn.log_info('Set custom cassandra configuration.')

    if @options.key?('max_memory')
      ZKInterface.set_runtime_params(
        {:max_memory => Integer(@options['max_memory'])})
    end
  end

  # Updates the file that says where all the ZooKeeper nodes are
  # located so that this node has the most up-to-date info if it needs to
  # restore the data down the line.
  def write_zookeeper_locations()
    zookeeper_data = { 'last_updated_at' => @last_updated,
      'locations' => []
    }

    @state_change_lock.synchronize {
      @nodes.each { |node|
        if node.is_zookeeper?
          unless zookeeper_data['locations'].include? node.private_ip
            zookeeper_data['locations'] << node.private_ip
          end
        end
      }
    }

    # Let's see if it changed since last time we got the list.
    zookeeper_data['locations'].sort!
    if zookeeper_data['locations'] != @zookeeper_data
      # Save the latest list of zookeeper nodes: needed to restart the
      # deployment.
      HelperFunctions.write_json_file(ZK_LOCATIONS_FILE, zookeeper_data)
      @zookeeper_data = zookeeper_data['locations']
      Djinn.log_debug("write_zookeeper_locations: updated list of zookeeper servers")
    end
  end

  # This function makes sure we have a zookeeper connection active to one
  # of the ZK servers.
  def pick_zookeeper(zk_list)
    if zk_list.length < 1
      HelperFunctions.log_and_crash("Don't have valid zookeeper servers.")
    end
    loop {
      break if ZKInterface.is_connected?

      @state = NO_ZOOKEEPER_CONNECTION

      ip = zk_list.sample()
      Djinn.log_info("Trying to use zookeeper server at #{ip}.")
      ZKInterface.init_to_ip(HelperFunctions.local_ip, ip.to_s)
    }
    Djinn.log_debug("Found zookeeper server.")
  end

  # Backs up information about what this node is doing (roles, apps it is
  # running) to ZooKeeper, for later recovery or updates by other nodes.
  def write_our_node_info()
    # Since more than one AppController could write its data at the same
    # time, get a lock before we write to it.
    begin
      ZKInterface.lock_and_run {
        @last_updated = ZKInterface.add_ip_to_ip_list(my_node.private_ip)
        ZKInterface.write_node_information(my_node, @done_loading)
      }
    rescue => e
      Djinn.log_info("(write_our_node_info) saw exception #{e.message}")
    end

    return
  end


  # Returns the buffer that contains all logs yet to be sent to the Admin
  # Console for viewing.
  #
  # Returns:
  #   An Array of Hashes, where each Hash has information about a single log
  #     line.
  def self.get_logs_buffer()
    return @@logs_buffer
  end


  # Sends all of the logs that have been buffered up to the Admin Console for
  # viewing in a web UI.
  def flush_log_buffer()
    APPS_LOCK.synchronize {
      loop {
        break if @@logs_buffer.empty?
        encoded_logs = JSON.dump({
          'service_name' => 'appcontroller',
          'host' => my_node.public_ip,
          'logs' => @@logs_buffer.shift(LOGS_PER_BATCH),
        })

        # We send logs to dashboard only if controller_logs_to_dashboard
        # is set to True. This will incur in higher traffic to the
        # database, depending on the verbosity and the deployment.
        if @options['controller_logs_to_dashboard'].downcase == "true"
          begin
            url = URI.parse("https://#{get_load_balancer.public_ip}:" +
              "#{AppDashboard::LISTEN_SSL_PORT}/logs/upload")
            http = Net::HTTP.new(url.host, url.port)
            http.verify_mode = OpenSSL::SSL::VERIFY_NONE
            http.use_ssl = true
            response = http.post(url.path, encoded_logs,
              {'Content-Type'=>'application/json'})
            Djinn.log_debug("Done flushing logs to AppDashboard. " +
              "Response is: #{response.body}.")
          rescue
            # Don't crash the AppController because we weren't able to send over
            # the logs - just continue on.
            Djinn.log_debug("Ignoring exception talking to dashboard.")
          end
        end
      }
    }
  end


  # Returns information about the AppServer processes hosting App Engine apps on
  # this machine.
  def get_instance_info(secret)
    return BAD_SECRET_MSG unless valid_secret?(secret)
    APPS_LOCK.synchronize {
      instance_info = []
      @app_info_map.each_pair { |version_key, app_info|
        next if app_info['appengine'].nil?
        project_id, service_id, version_id = version_key.split(
          VERSION_PATH_SEPARATOR)
        begin
          version_details = ZKInterface.get_version_details(
            project_id, service_id, version_id)
        rescue VersionNotFound
          next
        end

        app_info['appengine'].each { |location|
          host, port = location.split(":")
          next if Integer(port) < 0
          instance_info << {
            'versionKey' => version_key,
            'host' => host,
            'port' => Integer(port),
            'language' => version_details['runtime']
          }
        }
      }

      return JSON.dump(instance_info)
    }
  end


  # Removes information associated with the given IP address from our local
  # cache (@nodes) as well as the remote node storage mechanism (in ZooKeeper).
  def remove_node_from_local_and_zookeeper(ip)
    # First, remove our local copy
    index_to_remove = nil
    @state_change_lock.synchronize {
      @nodes.each_index { |i|
        if @nodes[i].private_ip == ip
          index_to_remove = i
          break
        end
      }
      @nodes.delete(@nodes[index_to_remove])
    }

    # Then remove the remote copy
    begin
      ZKInterface.remove_node_information(ip)
      @last_updated = ZKInterface.remove_ip_from_ip_list(ip)
    rescue FailedZooKeeperOperationException => e
      Djinn.log_warn("(remove_node_from_local_and_zookeeper) issues " +
        "talking to zookeeper with #{e.message}.")
    end
  end


  def wait_for_data()
    loop {
      break if got_all_data()
      if @kill_sig_received
        Djinn.log_fatal("Received kill signal, aborting startup")
        HelperFunctions.log_and_crash("Received kill signal, aborting startup")
      else
        Djinn.log_info("Waiting for data from the load balancer or cmdline tools")
        Kernel.sleep(SMALL_WAIT)
      end
    }

  end

  def parse_options
    keypath = @options['keyname'] + ".key"
    Djinn.log_debug("Keypath is #{keypath}, keyname is #{@options['keyname']}")
    my_key_dir = "#{APPSCALE_CONFIG_DIR}/keys/#{my_node.cloud}"
    my_key_loc = "#{my_key_dir}/#{keypath}"
    Djinn.log_debug("Creating directory #{my_key_dir} for my ssh key #{my_key_loc}")
    FileUtils.mkdir_p(my_key_dir)
    Djinn.log_run("chmod 600 #{APPSCALE_CONFIG_DIR}/ssh.key")
    Djinn.log_run("cp -p #{APPSCALE_CONFIG_DIR}/ssh.key #{my_key_loc}")

    # AWS and Euca need some evironmental variables.
    if ["ec2", "euca"].include?(@options['infrastructure'])
      ENV['EC2_ACCESS_KEY'] = @options['ec2_access_key']
      ENV['EC2_SECRET_KEY'] = @options['ec2_secret_key']
      ENV['EC2_URL'] = @options['ec2_url']
    end
  end

  def got_all_data()
    Djinn.log_debug("[got_all_data]: checking nodes.")
    return false if @nodes == []
    Djinn.log_debug("[got_all_data]: checking options.")
    return false if @options == {}
    Djinn.log_debug("[got_all_data]: done.")
    return true
  end


  # Searches through @nodes to try to find out which node is ours. Strictly
  # speaking, we assume that our node is identifiable by private IP, but
  # we also check our public IPs (for AWS and GCE) in case the user got it
  # wrong.
  def find_me_in_locations()
    @my_index = nil
    all_local_ips = HelperFunctions.get_all_local_ips()
    Djinn.log_debug("Searching for a node with any of these private IPs: " +
      "#{all_local_ips.join(', ')}")
    Djinn.log_debug("All nodes are: #{@nodes.join(', ')}")

    @state_change_lock.synchronize {
      @nodes.each_with_index { |node, index|
        all_local_ips.each { |ip|
          if ip == node.private_ip
            @my_index = index
            HelperFunctions.set_local_ip(node.private_ip)
            @my_public_ip = node.public_ip
            @my_private_ip = node.private_ip
            return
          end
        }
      }
    }

    # We haven't found our ip in the nodes layout: let's try to give
    # better debugging info to the user.
    public_ip = HelperFunctions.get_public_ip_from_metadata_service()
    @state_change_lock.synchronize {
      @nodes.each { |node|
        if node.private_ip == public_ip
          HelperFunctions.log_and_crash("Found my public ip (#{public_ip}) " +
            "but not my private ip in @nodes. Please correct it. @nodes=#{@nodes}")
        end
        if node.public_ip == public_ip
          HelperFunctions.log_and_crash("Found my public ip (#{public_ip}) " +
            "in @nodes but my private ip is not matching! @nodes=#{@nodes}.")
        end
      }
    }

    HelperFunctions.log_and_crash("Can't find my node in @nodes: #{@nodes}. " +
      "My local IPs are: #{all_local_ips.join(', ')}")
  end


  # Starts all of the services that this node has been assigned to run.
  # Also starts all services that all nodes run in an AppScale deployment.
  def start_stop_api_services
    @state = "Starting API Services."
    Djinn.log_info("#{@state}")

    threads = []
    threads << Thread.new {
      if my_node.is_zookeeper?
        unless is_zookeeper_running?
          configure_zookeeper(@nodes, @my_index)
          begin
            start_zookeeper(false)
          rescue FailedZooKeeperOperationException
            @state = "Couldn't start Zookeeper."
            HelperFunctions.log_and_crash(@state, WAIT_TO_CRASH)
          end
          Djinn.log_info("Done configuring zookeeper.")
        end
      else
        # Zookeeper shouldn't be running here.
        stop_zookeeper
      end
    }

    if my_node.is_shadow?
      pick_zookeeper(@zookeeper_data)
      set_custom_config
      start_log_server
    else
      stop_log_server
    end

    if my_node.is_db_master? or my_node.is_db_slave?
      db_master = nil
      @state_change_lock.synchronize {
        @nodes.each { |node|
          db_master = node.private_ip if node.jobs.include?('db_master')
        }
      }
      setup_db_config_files(db_master)

      threads << Thread.new {
        Djinn.log_info("Starting database services.")
        db_nodes = nil
        @state_change_lock.synchronize {
          db_nodes = @nodes.count{|node| node.is_db_master? or node.is_db_slave?}
        }
        needed_nodes = needed_for_quorum(db_nodes,
                                         Integer(@options['replication']))
        if my_node.is_db_master?
          start_db_master(false, needed_nodes, db_nodes)
          prime_database
        else
          start_db_slave(false, needed_nodes, db_nodes)
        end
      }
    else
      stop_db_master
      stop_db_slave
    end

    # We now wait for the essential services to go up.
    Djinn.log_info("Waiting for DB services ... ")
    threads.each { |t| t.join() }

    Djinn.log_info('Ensuring necessary database tables are present')
    sleep(SMALL_WAIT) until system("#{PRIME_SCRIPT} --check > /dev/null 2>&1")

    Djinn.log_info('Ensuring data layout version is correct')
    layout_script = `which appscale-data-layout`.chomp
    unless system("#{layout_script} --db-type cassandra > /dev/null 2>&1")
      HelperFunctions.log_and_crash(
        'Unexpected data layout version. Please run "appscale upgrade".')
    end

    if my_node.is_db_master? or my_node.is_db_slave?
      # Always colocate the Datastore Server and UserAppServer (soap_server).
      @state = "Starting up SOAP Server and Datastore Server"
      start_datastore_server()

      # Start the UserAppServer and wait till it's ready.
      start_soap_server()
      Djinn.log_info("Done starting database services.")
    else
      stop_soap_server
      stop_datastore_server
    end

    # All nodes wait for the UserAppServer now. The call here is just to
    # ensure the UserAppServer is talking to the persistent state.
    HelperFunctions.sleep_until_port_is_open(@my_private_ip,
      UserAppClient::SSL_SERVER_PORT, USE_SSL)
    uac = UserAppClient.new(@my_private_ip, @@secret)
    begin
      uac.does_user_exist?("not-there")
    rescue FailedNodeException
      Djinn.log_debug("UserAppServer not ready yet: retrying.")
      retry
    end
    @done_initializing = true
    Djinn.log_info("UserAppServer is ready.")

    # The services below depends directly or indirectly on the UAServer to
    # be operational. So we start them after we test the UAServer.
    threads = []
    if my_node.is_db_master? or my_node.is_db_slave? or my_node.is_zookeeper?
      threads << Thread.new {
        if my_node.is_db_master? or my_node.is_db_slave?
          start_groomer_service
        end

        start_backup_service
      }
    else
      stop_groomer_service
      stop_backup_service
    end

    start_admin_server

    if my_node.is_memcache?
      threads << Thread.new {
        start_memcache
      }
    else
      stop_memcache
    end

    if my_node.is_load_balancer?
      threads << Thread.new {
        start_ejabberd()
        configure_tq_routing
      }
    else
      remove_tq_endpoints
      stop_ejabberd
    end

    # The headnode needs to ensure we have the appscale user, and it needs
    # to prepare the dashboard to be started.
    if my_node.is_shadow?
      threads << Thread.new {
        create_appscale_user()
        prep_app_dashboard()
      }
    end

    if !my_node.is_open?
      threads << Thread.new {
        start_app_manager_server
      }
    else
      stop_app_manager_server
    end

    if my_node.is_appengine?
      threads << Thread.new {
        start_blobstore_server
      }
    else
      stop_blobstore_server
    end

    if my_node.is_search?
      threads << Thread.new {
        start_search_role
      }
    else
      stop_search_role
    end

    if my_node.is_taskqueue_master?
      threads << Thread.new {
        start_taskqueue_master()
      }
    elsif my_node.is_taskqueue_slave?
      threads << Thread.new {
        start_taskqueue_slave()
      }
    else
      stop_taskqueue
    end

    # App Engine apps rely on the above services to be started, so
    # join all our threads here
    Djinn.log_info("Waiting for all services to finish starting up")
    threads.each { |t| t.join() }
    Djinn.log_info("API services have started on this node")

    # Start Hermes with integrated stats service
    start_hermes()

    # Leader node starts additional services.
    if my_node.is_shadow?
      update_node_info_cache()
      TaskQueue.start_flower(@options['flower_password'])
    else
      TaskQueue.stop_flower
    end
  end


  # Creates database tables in the underlying datastore to hold information
  # about the users that interact with AppScale clouds, and about the
  # applications that AppScale hosts (including data that the apps themselves
  # read and write).
  #
  # Raises:
  #   SystemExit: If the database could not be primed for use with AppScale,
  #     after ten retries.
  def prime_database()
    table = @options['table']
    prime_script = `which appscale-prime-#{table}`.chomp
    replication = Integer(@options['replication'])
    retries = 10
    Djinn.log_info('Ensuring necessary tables have been created')
    loop {
      prime_cmd = "#{prime_script} --replication #{replication} >> " +
        '/var/log/appscale/prime_db.log 2>&1'
      return if system(prime_cmd)
      retries -= 1
      Djinn.log_warn("Failed to prime database. #{retries} retries left.")

      # If this has failed 10 times in a row, it's probably a
      # "Column ID mismatch" error that seems to be caused by creating tables
      # as the cluster is settling. Running a repair may fix the issue.
      if retries == 1
        @state = 'Running a Cassandra repair.'
        Djinn.log_warn(@state)
        system("#{NODETOOL} repair")
      end

      break if retries.zero?
      Kernel.sleep(SMALL_WAIT)
    }

    @state = "Failed to prime #{table}."
    HelperFunctions.log_and_crash(@state, WAIT_TO_CRASH)
  end

  def start_backup_service()
    BackupRecoveryService.start()
  end

  def start_blobstore_server()
    # Each node uses the active load balancer to access the Datastore.
    BlobServer.start(get_load_balancer.private_ip, DatastoreServer::PROXY_PORT)
    return true
  end

  def start_search_role
    Search.start_master(false)
  end

  def stop_search_role
    Search.stop
  end

  def start_taskqueue_master()
    verbose = @options['verbose'].downcase == "true"
    TaskQueue.start_master(false, verbose)
    return true
  end


  def stop_taskqueue
    TaskQueue.stop
  end


  def start_taskqueue_slave()
    # All slaves connect to the master to start
    master_ip = nil
    @state_change_lock.synchronize {
      @nodes.each { |node|
        master_ip = node.private_ip if node.is_taskqueue_master?
      }
    }

    verbose = @options['verbose'].downcase == "true"
    TaskQueue.start_slave(master_ip, false, verbose)
    return true
  end

  # Starts the application manager which is a SOAP service in charge of
  # starting and stopping applications.
  def start_app_manager_server()
    @state = "Starting up AppManager"
    app_manager_script = "#{APPSCALE_HOME}/AppManager/app_manager_server.py"
    start_cmd = "#{PYTHON27} #{app_manager_script}"
    MonitInterface.start(:appmanagerserver, start_cmd)
  end

  # Starts the Hermes service on this node.
  def start_hermes()
    @state = "Starting Hermes"
    Djinn.log_info("Starting Hermes service.")
    HermesService.start(@options['verbose'].downcase == 'true')
    if my_node.is_shadow?
      nginx_port = 17441
      service_port = 4378
      Nginx.add_service_location(
        'appscale-administration', my_node.private_ip,
        service_port, nginx_port, '/stats/cluster/')
    end
    Djinn.log_info("Done starting Hermes service.")
  end

  def stop_hermes
    HermesService.stop
  end

  # Starts the groomer service on this node. The groomer cleans the datastore of deleted
  # items and removes old logs.
  def start_groomer_service()
    @state = "Starting Groomer Service"
    Djinn.log_info("Starting groomer service.")
    GroomerService.start()
    Djinn.log_info("Done starting groomer service.")
  end

  def start_soap_server()
    db_master_ip = nil
    @state_change_lock.synchronize {
      @nodes.each { |node|
        db_master_ip = node.private_ip if node.is_db_master?
      }
    }
    HelperFunctions.log_and_crash("db master ip was nil") if db_master_ip.nil?

    db_local_ip = my_node.private_ip

    table = @options['table']

    env_vars = {}

    env_vars['APPSCALE_HOME'] = APPSCALE_HOME
    env_vars['MASTER_IP'] = db_master_ip
    env_vars['LOCAL_DB_IP'] = db_local_ip

    if table == "simpledb"
      env_vars['SIMPLEDB_ACCESS_KEY'] = @options['SIMPLEDB_ACCESS_KEY']
      env_vars['SIMPLEDB_SECRET_KEY'] = @options['SIMPLEDB_SECRET_KEY']
    end

    soap_script = `which appscale-uaserver`.chomp
    start_cmd = "#{soap_script} -t #{table}"
    MonitInterface.start(:uaserver, start_cmd, nil, env_vars)
  end

  def start_datastore_server
    db_master_ip = nil
    db_proxy = nil
    verbose = @options['verbose'].downcase == 'true'
    @state_change_lock.synchronize {
      @nodes.each { |node|
        db_master_ip = node.private_ip if node.is_db_master?
        db_proxy = node.private_ip if node.is_load_balancer?
      }
    }
    HelperFunctions.log_and_crash("db master ip was nil") if db_master_ip.nil?
    HelperFunctions.log_and_crash("db proxy ip was nil") if db_proxy.nil?

    table = @options['table']
    DatastoreServer.start(db_master_ip, my_node.private_ip, table, verbose)

    # Let's wait for at least one datastore server to be active.
    HelperFunctions.sleep_until_port_is_open(db_proxy, DatastoreServer::PROXY_PORT)
  end

  # Starts the Log Server service on this machine
  def start_log_server
    log_server_pid = '/var/run/appscale/log_service.pid'
    log_server_file = '/var/log/appscale/log_service.log'
    twistd = `which twistd`.chomp
    env = `which env`.chomp
    bash = `which bash`.chomp

    env_vars = {
      'APPSCALE_HOME' => APPSCALE_HOME,
      'PYTHONPATH' => "#{APPSCALE_HOME}/LogService/"
    }
    start_cmd = [env, env_vars.map{ |k, v| "#{k}=#{v}" }.join(' '),
                 twistd,
                 '--pidfile', log_server_pid,
                 '--logfile', log_server_file,
                 'appscale-logserver'].join(' ')
    stop_cmd = "#{bash} -c 'kill $(cat #{log_server_pid})'"

    MonitInterface.start_daemon(:log_service, start_cmd, stop_cmd,
                                log_server_pid)
    Djinn.log_info("Started Log Server successfully!")
  end


  def stop_log_server
    Djinn.log_info("Stopping Log Server")
    MonitInterface.stop(:log_service)
  end


  # Stops the Backup/Recovery service.
  def stop_backup_service()
    BackupRecoveryService.stop()
  end

  # Stops the blobstore server.
  def stop_blobstore_server
    BlobServer.stop
  end

  # Stops the User/Apps soap server.
  def stop_soap_server
    MonitInterface.stop(:uaserver)
  end

  # Stops the AppManager service
  def stop_app_manager_server
    MonitInterface.stop(:appmanagerserver)
  end

  # Stops the groomer service.
  def stop_groomer_service()
    Djinn.log_info("Stopping groomer service.")
    GroomerService.stop()
    Djinn.log_info("Done stopping groomer service.")
  end

  # Stops the datastore server.
  def stop_datastore_server
    DatastoreServer.stop()
  end

  def is_hybrid_cloud?
    if @options['infrastructure'].nil?
      false
    else
      @options['infrastructure'] == "hybrid"
    end
  end

  def is_cloud?
    return ['ec2', 'euca', 'gce', 'azure'].include?(@options['infrastructure'])
  end

  def restore_from_db?
    @options['restore_from_tar'] || @options['restore_from_ebs']
  end


  def build_taskqueue()
    Djinn.log_info('Building uncommitted taskqueue changes')
    extras = TaskQueue::OPTIONAL_FEATURES.join(',')
    unless system('pip install --upgrade --no-deps ' +
                  "#{APPSCALE_HOME}/AppTaskQueue[#{extras}] > /dev/null 2>&1")
      Djinn.log_error('Unable to build taskqueue (install failed).')
      return
    end
    unless system('pip install ' +
                  "#{APPSCALE_HOME}/AppTaskQueue[#{extras}] > /dev/null 2>&1")
      Djinn.log_error('Unable to build taskqueue (install dependencies failed).')
      return
    end
    Djinn.log_info('Finished building taskqueue.')
  end


  def build_datastore()
    Djinn.log_info('Building uncommitted datastore changes')
    unless system('pip install --upgrade --no-deps ' +
                  "#{APPSCALE_HOME}/AppDB > /dev/null 2>&1")
      Djinn.log_error('Unable to build datastore (install failed).')
      return
    end
    unless system("pip install #{APPSCALE_HOME}/AppDB > /dev/null 2>&1")
      Djinn.log_error('Unable to build datastore (install dependencies failed).')
      return
    end
    Djinn.log_info('Finished building datastore.')
  end


  def build_common
    Djinn.log_info('Building uncommitted common changes')
    unless system('pip install --upgrade --no-deps ' +
                  "#{APPSCALE_HOME}/common > /dev/null 2>&1")
      Djinn.log_error('Unable to build common (install failed).')
      return
    end
    unless system("pip install #{APPSCALE_HOME}/common > /dev/null 2>&1")
      Djinn.log_error('Unable to build common (install dependencies failed).')
      return
    end
    Djinn.log_info('Finished building common.')
  end


  def build_admin_server
    Djinn.log_info('Building uncommitted AdminServer changes')
    unless system('pip install --upgrade --no-deps ' +
                  "#{APPSCALE_HOME}/AdminServer > /dev/null 2>&1")
      Djinn.log_error('Unable to build AdminServer (install failed).')
      return
    end
    unless system("pip install #{APPSCALE_HOME}/AdminServer > /dev/null 2>&1")
      Djinn.log_error('Unable to build AdminServer (install dependencies failed).')
      return
    end
    Djinn.log_info('Finished building AdminServer.')
  end


  def build_java_appserver()
    Djinn.log_info('Building uncommitted Java AppServer changes')

    # Cache package if it doesn't exist.
    java_sdk_archive = 'appengine-java-sdk-1.8.4.zip'
    local_archive = "#{APPSCALE_CACHE_DIR}/#{java_sdk_archive}"
    unless File.file?(local_archive)
      Net::HTTP.start(PACKAGE_MIRROR_DOMAIN) do |http|
        resp = http.get("#{PACKAGE_MIRROR_PATH}/#{java_sdk_archive}")
        open(local_archive, 'wb') do |file|
          file.write(resp.body)
        end
      end
    end

    java_server = "#{APPSCALE_HOME}/AppServer_Java"
    unzip = "unzip -o #{local_archive} -d #{java_server} > /dev/null 2>&1"
    install = "ant -f #{java_server}/build.xml install > /dev/null 2>&1"
    clean = "ant -f #{java_server}/build.xml clean-build > /dev/null 2>&1"
    if system(unzip) && system(install) && system(clean)
      Djinn.log_info('Finished building Java AppServer')
    else
      Djinn.log_error('Unable to build Java AppServer')
    end
  end

  # Run a build on modified directories so that changes will take effect.
  def build_uncommitted_changes()
    status = `git -C #{APPSCALE_HOME} status`
    build_admin_server if status.include?('AdminServer')
    build_taskqueue if status.include?('AppTaskQueue')
    build_datastore if status.include?('AppDB')
    build_common if status.include?('common')
    build_java_appserver if status.include?('AppServer_Java')
  end

  def configure_ejabberd_cert
    # Update APPSCALE_CONFIG_DIR/ejabberd.pem with private key and cert from
    # deployment.
    cert_loc = "#{APPSCALE_CONFIG_DIR}/certs/mycert.pem"
    key_loc = "#{APPSCALE_CONFIG_DIR}/certs/mykey.pem"
    File.open("#{APPSCALE_CONFIG_DIR}/ejabberd.pem", 'w') do |ejabberd_cert|
        File.open("#{cert_loc}", 'r') do |cert|
          ejabberd_cert.write(cert.read)
        end
        File.open("#{key_loc}", 'r') do |key|
          ejabberd_cert.write(key.read)
        end
      end
  end

  def initialize_nodes_in_parallel(node_info)
    threads = []
    node_info.each { |slave|
      next if slave.private_ip == my_node.private_ip
      threads << Thread.new {
        initialize_node(slave)
      }
    }

    threads.each { |t| t.join }
    Djinn.log_info("Done initializing nodes.")
  end

  def initialize_node(node)
    copy_encryption_keys(node)
    validate_image(node)
    rsync_files(node)
    run_user_commands(node)
    start_appcontroller(node)
  end

  def validate_image(node)
    ip = node.private_ip
    key = node.ssh_key
    HelperFunctions.ensure_image_is_appscale(ip, key)
    HelperFunctions.ensure_version_is_supported(ip, key)
    HelperFunctions.ensure_db_is_supported(ip, @options['table'], key)
  end

  def copy_encryption_keys(dest_node)
    ip = dest_node.private_ip
    Djinn.log_info("Copying SSH keys to node at IP address #{ip}")
    ssh_key = dest_node.ssh_key
    HelperFunctions.sleep_until_port_is_open(ip, SSH_PORT)

    # Ensure we don't have an old host key for this host.
    Djinn.log_run("ssh-keygen -R #{ip}")

    # Get the username to use for ssh (depends on environments).
    if ["ec2", "euca"].include?(@options['infrastructure'])
      # Add deployment key to remote instance's authorized_keys.
      user_name = "ubuntu"
      enable_root_login(ip, ssh_key, user_name)
    elsif @options['infrastructure'] == "gce"
      # Since GCE v1beta15, SSH keys don't immediately get injected to newly
      # spawned VMs. It takes around 30 seconds, so sleep a bit longer to be
      # sure.
      Djinn.log_debug("Waiting for SSH keys to get injected to #{ip}.")
      Kernel.sleep(60)

    elsif @options['infrastructure'] == 'azure'
      user_name = 'azureuser'
      enable_root_login(ip, ssh_key, user_name)
    end

    Kernel.sleep(SMALL_WAIT)

    secret_key_loc = "#{APPSCALE_CONFIG_DIR}/secret.key"
    cert_loc = "#{APPSCALE_CONFIG_DIR}/certs/mycert.pem"
    key_loc = "#{APPSCALE_CONFIG_DIR}/certs/mykey.pem"
    ejabberd_cert_loc = "#{APPSCALE_CONFIG_DIR}/ejabberd.pem"

    HelperFunctions.scp_file(secret_key_loc, secret_key_loc, ip, ssh_key)
    HelperFunctions.scp_file(cert_loc, cert_loc, ip, ssh_key)
    HelperFunctions.scp_file(key_loc, key_loc, ip, ssh_key)
    HelperFunctions.scp_file(ejabberd_cert_loc, ejabberd_cert_loc, ip, ssh_key)

    cloud_keys_dir = File.expand_path("#{APPSCALE_CONFIG_DIR}/keys/cloud1")
    make_dir = "mkdir -p #{cloud_keys_dir}"

    HelperFunctions.run_remote_command(ip, make_dir, ssh_key, NO_OUTPUT)
    HelperFunctions.scp_file(ssh_key, "#{APPSCALE_CONFIG_DIR}/ssh.key", ip, ssh_key)

    # Finally, on GCE, we need to copy over the user's credentials, in case
    # nodes need to attach persistent disks.
    return if @options['infrastructure'] != "gce"

    client_secrets = "#{APPSCALE_CONFIG_DIR}/client_secrets.json"
    gce_oauth = "#{APPSCALE_CONFIG_DIR}/oauth2.dat"

    if File.exists?(client_secrets)
      HelperFunctions.scp_file(client_secrets, client_secrets, ip, ssh_key)
    end

    HelperFunctions.scp_file(gce_oauth, gce_oauth, ip, ssh_key)
  end

  # Logs into the named host and alters its ssh configuration to enable the
  # root user to directly log in.
  def enable_root_login(ip, ssh_key, user_name)
    options = '-o StrictHostkeyChecking=no -o NumberOfPasswordPrompts=0'
    backup_keys = 'sudo cp -p /root/.ssh/authorized_keys ' +
        '/root/.ssh/authorized_keys.old'
    Djinn.log_run("ssh -i #{ssh_key} #{options} 2>&1 #{user_name}@#{ip} " +
                      "'#{backup_keys}'")

    merge_keys = 'sudo sed -n ' +
        '"/Please login/d; w/root/.ssh/authorized_keys" ' +
        "~#{user_name}/.ssh/authorized_keys /root/.ssh/authorized_keys.old"
    Djinn.log_run("ssh -i #{ssh_key} #{options} 2>&1 #{user_name}@#{ip} " +
                      "'#{merge_keys}'")
  end

  def rsync_files(dest_node)
    # Get the keys and address of the destination node.
    ssh_key = dest_node.ssh_key
    ip = dest_node.private_ip
    options = "-e 'ssh -i #{ssh_key}' -a --filter '- *.pyc'"

    ["#{APPSCALE_HOME}/AdminServer", "#{APPSCALE_HOME}/AppDB",
     "#{APPSCALE_HOME}/AppManager", "#{APPSCALE_HOME}/AppTaskQueue",
     "#{APPSCALE_HOME}/AppController", "#{APPSCALE_HOME}/common",
     "#{APPSCALE_HOME}/InfrastructureManager", "#{APPSCALE_HOME}/AppDashboard",
     "#{APPSCALE_HOME}/scripts", "#{APPSCALE_HOME}/AppServer",
     "#{APPSCALE_HOME}/AppServer_Java", "#{APPSCALE_HOME}/XMPPReceiver",
     "#{APPSCALE_HOME}/LogService"].each { |dir|
      if system("rsync #{options} #{dir}/* root@#{ip}:#{dir}") != true
        Djinn.log_warn("Rsync of #{dir} to #{ip} failed!")
      end
    }

    if dest_node.is_appengine?
      locations_json = "#{APPSCALE_CONFIG_DIR}/locations-#{@options['keyname']}.json"
      loop {
        break if File.exists?(locations_json)
        Djinn.log_warn("Locations JSON file does not exist on head node yet, #{dest_node.private_ip} is waiting ")
        Kernel.sleep(SMALL_WAIT)
      }
      Djinn.log_info("Copying locations.json to #{dest_node.private_ip}")
      HelperFunctions.shell("rsync #{options} #{locations_json} root@#{ip}:#{locations_json}")
    end
  end


  # Writes locations (IP addresses) for the various nodes fulfilling
  # specific roles, in the local filesystems. These files will be updated
  # as the deployment adds or removes nodes.
  def write_locations
    all_ips = []
    load_balancer_ips = []
    login_ip = @options['login']
    master_ips = []
    memcache_ips = []
    search_ips = []
    slave_ips = []
    taskqueue_ips = []
    my_public = my_node.public_ip
    my_private = my_node.private_ip

    # Populate the appropriate list.
    num_of_nodes = 0
    @state_change_lock.synchronize {
      num_of_nodes = @nodes.length.to_s
      @nodes.each { |node|
        all_ips << node.private_ip
        load_balancer_ips << node.private_ip if node.is_load_balancer?
        master_ips << node.private_ip if node.is_db_master?
        memcache_ips << node.private_ip if node.is_memcache?
        search_ips << node.private_ip if node.is_search?
        slave_ips << node.private_ip if node.is_db_slave?
        taskqueue_ips << node.private_ip if node.is_taskqueue_master? ||
          node.is_taskqueue_slave?
      }
    }
    slave_ips << master_ips[0] if slave_ips.empty?

    # Turn the arrays into string.
    all_ips_content = all_ips.join("\n") + "\n"
    memcache_content = memcache_ips.join("\n") + "\n"
    load_balancer_content = load_balancer_ips.join("\n") + "\n"
    taskqueue_content = taskqueue_ips.join("\n") + "\n"
    login_content = login_ip + "\n"
    master_content = master_ips.join("\n") + "\n"
    search_content = search_ips.join("\n") + "\n"
    slaves_content = slave_ips.join("\n") + "\n"

    new_content = all_ips_content + login_content + load_balancer_content +
      master_content + memcache_content + my_public + my_private +
      num_of_nodes + taskqueue_content + search_content + slaves_content

    # If nothing changed since last time we wrote locations file(s), skip it.
    if new_content != @locations_content
      @locations_content = new_content

      # For the taskqueue, let's shuffle the entries, and then put
      # ourselves as first option, if we are a taskqueue node.
      taskqueue_ips.shuffle!
      if my_node.is_taskqueue_master? || my_node.is_taskqueue_slave?
        taskqueue_ips.delete(my_private)
        taskqueue_ips.unshift(my_private)
      end
      taskqueue_content = taskqueue_ips.join("\n") + "\n"

      head_node_private_ip = get_shadow.private_ip
      HelperFunctions.write_file("#{APPSCALE_CONFIG_DIR}/head_node_private_ip",
                                 "#{head_node_private_ip}\n")

      Djinn.log_info("All private IPs: #{all_ips}.")
      HelperFunctions.write_file("#{APPSCALE_CONFIG_DIR}/all_ips", all_ips_content)

      Djinn.log_info("Load balancer location(s): #{load_balancer_ips}.")
      load_balancer_file = "#{APPSCALE_CONFIG_DIR}/load_balancer_ips"
      HelperFunctions.write_file(load_balancer_file, load_balancer_content)

      Djinn.log_info("Deployment public name/IP: #{login_ip}.")
      login_file = "#{APPSCALE_CONFIG_DIR}/login_ip"
      HelperFunctions.write_file(login_file, login_content)

      Djinn.log_info("Memcache locations: #{memcache_ips}.")
      memcache_file = "#{APPSCALE_CONFIG_DIR}/memcache_ips"
      HelperFunctions.write_file(memcache_file, memcache_content)

      Djinn.log_info("Taskqueue locations: #{taskqueue_ips}.")
      HelperFunctions.write_file(TASKQUEUE_FILE,  taskqueue_content)

      Djinn.log_info("Database master is at #{master_ips}, slaves are at #{slave_ips}.")
      HelperFunctions.write_file("#{APPSCALE_CONFIG_DIR}/masters", "#{master_content}")

      unless slaves_content.chomp.empty?
        HelperFunctions.write_file("#{APPSCALE_CONFIG_DIR}/slaves",
                                   slaves_content)
      end

      Djinn.log_info("My public IP is #{my_public}, and my private is #{my_private}.")
      HelperFunctions.write_file("#{APPSCALE_CONFIG_DIR}/my_public_ip", "#{my_public}")
      HelperFunctions.write_file("#{APPSCALE_CONFIG_DIR}/my_private_ip", "#{my_private}")

      Djinn.log_info("Writing num_of_nodes as #{num_of_nodes}.")
      HelperFunctions.write_file("#{APPSCALE_CONFIG_DIR}/num_of_nodes", "#{num_of_nodes}\n")

      Djinn.log_info("Search service locations: #{search_ips}.")
      unless search_content.chomp.empty?
        HelperFunctions.write_file(Search::SEARCH_LOCATION_FILE,
                                   search_content)
      end
    end
  end


  # Updates files on this machine with information about our hostname
  # and a mapping of where other machines are located.
  def update_hosts_info()
    # If we are running in Docker, don't try to set the hostname.
    if system("grep docker /proc/1/cgroup > /dev/null")
      return
    end

    all_nodes = ""
    @state_change_lock.synchronize {
      @nodes.each_with_index { |node, index|
        all_nodes << "#{node.private_ip} appscale-image#{index}\n"
      }
    }

    new_etc_hosts = <<HOSTS
127.0.0.1 localhost.localdomain localhost
127.0.1.1 localhost
::1     ip6-localhost ip6-loopback
fe00::0 ip6-localnet
ff00::0 ip6-mcastprefix
ff02::1 ip6-allnodes
ff02::2 ip6-allrouters
ff02::3 ip6-allhosts
#{all_nodes}
HOSTS

    etc_hosts = "/etc/hosts"
    File.open(etc_hosts, "w+") { |file| file.write(new_etc_hosts) }

    etc_hostname = "/etc/hostname"
    my_hostname = "appscale-image#{@my_index}"
    File.open(etc_hostname, "w+") { |file| file.write(my_hostname) }

    Djinn.log_run("/bin/hostname #{my_hostname}")
  end


  # Writes new nginx and haproxy configuration files for the App Engine
  # applications hosted in this deployment. Callers should invoke this
  # method whenever there is a change in the number of machines hosting
  # App Engine apps.
  def regenerate_routing_config()
    Djinn.log_debug("Regenerating nginx and haproxy config files for apps.")
    my_public = my_node.public_ip
    my_private = my_node.private_ip
    login_ip = @options['login']

    @versions_loaded.each { |version_key|
      project_id, service_id, version_id = version_key.split(
        VERSION_PATH_SEPARATOR)
      begin
        version_details = ZKInterface.get_version_details(
          project_id, service_id, version_id)
      rescue VersionNotFound
        Djinn.log_debug("Removing routing for #{version_key} since it " +
                        "should not be running.")
        Nginx.remove_version(version_key)
        if service_id == DEFAULT_SERVICE && version_id == DEFAULT_VERSION
          CronHelper.clear_app_crontab(project_id)
        end
        HAProxy.remove_version(version_key)
        next
      end

      http_port = version_details['appscaleExtensions']['httpPort']
      https_port = version_details['appscaleExtensions']['httpsPort']
      proxy_port = version_details['appscaleExtensions']['haproxyPort']
      app_language = version_details['runtime']

      # Check that we have the application information needed to
      # regenerate the routing configuration.
      appservers = []
      unless @app_info_map[version_key].nil? ||
          @app_info_map[version_key]['appengine'].nil?
        Djinn.log_debug(
          "Regenerating nginx config for #{version_key} on http port " +
          "#{http_port}, https port #{https_port}, and haproxy port " +
          "#{proxy_port}.")

        # Let's see if we already have any AppServers running for this
        # application. We count also the ones we need to terminate.
        @app_info_map[version_key]['appengine'].each { |location|
          _, port = location.split(":")
          next if Integer(port) < 0
          appservers << location
        }
      end

      if appservers.empty?
        # If no AppServer is running, we clear the routing and the crons.
        Djinn.log_debug(
          "Removing routing for #{version_key} since no AppServer is running.")
        Nginx.remove_version(version_key)
        if service_id == DEFAULT_SERVICE && version_id == DEFAULT_VERSION
          CronHelper.clear_app_crontab(project_id)
        end
        HAProxy.remove_version(version_key)
      else
        begin
          static_handlers = HelperFunctions.parse_static_data(
            version_key, false)
        rescue => except
          # This specific exception may be a JSON parse error.
<<<<<<< HEAD
          error_msg = "ERROR: Unable to parse app.yaml file for #{app}. "\
            "Exception of #{except.class} with message #{except.message}"
          place_error_app(app, error_msg)
=======
          error_msg = "ERROR: Unable to parse app.yaml file for " +
                      "#{version_key}. Exception of #{except.class} with " +
                      "message #{except.message}"
          place_error_app(version_key, error_msg)
>>>>>>> 75852225
          static_handlers = []
        end

        # Reload haproxy first, to ensure we have the backend ready when
        # nginx routing is enabled.
        unless HAProxy.update_version_config(my_private, version_key,
                                             proxy_port, appservers)
          Djinn.log_warn("No AppServer in haproxy for #{version_key}.")
          next
        end

<<<<<<< HEAD
        Nginx.write_fullproxy_app_config(
          app, http_port, https_port, my_public, my_private, proxy_port,
          static_handlers, login_ip, app_language)
=======
        # If nginx config files have been updated, we communicate the app's
        # ports to the UserAppServer to make sure we have the latest info.
        if Nginx.write_fullproxy_version_config(
          version_key, http_port, https_port, my_public, my_private,
          proxy_port, static_handlers, login_ip, app_language)
          uac = UserAppClient.new(my_node.private_ip, @@secret)
          begin
            if uac.add_instance(project_id, my_public, http_port, https_port)
              Djinn.log_info("Committed application info for #{project_id} " +
                             "to user_app_server")
            end
          rescue FailedNodeException
            Djinn.log_warn(
              "Failed to talk to UAServer to add_instance for #{project_id}.")
          end
        end
>>>>>>> 75852225
      end
    }
    Djinn.log_debug("Done updating nginx and haproxy config files.")
  end


  def my_node()
    if @my_index.nil?
      find_me_in_locations()
    end

    if @my_index.nil?
      Djinn.log_debug("My index is nil - is nodes nil? #{@nodes.nil?}")
      if @nodes.nil?
        Djinn.log_debug("My nodes is nil also, timing error? race condition?")
      else
        HelperFunctions.log_and_crash("Couldn't find our position in #{@nodes}")
      end
    end

    return @nodes[@my_index]
  end

  # If we are in cloud mode, we should mount any volume containing our
  # local state.
  def mount_persistent_storage
    # If we don't have any disk to attach, we are done.
    unless my_node.disk
      Djinn.log_run("mkdir -p #{PERSISTENT_MOUNT_POINT}/apps")
      return
    end

    imc = InfrastructureManagerClient.new(@@secret)
    begin
      device_name = imc.attach_disk(@options, my_node.disk, my_node.instance_id)
    rescue FailedNodeException
      Djinn.log_warn("Failed to talk to InfrastructureManager while attaching disk")
      # TODO: this logic (and the following) to retry forever is not
      # healhy.
      Kernel.sleep(SMALL_WAIT)
      retry
    end
    loop {
      if File.exists?(device_name)
        Djinn.log_info("Device #{device_name} exists - mounting it.")
        break
      else
        Djinn.log_info("Device #{device_name} does not exist - waiting for " +
          "it to exist.")
        Kernel.sleep(SMALL_WAIT)
      end
    }
    Djinn.log_run("mkdir -p #{PERSISTENT_MOUNT_POINT}")

    # Check if the device is already mounted (for example we restarted the
    # AppController).
    if system("mount | grep -E '^#{device_name} '  > /dev/null 2>&1")
      Djinn.log_info("Device #{device_name} is already mounted.")
      return
    end

    # We need to mount and possibly format the disk.
    mount_output = Djinn.log_run("mount -t ext4 #{device_name} " +
      "#{PERSISTENT_MOUNT_POINT} 2>&1")
    if mount_output.empty?
      Djinn.log_info("Mounted persistent disk #{device_name}, without " +
        "needing to format it.")
    else
      Djinn.log_info("Formatting persistent disk #{device_name}.")
      Djinn.log_run("mkfs.ext4 -F #{device_name}")
      Djinn.log_info("Mounting persistent disk #{device_name}.")
      Djinn.log_run("mount -t ext4 #{device_name} #{PERSISTENT_MOUNT_POINT}" +
        " 2>&1")
    end

    Djinn.log_run("mkdir -p #{PERSISTENT_MOUNT_POINT}/apps")

    # Finally, RabbitMQ expects data to be present at /var/lib/rabbitmq.
    # Make sure there is data present there and that it points to our
    # persistent disk.
    if File.directory?("#{PERSISTENT_MOUNT_POINT}/rabbitmq")
      Djinn.log_run("rm -rf /var/lib/rabbitmq")
    else
      Djinn.log_run("mv /var/lib/rabbitmq #{PERSISTENT_MOUNT_POINT}")
    end
    Djinn.log_run("ln -s #{PERSISTENT_MOUNT_POINT}/rabbitmq /var/lib/rabbitmq")
    return
  end

  # This function performs basic setup ahead of starting the API services.
  def initialize_server()
    HAProxy.initialize_config(@options['lb_connect_timeout'])
    Djinn.log_info("HAProxy configured.")

    if not Nginx.is_running?
      Nginx.initialize_config
      Nginx.start
      Djinn.log_info("Nginx configured and started.")
    else
      Djinn.log_info("Nginx already configured and running.")
    end

    # As per trusty's version of haproxy, we need to have a listening
    # socket for the daemon to start: we do use the uaserver to configured
    # a default route.
    configure_uaserver()

    # HAProxy must be running so that the UAServer can be accessed.
    if HAProxy.valid_config?(HAProxy::SERVICES_MAIN_FILE) &&
        !MonitInterface.is_running?(:service_haproxy)
      HAProxy.services_start
    end

    # Volume is mounted, let's finish the configuration of static files.
    if my_node.is_shadow? and not my_node.is_appengine?
      write_app_logrotate()
      Djinn.log_info("Copying logrotate script for centralized app logs")
    end

    if my_node.is_load_balancer?
      configure_db_haproxy
      Djinn.log_info("DB HAProxy configured")

      # Make HAProxy instance stats accessible after a reboot.
      if HAProxy.valid_config?(HAProxy::MAIN_CONFIG_FILE) &&
          !MonitInterface.is_running?(:apps_haproxy)
        HAProxy.apps_start
      end
    end

    write_locations

    update_hosts_info
    if FIREWALL_IS_ON
      Djinn.log_run("bash #{APPSCALE_HOME}/firewall.conf")
    end
    write_zookeeper_locations
  end

  # Sets up logrotate for this node's centralized app logs.
  # This method is called only when the appengine role does not run
  # on the head node.
  def write_app_logrotate()
    template_dir = File.join(File.dirname(__FILE__),
                             "../common/appscale/common/templates")
    FileUtils.cp("#{template_dir}/#{APPSCALE_APP_LOGROTATE}",
      "#{LOGROTATE_DIR}/appscale-app")
  end

  # Runs any commands provided by the user in their AppScalefile on the given
  # machine.
  #
  # Args:
  # - node: A DjinnJobData that represents the machine where the given commands
  #   should be executed.
  def run_user_commands(node)
    if @options['user_commands'].class == String
      begin
        commands = JSON.load(@options['user_commands'])
      rescue JSON::ParserError
        commands = @options['user_commands']
      end

      if commands.class == String
        commands = [commands]
      end
    else
      commands = []
    end
    Djinn.log_debug("commands are #{commands}, of class #{commands.class.name}")

    if commands.empty?
      Djinn.log_debug("No user-provided commands were given.")
      return
    end

    ip = node.private_ip
    ssh_key = node.ssh_key
    commands.each { |command|
      HelperFunctions.run_remote_command_without_output(ip, command, ssh_key)
    }
  end

  def set_appcontroller_monit
    Djinn.log_debug("Configuring AppController monit.")
    service = `which service`.chomp
    start_cmd = "#{service} appscale-controller start"
    stop_cmd = "#{service} appscale-controller stop"
    pidfile = '/var/run/appscale/controller.pid'

    # Let's make sure we don't have 2 jobs monitoring the controller.
    FileUtils.rm_rf("/etc/monit/conf.d/controller-17443.cfg")

    begin
      MonitInterface.start_daemon(:controller, start_cmd, stop_cmd, pidfile)
    rescue
      Djinn.log_warn("Failed to set local AppController monit: retrying.")
      retry
    end
  end

  def start_appcontroller(node)
    ip = node.private_ip

    # Start the AppController on the remote machine.
    remote_cmd = "/usr/sbin/service appscale-controller start"
    tries = RETRIES
    begin
      result = HelperFunctions.run_remote_command(ip, remote_cmd, node.ssh_key, true)
    rescue => except
      backtrace = except.backtrace.join("\n")
      remote_start_msg = "[remote_start] Unforeseen exception when " + \
        "talking to #{ip}: #{except}\nBacktrace: #{backtrace}"
      tries -= 1
      if tries > 0
        Djinn.log_warn(remote_start_msg)
        retry
      else
        @state = remote_start_msg
        HelperFunctions.log_and_crash(@state, WAIT_TO_CRASH)
      end
    end
    Djinn.log_info("Starting AppController for #{ip} returned #{result}.")

    # If the node is already initialized, it may belong to another
    # deployment: stop the initialization process.
    acc = AppControllerClient.new(ip, @@secret)
    tries = RETRIES
    begin
      if acc.is_done_initializing?
        Djinn.log_warn("The node at #{ip} was already initialized!")
        return
      end
    rescue FailedNodeException => except
      tries -= 1
      if tries > 0
        Djinn.log_debug("AppController at #{ip} not responding yet: retrying.")
        retry
      else
        @state = "Couldn't talk to AppController at #{ip} for #{except.message}."
        HelperFunctions.log_and_crash(@state, WAIT_TO_CRASH)
      end
    end
    Djinn.log_debug("Sending data to #{ip}.")

    layout = Djinn.convert_location_class_to_json(@nodes)
    options = JSON.dump(@options)
    begin
      result = acc.set_parameters(layout, options)
    rescue FailedNodeException => e
      @state = "Couldn't set parameters on node at #{ip} for #{e.message}."
      HelperFunctions.log_and_crash(@state, WAIT_TO_CRASH)
    end
    Djinn.log_info("Parameters set on node at #{ip} returned #{result}.")
  end

  def start_admin_server
    Djinn.log_info('Starting AdminServer')
    script = `which appscale-admin`.chomp
    nginx_port = 17441
    service_port = 17442
    start_cmd = "#{script} -p #{service_port}"
    start_cmd << ' --verbose' if @options['verbose'].downcase == 'true'
    MonitInterface.start(:admin_server, start_cmd)
    if my_node.is_shadow?
      Nginx.add_service_location('appscale-administration', my_node.private_ip,
                                 service_port, nginx_port, '/')
    end
  end

  def start_memcache()
    @state = "Starting up memcache"
    Djinn.log_info("Starting up memcache")
    port = 11211
    start_cmd = "/usr/bin/memcached -m 64 -p #{port} -u root"
    MonitInterface.start(:memcached, start_cmd)
  end

  def stop_memcache()
    MonitInterface.stop(:memcached)
  end

  def start_ejabberd()
    @state = "Starting up XMPP server"
    my_public = my_node.public_ip
    Djinn.log_run("rm -f /var/lib/ejabberd/*")
    Ejabberd.write_config_file(my_public)

    # Monit does not have an entry for ejabberd yet. This allows a restart
    # with the new configuration if it is already running.
    `service ejabberd stop`

    Ejabberd.start()
  end

  def stop_ejabberd()
    Ejabberd.stop()
  end

  # Create the system user used to start and run system's applications.
  def create_appscale_user()
    uac = UserAppClient.new(my_node.private_ip, @@secret)
    password = SecureRandom.base64
    begin
      result = uac.commit_new_user(APPSCALE_USER, password, "app")
      Djinn.log_info("Created/confirmed system user: (#{result})")
    rescue FailedNodeException
      Djinn.log_warn("Failed to talk to the UserAppServer while committing " +
        "the system user.")
    end
  end

  # Deploy the dashboard by making a request to the AdminServer.
  def deploy_dashboard(source_archive)
    # Allow fewer dashboard instances for small deployments.
    min_dashboards = [3, get_all_appengine_nodes.length].min

    version = {:deployment => {:zip => {:sourceUrl => source_archive}},
               :id => DEFAULT_VERSION,
               :instanceClass => 'F4',
               :runtime => AppDashboard::APP_LANGUAGE,
               :threadsafe => true,
               :automaticScaling => {:minTotalInstances => min_dashboards},
               :appscaleExtensions => {
                 :httpPort => AppDashboard::LISTEN_PORT,
                 :httpsPort => AppDashboard::LISTEN_SSL_PORT
               }}
    endpoint = ['v1', 'apps', AppDashboard::APP_NAME,
                'services', DEFAULT_SERVICE, 'versions'].join('/')
    uri = URI("http://#{my_node.private_ip}:#{ADMIN_SERVER_PORT}/#{endpoint}")
    headers = {'Content-Type' => 'application/json',
               'AppScale-Secret' => @@secret,
               'AppScale-User' => APPSCALE_USER}
    request = Net::HTTP::Post.new(uri.path, headers)
    request.body = JSON.dump(version)
    loop do
      begin
        response = Net::HTTP.start(uri.hostname, uri.port) do |http|
          http.request(request)
        end
        if response.code != '200'
          HelperFunctions.log_and_crash(
            "AdminServer was unable to deploy dashboard: #{response.body}")
        end
        break
      rescue Errno::ECONNREFUSED, Errno::ETIMEDOUT => error
        Djinn.log_warn(
          "Error when deploying dashboard: #{error.message}. Trying again.")
        sleep(SMALL_WAIT)
      end
    end
  end

  # Start the AppDashboard web service which allows users to login, upload
  # and remove apps, and view the status of the AppScale deployment. Other
  # nodes will need to delete the old source since we regenerate each
  # 'up'.
  def prep_app_dashboard()
    @state = "Preparing AppDashboard"
    Djinn.log_info("Preparing AppDashboard")

    my_public = my_node.public_ip
    my_private = my_node.private_ip

    source_archive = AppDashboard.prep(
      my_public, my_private, PERSISTENT_MOUNT_POINT, @@secret)

    begin
      ZKInterface.get_version_details(
        AppDashboard::APP_NAME, DEFAULT_SERVICE, DEFAULT_VERSION)
      # If the version node exists, skip the AdminServer call.
      return
    rescue VersionNotFound
      self.deploy_dashboard(source_archive)
    end
  end

  # Stop the AppDashboard web service.
  def stop_app_dashboard()
    Djinn.log_info("Shutting down AppDashboard")
    AppDashboard.stop()
  end

  def start_shadow()
    Djinn.log_info("Starting Shadow role")
  end

  def stop_shadow()
    Djinn.log_info("Stopping Shadow role")
  end

  #
  # Swaps out a version with one that relays an error message to the developer.
  # It deletes the existing version source and places a templated app that
  # prints out the given error message.
  #
  # Args:
  #   version_key: Name of version to construct an error application for
  #   err_msg: A String message that will be displayed as
  #            the reason why we couldn't start their application.
<<<<<<< HEAD
  def place_error_app(app_name, err_msg)
    Djinn.log_error("Placing error application for #{app_name} because of: #{err_msg}")

    begin
      language = ZKInterface.get_version_details(
        app_name, DEFAULT_SERVICE, DEFAULT_VERSION)['runtime']
    rescue VersionNotFound
      # If the version does not exist, just assume it's Python.
      language = 'python27'
    end

    ea = ErrorApp.new(app_name, err_msg)
=======
  def place_error_app(version_key, err_msg)
    Djinn.log_error(
      "Placing error application for #{version_key} because of: #{err_msg}")

    project_id, service_id, version_id = version_key.split(
      VERSION_PATH_SEPARATOR)
    begin
      version_details = ZKInterface.get_version_details(
        project_id, service_id, version_id)
    rescue VersionNotFound
      # If the version does not exist, do not place an error app.
      return
    end
    language = version_details['runtime']
    revision_key = [version_key, version_details['revision'].to_s].join(
      VERSION_PATH_SEPARATOR)

    ea = ErrorApp.new(revision_key, err_msg)
>>>>>>> 75852225
    ea.generate(language)
  end


  # This function ensures that applications we are not aware of (that is
  # they are not accounted for) will be terminated and, potentially old
  # sources, will be removed.
  def check_stopped_apps()
    # The running AppServers on this node must match the login node view.
    # Only one thread talking to the AppManagerServer at a time.
    if AMS_LOCK.locked?
      Djinn.log_debug("Another thread already working with AppManager.")
      return
    end

    Djinn.log_debug("Checking applications that have been stopped.")
    version_list = HelperFunctions.get_loaded_versions
    version_list.each { |version_key|
<<<<<<< HEAD
      app = version_key.split('_')[0]
      next if ZKInterface.get_app_names.include?(app)
      next if RESERVED_APPS.include?(app)
=======
      project_id, service_id, version_id = version_key.split(
        VERSION_PATH_SEPARATOR)
      next if ZKInterface.get_versions.include?(version_key)
      next if RESERVED_APPS.include?(project_id)
>>>>>>> 75852225

      Djinn.log_info(
        "#{version_key} is no longer running: removing old states.")

      if my_node.is_load_balancer?
        if service_id == DEFAULT_SERVICE && version_id == DEFAULT_VERSION
          stop_xmpp_for_app(project_id)
        end
        Nginx.remove_version(version_key)

        # Since the removal of an app from HAProxy can cause a reset of
        # the drain flags, let's set them again.
        HAProxy.remove_version(version_key)
      end

      if my_node.is_appengine?
        AMS_LOCK.synchronize {
          Djinn.log_debug("Calling AppManager to stop #{version_key}.")
          app_manager = AppManagerClient.new(my_node.private_ip)
          begin
            app_manager.stop_app(version_key)
            Djinn.log_info("Asked AppManager to shut down #{version_key}.")
          rescue FailedNodeException => error
            Djinn.log_warn("Error stopping #{version_key}: #{error.message}")
          end
        }
      end

      if my_node.is_shadow?
        Djinn.log_info("Removing log configuration for #{version_key}.")
        FileUtils.rm_f(get_rsyslog_conf(version_key))
        HelperFunctions.shell("service rsyslog restart")
      end

      if service_id == DEFAULT_SERVICE && version_id == DEFAULT_VERSION
        CronHelper.clear_app_crontab(project_id)
      end
      Djinn.log_debug("Done cleaning up after stopped version #{version_key}.")
    }
  end


  # LoadBalancers need to do some extra work to detect when AppServers failed
  # or were terminated.
  def check_haproxy
    @versions_loaded.each{ |version_key|
      _, failed = HAProxy.list_servers(version_key)
      if my_node.is_shadow?
        failed.each{ |appserver|
          Djinn.log_warn(
            "Detected failed AppServer for #{version_key}: #{appserver}.")
          @app_info_map[version_key]['appengine'].delete(appserver)
        }
      end
    }
    regenerate_routing_config
  end

  # All nodes will compare the list of AppServers they should be running,
  # with the list of AppServers actually running, and make the necessary
  # adjustments. Effectively only login node and appengine nodes will run
  # AppServers (login node runs the dashboard).
  def check_running_appservers
    # The running AppServers on this node must match the login node view.
    # Only one thread talking to the AppManagerServer at a time.
    if AMS_LOCK.locked?
      Djinn.log_debug("Another thread already working with AppManager.")
      return
    end

    # Registered instances are no longer pending.
    @app_info_map.each { |version_key, info|
      info['appengine'].each { |location|
        port = location.split(':')[1]
        @pending_appservers.delete("#{version_key}:#{port}")
      }
    }

    # If an instance has not been registered in time, allow it to be removed.
    expired_appservers = []
    @pending_appservers.each { |instance_key, start_time|
      if Time.new > start_time + START_APP_TIMEOUT
        expired_appservers << instance_key
      end
    }
    expired_appservers.each { |instance_key|
      @pending_appservers.delete(instance_key)
    }

    to_start = []
    no_appservers = []
    running_instances = []
    to_end = []
    APPS_LOCK.synchronize {
      @app_info_map.each { |version_key, info|
        # The remainer of this loop is for AppEngine nodes only, so we
        # need to do work only if we have AppServers.
        next unless info['appengine']

        pending_count = 0
        @pending_appservers.each { |instance_key, _|
          pending_count += 1 if instance_key.split(':')[0] == version_key
        }

        if info['appengine'].length > HelperFunctions::NUM_ENTRIES_TO_PRINT
          Djinn.log_debug("Checking #{version_key} with " +
                          "#{info['appengine'].length} AppServers.")
        else
          Djinn.log_debug(
            "Checking #{version_key} running at #{info['appengine']}.")
        end
        info['appengine'].each { |location|
          host, port = location.split(":")
          next if @my_private_ip != host

          if Integer(port) < 0
            # Start a new instance unless there is one pending.
            if pending_count > 0
              pending_count -= 1
            else
              no_appservers << version_key
            end
          elsif not MonitInterface.instance_running?(version_key, port)
            Djinn.log_warn(
              "Didn't find the AppServer for #{version_key} at port #{port}.")
            to_end << "#{version_key}:#{port}"
          else
            running_instances << "#{version_key}:#{port}"
          end
        }
      }
    }
    # Let's make sure we have the proper list of apps with no currently
    # running AppServers.
    running_instances.each { |appserver|
      version_key, _ = appserver.split(":")

      # Let's start AppServers with normal priority if we already have
      # some AppServer for this application running.
      no_appservers.each { |x|
        to_start << version_key if x == version_key
      }
      no_appservers.delete(version_key)
    }
    unless running_instances.empty?
      Djinn.log_debug("Running AppServers on this node: #{running_instances}.")
    end

    # Check that all the AppServers running are indeed known to the
    # head node.
    MonitInterface.running_appengines().each { |instance_entry|
      # Instance entries are formatted as
      # project-id_service-id_version-id_revision-id:port.
      revision_key, port = instance_entry.split(':')
      version_key = revision_key.rpartition(VERSION_PATH_SEPARATOR)[0]
      instance_key = [version_key, port].join(':')

      # Nothing to do if we already account for this AppServer.
      next if running_instances.include?(instance_key)

      # Give pending instances more time to start.
      next if @pending_appservers.key?(instance_key)

      # If the unaccounted instance is not pending, stop it.
      to_end << instance_key
    }

    unless no_appservers.empty?
      Djinn.log_debug("First AppServers to start: #{no_appservers}.")
    end
    Djinn.log_debug("AppServers to start: #{to_start}.") unless to_start.empty?
    Djinn.log_debug("AppServers to terminate: #{to_end}.") unless to_end.empty?

    # Now we do the talking with the appmanagerserver. Since it may take
    # some time to start/stop apps, we do this in a thread. We take care
    # of not letting this thread go past the duty cycle, to ensure we can
    # re-evalute the priorities of what to start/stop.
    Thread.new {
      AMS_LOCK.synchronize {
        # Work until the next DUTY_CYCLE starts.
        end_work = Time.now.to_i + DUTY_CYCLE - 1
        while Time.now.to_i < end_work
          if !no_appservers[0].nil?
            version_key = no_appservers.shift
            project_id, service_id, version_id = version_key.split(
              VERSION_PATH_SEPARATOR)
            begin
              version_details = ZKInterface.get_version_details(
                project_id, service_id, version_id)
            rescue VersionNotFound
              next
            end
            Djinn.log_info("Starting first AppServer for #{version_key}.")
            ret = add_appserver_process(
              version_key, version_details['appscaleExtensions']['httpPort'])
            Djinn.log_debug("add_appserver_process returned: #{ret}.")
          elsif !to_start[0].nil?
            version_key = to_start.shift
            project_id, service_id, version_id = version_key.split(
              VERSION_PATH_SEPARATOR)
            begin
              version_details = ZKInterface.get_version_details(
                project_id, service_id, version_id)
            rescue VersionNotFound
              next
            end
            Djinn.log_info("Starting AppServer for #{version_key}.")
            ret = add_appserver_process(
              version_key, version_details['appscaleExtensions']['httpPort'])
            Djinn.log_debug("add_appserver_process returned: #{ret}.")
          elsif !to_end[0].nil?
            instance_key = to_end.shift
            Djinn.log_info(
              "Terminate the following AppServer: #{instance_key}.")
            version_key, port = instance_key.split(":")
            ret = remove_appserver_process(version_key, port)
            Djinn.log_debug("remove_appserver_process returned: #{ret}.")
          end
        end
      }
    }
  end

  # Small utility function that returns the full path for the rsyslog
  # configuration for each version.
  #
  # Args:
  #   version_key: A String containing the version key.
  # Returns:
  #   path: A String with the path to the rsyslog configuration file.
  def get_rsyslog_conf(version_key)
    return "/etc/rsyslog.d/10-#{version_key}.conf"
  end

  # Performs all of the preprocessing needed to start a version on this node.
  # This method then starts the actual version by calling the AppManager.
  #
  # Args:
  #   version_key: A String containing the version key for the app to start.
  def setup_appengine_version(version_key)
    @state = "Setting up AppServers for #{version_key}"
    Djinn.log_debug(
      "setup_appengine_version: got a new version #{version_key}.")

    project_id, service_id, version_id = version_key.split(
      VERSION_PATH_SEPARATOR)
    # Let's create an entry for the application if we don't already have it.
    @app_info_map[version_key] = {} if @app_info_map[version_key].nil?

    if @app_info_map[version_key]['appengine'].nil?
      @app_info_map[version_key]['appengine'] = []
    end
    Djinn.log_debug("setup_appengine_version: info for #{version_key}: " +
                    "#{@app_info_map[version_key]}.")

    version_details = ZKInterface.get_version_details(
      project_id, service_id, version_id)
    nginx_port = version_details['appscaleExtensions']['httpPort']
    https_port = version_details['appscaleExtensions']['httpsPort']
    proxy_port = version_details['appscaleExtensions']['haproxyPort']

    port_file = "#{APPSCALE_CONFIG_DIR}/port-#{version_key}.txt"
    HelperFunctions.write_file(port_file, nginx_port.to_s)
    Djinn.log_debug("#{version_key} will be using nginx port #{nginx_port}, " +
                    "https port #{https_port}, and haproxy port #{proxy_port}")

    # Setup rsyslog to store application logs.
    app_log_config_file = get_rsyslog_conf(version_key)
    begin
      existing_app_log_config = HelperFunctions.read_file(app_log_config_file)
    rescue Errno::ENOENT
      existing_app_log_config = ''
    end
    app_log_template = HelperFunctions.read_file(RSYSLOG_TEMPLATE_LOCATION)
    app_log_config = app_log_template.gsub("{0}", version_key)
    unless existing_app_log_config == app_log_config
      Djinn.log_info("Installing log configuration for #{version_key}.")
      HelperFunctions.write_file(app_log_config_file, app_log_config)
      HelperFunctions.shell("service rsyslog restart")
    end

    if service_id == DEFAULT_SERVICE && version_id == DEFAULT_VERSION
      begin
        start_xmpp_for_app(project_id, version_details['runtime'])
      rescue FailedNodeException
        Djinn.log_warn("Failed to start xmpp for application #{project_id}")
      end
    end

    unless @versions_loaded.include?(version_key)
      @versions_loaded << version_key
    end
  end

  # Accessory function for find_lowest_free_port: it looks into
  # app_info_map if a port is used.
  #
  # Args:
  #  port_to_check : An Integer that represent the port we are interested in.
  #
  # Returns:
  #   A Boolean indicating if the port has been found in app_info_map.
  def is_port_already_in_use(port_to_check)
    APPS_LOCK.synchronize {
      @app_info_map.each { |_, info|
        next unless info['appengine']
        info['appengine'].each { |location|
          host, port = location.split(":")
          next if @my_private_ip != host
          return true if port_to_check == Integer(port)
        }
      }
    }
    return false
  end


  # Accessory function for find_lowest_free_port: it looks into
  # pending_appservers if a port is used.
  #
  # Args:
  #  port_to_check : An Integer that represent the port we are interested in.
  #
  # Returns:
  def is_port_assigned(port_to_check)
    @pending_appservers.each { |instance_key, _|
      port = instance_key.split(':')[1]
      return true if port_to_check == Integer(port)
    }
    return false
  end


  # Finds the lowest numbered port that is free to serve a new process.
  #
  # Callers should make sure to store the port returned by this process in
  # @app_info_map, preferably within the use of the APPS_LOCK (so that a
  # different caller doesn't get the same value).
  #
  # Args:
  #   starting_port: we look for ports starting from this port.
  #
  # Returns:
  #   A Fixnum corresponding to the port number that a new process can be bound
  #   to.
  def find_lowest_free_port(starting_port)
    port = starting_port
    loop {
      if !is_port_already_in_use(port) && !is_port_assigned(port)
        # Check if the port is not in use by the system.
        actually_available = Djinn.log_run("lsof -i:#{port} -sTCP:LISTEN")
        if actually_available.empty?
          Djinn.log_debug("Port #{port} is available for use.")
          return port
        end
      end

      # Let's try the next available port.
      Djinn.log_debug("Port #{port} is in use, so skipping it.")
      port += 1
    }
    return -1
  end


  # Scale AppServers up/down for each application depending on the current
  # queued requests and load of the application.
  #
  # Returns:
  #   An Integer indicating the number of AppServers that we couldn't
  #   start for lack of resources.
  def scale_appservers
    needed_appservers = 0
    ZKInterface.get_versions.each { |version_key|
      next unless @versions_loaded.include?(version_key)

      initialize_scaling_info_for_version(version_key)

      # Get the desired changes in the number of AppServers.
      delta_appservers = get_scaling_info_for_version(version_key)
      if delta_appservers > 0
        Djinn.log_debug("Considering scaling up #{version_key}.")
        needed_appservers += try_to_scale_up(version_key, delta_appservers)
      elsif delta_appservers < 0
        Djinn.log_debug("Considering scaling down #{version_key}.")
        try_to_scale_down(version_key, delta_appservers.abs)
      else
        Djinn.log_debug("Not scaling app #{version_key} up or down right now.")
      end
    }

    return needed_appservers
  end


  # Adds or removes AppServers and/or nodes to the deployment, depending
  # on the statistics of the application and the loads of the various
  # services.
  def scale_deployment
    # Here, we calculate how many more AppServers we need and try to start them.
    # If we do not have enough capacity to start all of them, we return the number
    # of more AppServers needed and spawn new machines to accommodate them.
    needed_appservers = scale_appservers
    if needed_appservers > 0
      Djinn.log_debug("Need to start VMs for #{needed_appservers} more AppServers.")
      scale_up_instances(needed_appservers)
      return
    end
    scale_down_instances
  end

  # Adds additional nodes to the deployment, depending on the load of the
  # application and the additional AppServers we need to accomodate.
  #
  # Args:
  #   needed_appservers: The number of additional AppServers needed.
  def scale_up_instances(needed_appservers)
    # Here we count the number of machines we need to spawn, and the roles
    # we need.
    vms_to_spawn = 0
    roles_needed = {}
    vm_scaleup_capacity = Integer(@options['max_images']) - @nodes.length
    if needed_appservers > 0
      # TODO: Here we use 3 as an arbitrary number to calculate the number of machines
      # needed to run those number of appservers. That will change in the next step
      # to improve autoscaling/downscaling by using the capacity as a measure.

      Integer(needed_appservers/3).downto(0) {
        vms_to_spawn += 1
        if vm_scaleup_capacity < vms_to_spawn
          Djinn.log_warn("Only have capacity to start #{vm_scaleup_capacity}" +
            " vms, so spawning only maximum allowable nodes.")
          break
        end
        roles_needed["appengine"] = [] unless roles_needed["appengine"]
        roles_needed["appengine"] << "node-#{vms_to_spawn}"
      }
    end

    # Check if we need to spawn VMs and the InfrastructureManager is
    # available to do so.
    return unless vms_to_spawn > 0
    if SCALE_LOCK.locked?
      Djinn.log_debug("Another thread is already working with the InfrastructureManager.")
      return
    end

    Thread.new {
      SCALE_LOCK.synchronize {
        Djinn.log_info("We need #{vms_to_spawn} more VMs.")

        if Time.now.to_i - @last_scaling_time < (SCALEUP_THRESHOLD * DUTY_CYCLE)
          Djinn.log_info("Not scaling up right now, as we recently scaled " +
            "up or down.")
          return
        end

        result = start_roles_on_nodes(JSON.dump(roles_needed), @@secret)
        if result != "OK"
          Djinn.log_error("Was not able to add nodes because: #{result}.")
          return
        end

        @last_scaling_time = Time.now.to_i
        Djinn.log_info("Added the following nodes: #{roles_needed}.")
      }
    }
  end

  # Removes autoscaled nodes from the deployment as long as they are not running
  # any AppServers and the minimum number of user specified machines are still
  # running in the deployment.
  def scale_down_instances
    num_scaled_down = 0
    # If we are already at the minimum number of machines that the user specified,
    # then we do not have the capacity to scale down.
    max_scale_down_capacity = @nodes.length - Integer(@options['min_images'])
    if max_scale_down_capacity <= 0
      Djinn.log_debug("We are already at the minimum number of user specified machines," +
        "so will not be scaling down")
      return
    end

    # Also, don't scale down if we just scaled up or down.
    if Time.now.to_i - @last_scaling_time < (SCALEDOWN_THRESHOLD *
        SCALE_TIME_MULTIPLIER * DUTY_CYCLE)
      Djinn.log_info("Not scaling down right now, as we recently scaled " +
        "up or down.")
      return
    end

    if SCALE_LOCK.locked?
      Djinn.log_debug("Another thread is already working with the InfrastructureManager.")
      return
    end

    Thread.new {
      SCALE_LOCK.synchronize {
        # Look through an array of autoscaled nodes and check if any of the
        # machines are not running any AppServers and need to be downscaled.
        get_autoscaled_nodes.reverse_each { |node|
          break if num_scaled_down == max_scale_down_capacity

          hosted_apps = []
          @versions_loaded.each { |version_key|
            @app_info_map[version_key]['appengine'].each { |location|
              host, port = location.split(":")
              if host == node.private_ip
                hosted_apps << "#{version_key}:#{port}"
              end
            }
          }

          unless hosted_apps.empty?
            Djinn.log_debug("The node #{node.private_ip} has these AppServers " +
              "running: #{hosted_apps}")
            next
          end

          # Right now, only the autoscaled machines are started with just the
          # appengine role, so we check specifically for that during downscaling
          # to make sure we only downscale the new machines added.
          node_to_remove = nil
          if node.jobs == ['appengine']
            Djinn.log_info("Removing node #{node}")
            node_to_remove = node
          end

          num_terminated = terminate_node_from_deployment(node_to_remove)
          num_scaled_down += num_terminated
        }
      }
    }
  end

  # Removes the specified node from the deployment and terminates
  # the instance from the cloud.
  #
  # Args:
  #   node_to_remove: A node instance, to be terminated and removed
  #     from this deployment.
  def terminate_node_from_deployment(node_to_remove)
    if node_to_remove.nil?
      Djinn.log_warn("Tried to scale down but couldn't find a node to remove.")
      return 0
    end

    remove_node_from_local_and_zookeeper(node_to_remove.private_ip)

    to_remove = {}
    @app_info_map.each { |version_key, info|
      next if info['appengine'].nil?

      info['appengine'].each { |location|
        host = location.split(":")[0]
        if host == node_to_remove.private_ip
          to_remove[version_key] = [] if to_remove[version_key].nil?
          to_remove[version_key] << location
        end
      }
    }
    to_remove.each { |version_key, locations|
      locations.each { |location|
        @app_info_map[version_key]['appengine'].delete(location)
      }
    }

    imc = InfrastructureManagerClient.new(@@secret)
    begin
      imc.terminate_instances(@options, node_to_remove.instance_id)
    rescue FailedNodeException
      Djinn.log_warn("Failed to call terminate_instances")
      return 0
    end

    @last_scaling_time = Time.now.to_i
    return 1
  end

  # Sets up information about the request rate and number of requests in
  # haproxy's queue for the given version.
  #
  # Args:
  #   version_key: The name of the version to set up scaling info
  #   force: A boolean value that indicates if we should reset the scaling
  #     info even in the presence of existing scaling info.
  def initialize_scaling_info_for_version(version_key, force=false)
    return if @initialized_versions[version_key] and !force

    @current_req_rate[version_key] = 0
    @total_req_seen[version_key] = 0
    @last_sampling_time[version_key] = Time.now.to_i
    @last_decision[version_key] = 0 unless @last_decision.key?(version_key)
    @initialized_versions[version_key] = true
  end


  # Queries haproxy to see how many requests are queued for a given version
  # and how many requests are served at a given time.
  # Args:
  #   version_key: The name of the version to get info for.
  # Returns:
  #   an Integer: the number of AppServers desired (a positive number
  #     means we want more, a negative that we want to remove some, and 0
  #     for no changes).
  def get_scaling_info_for_version(version_key)
    project_id, service_id, version_id, = version_key.split(
      VERSION_PATH_SEPARATOR)
    begin
      version_details = ZKInterface.get_version_details(
        project_id, service_id, version_id)
    rescue VersionNotFound
      Djinn.log_info("Not scaling app #{version_key} since we aren't " +
                     'hosting it anymore.')
      return 0
    end

    # Let's make sure we have the minimum number of AppServers running.
    Djinn.log_debug("Evaluating #{version_key} for scaling.")
    if @app_info_map[version_key]['appengine'].nil?
      num_appengines = 0
    else
      num_appengines = @app_info_map[version_key]['appengine'].length
    end

    scaling_params = version_details.fetch('automaticScaling', {})
    min = scaling_params.fetch('minTotalInstances',
                               Integer(@options['appengine']))
    if num_appengines < min
      Djinn.log_info(
        "#{version_key} needs #{min - num_appengines} more AppServers.")
      @last_decision[version_key] = 0
      return min - num_appengines
    end

    # We only run @options['appengine'] AppServers per application if
    # austoscale is disabled.
    return 0 if @options['autoscale'].downcase != "true"

    haproxy_port = version_details['appscaleExtensions']['haproxyPort']
    # We need the haproxy stats to decide upon what to do.
    total_requests_seen, total_req_in_queue, current_sessions,
      time_requests_were_seen = HAProxy.get_haproxy_stats(
        version_key, my_node.private_ip, haproxy_port)

    if time_requests_were_seen == :no_backend
      Djinn.log_warn("Didn't see any request data - not sure whether to scale up or down.")
      return 0
    end

    update_request_info(version_key, total_requests_seen,
                        time_requests_were_seen, total_req_in_queue)

    allow_concurrency = version_details.fetch('threadsafe', true)
    current_load = calculate_current_load(num_appengines, current_sessions,
                                          allow_concurrency)
    if current_load >= MAX_LOAD_THRESHOLD
      appservers_to_scale = calculate_appservers_needed(
        num_appengines, current_sessions, allow_concurrency)
      Djinn.log_debug("The deployment has reached its maximum load " +
                      "threshold for #{version_key} - Advising that we " +
                      "scale up #{appservers_to_scale} AppServers.")
      return appservers_to_scale

    elsif current_load <= MIN_LOAD_THRESHOLD
      downscale_cooldown = SCALEDOWN_THRESHOLD * DUTY_CYCLE
      if Time.now.to_i - @last_decision[version_key] < downscale_cooldown
        Djinn.log_debug(
          "Not enough time has passed to scale down #{version_key}")
        return 0
      end
      appservers_to_scale = calculate_appservers_needed(
        num_appengines, current_sessions, allow_concurrency)
      Djinn.log_debug("The deployment is below its minimum load threshold " +
                      "for #{version_key} - Advising that we scale down " +
                      "#{appservers_to_scale.abs} AppServers.")
      return appservers_to_scale
    else
      Djinn.log_debug("The deployment is within the desired range of load " +
                      "for #{version_key} - Advising that there is no need " +
                      "to scale currently.")
      return 0
    end
  end

  # Calculates the current load of the deployment based on the number of
  # running AppServers, its max allowed threaded connections and current
  # handled sessions.
  # Formula: Load = Current Sessions / (No of AppServers * Max conn)
  #
  # Args:
  #   num_appengines: The total number of AppServers running for the app.
  #   curr_sessions: The number of current sessions from HAProxy stats.
  #   allow_concurrency: A boolean indicating that AppServers can handle
  #     concurrent connections.
  # Returns:
  #   A decimal indicating the current load.
  def calculate_current_load(num_appengines, curr_sessions, allow_concurrency)
    max_connections = allow_concurrency ? HAProxy::MAX_APPSERVER_CONN : 1
    max_sessions = num_appengines * max_connections
    return curr_sessions.to_f / max_sessions
  end

  # Calculates the additional number of AppServers needed to be scaled up in
  # order achieve the desired load.
  # Formula: No of AppServers = Current sessions / (Load * Max conn)
  #
  # Args:
  #   num_appengines: The total number of AppServers running for the app.
  #   curr_sessions: The number of current sessions from HAProxy stats.
  #   allow_concurrency: A boolean indicating that AppServers can handle
  #     concurrent connections.
  # Returns:
  #   A number indicating the number of additional AppServers to be scaled up.
  def calculate_appservers_needed(num_appengines, curr_sessions,
                                  allow_concurrency)
    max_conn = allow_concurrency ? HAProxy::MAX_APPSERVER_CONN : 1
    desired_appservers = curr_sessions.to_f / (DESIRED_LOAD * max_conn)
    appservers_to_scale = desired_appservers.ceil - num_appengines
    return appservers_to_scale
  end

  # Updates internal state about the number of requests seen for the given
  # version, as well as how many requests are currently enqueued for it.
  #
  # Args:
  #   version_key: A String that indicates a version key.
  #   total_requests_seen: An Integer that indicates how many requests haproxy
  #     has received for the given application since we reloaded it (which
  #     occurs when we start the app or add/remove AppServers).
  #   time_requests_were_seen: An Integer that represents the epoch time when we
  #     got request info from haproxy.
  #   total_req_in_queue: An Integer that represents the current number of
  #     requests waiting to be served.
  def update_request_info(version_key, total_requests_seen,
                          time_requests_were_seen, total_req_in_queue)
    Djinn.log_debug("Time now is #{time_requests_were_seen}, last " +
      "time was #{@last_sampling_time[version_key]}")
    Djinn.log_debug("Total requests seen now is #{total_requests_seen}, last " +
      "time was #{@total_req_seen[version_key]}")
    Djinn.log_debug("Requests currently in the queue #{total_req_in_queue}")
    requests_since_last_sampling = total_requests_seen - @total_req_seen[version_key]
    time_since_last_sampling = time_requests_were_seen - @last_sampling_time[version_key]
    if time_since_last_sampling.zero?
      time_since_last_sampling = 1
    end

    average_request_rate = Float(requests_since_last_sampling) / Float(time_since_last_sampling)
    if average_request_rate < 0
      Djinn.log_info("Saw negative request rate for #{version_key}, so " +
                     "resetting our haproxy stats for this version.")
      initialize_scaling_info_for_version(version_key, true)
      return
    end
    Djinn.log_debug("Total requests will be set to #{total_requests_seen} " +
                    "for #{version_key}, with last sampling time " +
                    "#{time_requests_were_seen}")
    @average_req_rate[version_key] = average_request_rate
    @current_req_rate[version_key] = total_req_in_queue
    @total_req_seen[version_key] = total_requests_seen
    @last_sampling_time[version_key] = time_requests_were_seen
  end

  # Determines the amount of memory already allocated for instances on each
  # machine.
  #
  # Returns:
  #   A hash mapping locations to memory allocated in MB.
  def get_allocated_memory
    allocated_memory = {}
    @app_info_map.each_pair { |version_key, app_info|
      next if app_info['appengine'].nil?

      project_id, service_id, version_id = version_key.split(
        VERSION_PATH_SEPARATOR)
      max_app_mem = Integer(@options['max_memory'])
      begin
        version_details = ZKInterface.get_version_details(
          project_id, service_id, version_id)
      rescue VersionNotFound
        Djinn.log_warn(
          "#{version_key} not found when considering memory usage")
        version_details = {}
      end

      if version_details.key?('instanceClass')
        instance_class = version_details['instanceClass'].to_sym
        max_app_mem = INSTANCE_CLASSES.fetch(instance_class, max_app_mem)
      end

      app_info['appengine'].each { |location|
        host = location.split(':')[0]
        allocated_memory[host] = 0 unless allocated_memory.key?(host)
        allocated_memory[host] += max_app_mem
      }
    }
    return allocated_memory
  end

  # Retrieves a list of hosts that are running instances for a version.
  #
  # Args:
  #   version_key: A string specifying a version key.
  # Returns:
  #   A set of IP addresses.
  def get_hosts_for_version(version_key)
    current_hosts = Set.new()
    if @app_info_map.key?(version_key) &&
        @app_info_map[version_key].key?('appengine')
      @app_info_map[version_key]['appengine'].each { |location|
        host = location.split(":")[0]
        current_hosts << host
      }
    end
    return current_hosts
  end

  # Try to add an AppServer for the specified version, ensuring
  # that a minimum number of AppServers is always kept.
  #
  # Args:
  #   version_key: A String containing the version key.
  #   delta_appservers: The desired number of new AppServers.
  # Returns:
  #   An Integer indicating the number of AppServers we didn't start (0
  #     if we started all).
  def try_to_scale_up(version_key, delta_appservers)
    # Select an appengine machine if it has enough resources to support
    # another AppServer for this version.
    available_hosts = []

    # Prevent each machine from being assigned too many instances.
    allocated_memory = get_allocated_memory

    # Prioritize machines that aren't serving the version.
    current_hosts = get_hosts_for_version(version_key)

    # Get the memory limit for this application.
    project_id, service_id, version_id = version_key.split(
      VERSION_PATH_SEPARATOR)
    begin
      version_details = ZKInterface.get_version_details(
        project_id, service_id, version_id)
    rescue VersionNotFound
      Djinn.log_info("Not scaling #{version_key} because it no longer exists")
      return false
    end

    max_app_mem = Integer(@options['max_memory'])
    if version_details.key?('instanceClass')
      instance_class = version_details['instanceClass'].to_sym
      max_app_mem = INSTANCE_CLASSES.fetch(instance_class, max_app_mem)
    end

    # Let's consider the last system load readings we have, to see if the
    # node can run another AppServer.
    get_all_appengine_nodes.each { |host|
      @cluster_stats.each { |node|
        next if node['private_ip'] != host

        # Convert total memory to MB
        total = Float(node['memory']['total']/MEGABYTE_DIVISOR)

        # Check how many new AppServers of this app, we can run on this
        # node (as theoretical maximum memory usage goes).
        allocated_memory[host] = 0 if allocated_memory[host].nil?
        max_new_total = Integer(
          (total - allocated_memory[host] - SAFE_MEM) / max_app_mem)
        Djinn.log_debug("Check for total memory usage: #{host} can run " +
                        "#{max_new_total} AppServers for #{version_key}.")
        break if max_new_total <= 0

        # Now we do a similar calculation but for the current amount of
        # available memory on this node. First convert bytes to MB
        host_available_mem = Float(node['memory']['available']/MEGABYTE_DIVISOR)
        max_new_free = Integer((host_available_mem - SAFE_MEM) / max_app_mem)
        Djinn.log_debug("Check for free memory usage: #{host} can run " +
                        "#{max_new_free} AppServers for #{version_key}.")
        break if max_new_free <= 0

        # The host needs to have normalized average load less than MAX_LOAD_AVG.
        if Float(node['loadavg']['last_1_min']) / node['cpu']['count'] > MAX_LOAD_AVG
          Djinn.log_debug("#{host} CPUs are too busy.")
          break
        end

        # We add the host as many times as AppServers it can run.
        (max_new_total > max_new_free ? max_new_free : max_new_total).downto(1) {
          available_hosts << host
        }

        # Since we already found the stats for this node, no need to look
        # further.
        break
      }
    }
    Djinn.log_debug(
      "Hosts available to scale #{version_key}: #{available_hosts}.")

    # Since we may have 'clumps' of the same host (say a very big
    # appengine machine) we shuffle the list of candidates here.
    available_hosts.shuffle!

    # We prefer candidate that are not already running the application, so
    # ensure redundancy for the application.
    delta_appservers.downto(1) { |delta|
      if available_hosts.empty?
        Djinn.log_info(
          "No appengine node is available to scale #{version_key}.")
        return delta
      end

      appserver_to_use = nil
      available_hosts.each { |host|
        unless current_hosts.include?(host)
          Djinn.log_debug("Prioritizing #{host} to run #{version_key} " +
                          "since it has no running AppServers for it.")
          appserver_to_use = host
          current_hosts << host
          break
        end
      }

      # If we haven't decided on a host yet, we pick one at random, then
      # we remove it from the list to ensure we don't go over the
      # requirements.
      appserver_to_use = available_hosts.sample if appserver_to_use.nil?
      available_hosts.delete_at(available_hosts.index(appserver_to_use))

      Djinn.log_info(
        "Adding a new AppServer on #{appserver_to_use} for #{version_key}.")
      @app_info_map[version_key]['appengine'] << "#{appserver_to_use}:-1"
    }

    # We started all desired AppServers.
    @last_decision[version_key] = Time.now.to_i
    return 0
  end


  # Try to remove an AppServer for the specified version, ensuring
  # that a minimum number of AppServers is always kept. We remove
  # AppServers from the 'latest' appengine node.
  #
  # Args:
  #   version_key: A String containing the version key.
  #   delta_appservers: The desired number of AppServers to remove.
  # Returns:
  #   A boolean indicating if an AppServer was removed.
  def try_to_scale_down(version_key, delta_appservers)
    project_id, service_id, version_id = version_key.split(
      VERSION_PATH_SEPARATOR)
    # See how many AppServers are running on each machine. We cannot scale
    # if we already are at the requested minimum.
    begin
      version_details = ZKInterface.get_version_details(
        project_id, service_id, version_id)
      scaling_params = version_details.fetch('automaticScaling', {})
      min = scaling_params.fetch('minTotalInstances',
                                 Integer(@options['appengine']))
    rescue VersionNotFound
      min = 0
    end

    if @app_info_map[version_key]['appengine'].length <= min
      Djinn.log_debug("We are already at the minimum number of AppServers " +
                      "for #{version_key}.")
      return false
    end

    # Make sure we leave at least the minimum number of AppServers
    # running.
    max_delta = @app_info_map[version_key]['appengine'].length - min
    num_to_remove = [delta_appservers, max_delta].min

    # Let's pick the latest appengine node hosting the application and
    # remove the AppServer there, so we can try to reclaim it once it's
    # unloaded.
    get_all_appengine_nodes.reverse_each { |node_ip|
      @app_info_map[version_key]['appengine'].each { |location|
        host, _ = location.split(":")
        if host == node_ip
          @app_info_map[version_key]['appengine'].delete(location)
          @last_decision[version_key] = Time.now.to_i
          Djinn.log_info(
            "Removing an AppServer for #{version_key} #{location}.")
          num_to_remove -= 1
          return true if num_to_remove == 0
        end
      }
    }

    return true
  end

  # This function unpacks an application tarball if needed. A removal of
  # the old application code can be forced with a parameter.
  #
  # Args:
  #   version_key: the version to setup
  #   remove_old: boolean to force a re-setup of the app from the tarball
  def setup_app_dir(version_key, remove_old=false)
    project_id, service_id, version_id = version_key.split(
      VERSION_PATH_SEPARATOR)
    begin
      version_details = ZKInterface.get_version_details(
        project_id, service_id, version_id)
    rescue VersionNotFound
      Djinn.log_debug(
        "Skipping #{version_key} setup because version node does not exist")
      return
    end

    error_msg = ""

    revision_key = [version_key, version_details['revision'].to_s].join(
      VERSION_PATH_SEPARATOR)
    if remove_old && my_node.is_load_balancer?
      Djinn.log_info("Removing old application revisions for #{version_key}.")
      revision_dirs = []
      Dir.entries(HelperFunctions::APPLICATIONS_DIR).each { |revision_dir|
        next unless File.directory?(revision_dir)
        next unless revision_dir.include?(version_key)
        # Keep revision that is being set up.
        next if revision_dir == revision_key
        revision_dirs << revision_key
      }
      revision_dirs = revision_dirs.sort
      # Keep last revision in case this machine is hosting instances.
      revision_dirs.pop
      revision_dirs.each { |revision_dir|
        FileUtils.rm_rf("#{HelperFunctions::APPLICATIONS_DIR}/#{revision_dir}")
      }

      old_source_archives = []
      Dir.entries("#{PERSISTENT_MOUNT_POINT}/apps").each { |source_archive|
        next unless File.file?(source_archive)
        next unless source_archive.include?(version_key)
        next if source_archive.include?(revision_key)
        old_source_archives << source_archive
      }
      old_source_archives = old_source_archives.sort
      old_source_archives.pop
      old_source_archives.each { |source_archive|
        FileUtils.rm_f("#{PERSISTENT_MOUNT_POINT}/apps/#{source_archive}")
      }
    end

    begin
      HelperFunctions.setup_revision(revision_key)
    rescue AppScaleException => exception
      error_msg = "ERROR: couldn't setup source for #{version_key} " +
                  "(#{exception.message})."
    end
    if remove_old and my_node.is_load_balancer?
      begin
        HelperFunctions.parse_static_data(version_key, true)
      rescue => except
        # This specific exception may be a JSON parse error.
        error_msg = "ERROR: Unable to parse app.yaml file for " +
                    "#{version_key}. Exception of #{except.class} with " +
                    "message #{except.message}"
      end
    end
    unless error_msg.empty?
      # Something went wrong: place the error applcation instead.
<<<<<<< HEAD
      place_error_app(app, error_msg)
=======
      place_error_app(version_key, error_msg)
>>>>>>> 75852225
    end
  end


  # Starts a new AppServer for the given version.
  #
  # Args:
  #   version_key: A String naming the version that an additional instance will
  #     be added for.
  #   nginx_port: A String or Fixnum that names the port that should be used to
  #     serve HTTP traffic for this app.
  #   app_language: A String naming the language of the application.
  # Returns:
  #   A Boolean to indicate if the AppServer was successfully started.
  def add_appserver_process(version_key, nginx_port)
    Djinn.log_info("Received request to add an AppServer for #{version_key}.")

    port_file = "#{APPSCALE_CONFIG_DIR}/port-#{version_key}.txt"
    HelperFunctions.write_file(port_file, "#{nginx_port}")
    Djinn.log_info("Using NGINX port #{nginx_port} for #{version_key}.")

    appengine_port = find_lowest_free_port(STARTING_APPENGINE_PORT)
    if appengine_port < 0
      Djinn.log_error(
        "Failed to get port for #{version_key} on #{@my_private_ip}")
      return false
    end
    Djinn.log_info("Starting #{version_key} on " +
                   "#{@my_private_ip}:#{appengine_port}")

    app_manager = AppManagerClient.new(my_node.private_ip)
    begin
      app_manager.start_app(version_key, appengine_port)
      @pending_appservers["#{version_key}:#{appengine_port}"] = Time.new
      Djinn.log_info("Done adding AppServer for #{version_key}.")
    rescue FailedNodeException => error
      Djinn.log_warn(
        "Error while starting instance for #{version_key}: #{error.message}")
    end

    return true
  end


  # Terminates a specific AppServer (determined by the listening port)
  # that hosts the specified version.
  #
  # Args:
  #   version_key: A String naming the version that a process will be removed
  #     from.
  #   port: A Fixnum that names the port of the AppServer to remove.
  #   secret: A String that is used to authenticate the caller.
  # Returns:
  #   A Boolean indicating the success of the operation.
  def remove_appserver_process(version_key, port)
    project_id = version_key.split(VERSION_PATH_SEPARATOR)[0]
    @state = "Stopping an AppServer to free unused resources"
    Djinn.log_debug("Deleting AppServer instance to free up unused resources")

    app_manager = AppManagerClient.new(my_node.private_ip)

<<<<<<< HEAD
    app_is_enabled = ZKInterface.get_app_names.include?(app_id)
    Djinn.log_debug("is app #{app_id} enabled? #{app_is_enabled}")
=======
    begin
      app_is_enabled = uac.is_app_enabled?(project_id)
    rescue FailedNodeException
      Djinn.log_warn("Failed to talk to the UserAppServer about " +
        "application #{project_id}")
      return false
    end
    Djinn.log_debug("is app #{project_id} enabled? #{app_is_enabled}")
>>>>>>> 75852225
    if app_is_enabled == "false"
      return false
    end

    begin
      app_manager.stop_app_instance(version_key, port)
    rescue FailedNodeException => error
      Djinn.log_error(
        "Error while stopping #{version_key}:#{port}: #{error.message}")
    end

    return true
  end


  # Returns request info stored by the AppController in a JSON string
  # containing the average request rate, timestamp, and total requests seen.
  #
  # Args:
  #   version_key: A String that indicates which version we are fetching
  #     request info for.
  #   secret: A String that authenticates callers.
  # Returns:
  #   A JSON string containing the average request rate, timestamp, and total
  # requests seen for the given application.
  def get_request_info(version_key, secret)
    return BAD_SECRET_MSG unless valid_secret?(secret)

    Djinn.log_debug("Sending a log with request rate #{version_key}, " +
                    "timestamp #{@last_sampling_time[version_key]}, request " +
                    "rate #{@average_req_rate[version_key]}")
    encoded_request_info = JSON.dump({
      'timestamp' => @last_sampling_time[version_key],
      'avg_request_rate' => @average_req_rate[version_key],
      'num_of_requests' => @total_req_seen[version_key]
    })
    return encoded_request_info
  end

<<<<<<< HEAD
  # Returns true on success, false otherwise
  def copy_app_to_local(appname)
    begin
      version_details = ZKInterface.get_version_details(
        appname, DEFAULT_SERVICE, DEFAULT_VERSION)
    rescue VersionNotFound
      Djinn.log_error("Unable to determine source location for #{appname}")
      return false
    end
=======
  def stop_appengine()
    Djinn.log_info("Shutting down AppEngine")

    erase_app_instance_info()
    Nginx.reload()

    APPS_LOCK.synchronize {
      @versions_loaded = []
    }
  end

  # Copies a revision archive from a machine that has it.
  #
  # Args:
  #   revision_key: A string specifying the revision key.
  # Raises:
  #   AppScaleException if unable to fetch source archive.
  def fetch_revision(revision_key)
    app_path = "#{PERSISTENT_MOUNT_POINT}/apps/#{revision_key}.tar.gz"
>>>>>>> 75852225

    return if File.file?(app_path)

    Djinn.log_debug("Fetching #{app_path}")

    RETRIES.downto(0) { |attempt|
      remote_machine = ZKInterface.get_revision_hosters(
        revision_key, @options['keyname']).sample

      if remote_machine.nil?
        Djinn.log_info("Waiting for a machine to have a copy of #{app_path}")
        Kernel.sleep(SMALL_WAIT)
        next
      end

      ssh_key = remote_machine.ssh_key
      ip = remote_machine.private_ip
      md5 = ZKInterface.get_revision_md5(revision_key, ip)
      Djinn.log_debug("Trying #{ip}:#{app_path} for the application.")
      RETRIES.downto(0) {
        begin
          HelperFunctions.scp_file(app_path, app_path, ip, ssh_key, true)
          if File.exists?(app_path)
            if HelperFunctions.check_tarball(app_path, md5)
              Djinn.log_info("Got a copy of #{appname} from #{ip}.")
              ZKInterface.add_revision_entry(
                revision_key, my_node.private_ip, md5)
              return
            end
          end
        rescue AppScaleSCPException
          Djinn.log_debug("Got scp issues getting a copy of #{app_path} from #{ip}.")
        end
        # Removing possibly corrupted, or partially downloaded tarball.
        FileUtils.rm_rf(app_path)
        Kernel.sleep(SMALL_WAIT)
      }
      Djinn.log_warn("Unable to get the application from #{ip}:#{app_path}: scp failed.")
    }

    Djinn.log_error("Unable to get the application from any node.")
    raise AppScaleException.new("Unable to fetch #{app_path}")
  end

  # This function creates the xmpp account for 'app', as app@login_ip.
  def start_xmpp_for_app(app, app_language)
    watch_name = "xmpp-#{app}"

    # If we have it already running, nothing to do
    if MonitInterface.is_running?(watch_name)
      Djinn.log_debug("xmpp already running for application #{app}")
      return
    end

    # We don't need to check for FailedNodeException here since we catch
    # it at a higher level.
    login_ip = @options['login']
    uac = UserAppClient.new(my_node.private_ip, @@secret)
    xmpp_user = "#{app}@#{login_ip}"
    xmpp_pass = HelperFunctions.encrypt_password(xmpp_user, @@secret)
    result = uac.commit_new_user(xmpp_user, xmpp_pass, "app")
    Djinn.log_debug("User creation returned: #{result}")
    if result.include?('Error: user already exists')
      # We need to update the password of the channel XMPP account for
      # authorization.
      result = uac.change_password(xmpp_user, xmpp_pass)
      Djinn.log_debug("Change password returned: #{result}")
    end

    Djinn.log_debug("Created user [#{xmpp_user}] with password [#{@@secret}] and hashed password [#{xmpp_pass}]")

    if Ejabberd.does_app_need_receive?(app, app_language)
      start_cmd = "#{PYTHON27} #{APPSCALE_HOME}/XMPPReceiver/xmpp_receiver.py #{app} #{login_ip} #{@@secret}"
      MonitInterface.start(watch_name, start_cmd)
      Djinn.log_debug("App #{app} does need xmpp receive functionality")
    else
      Djinn.log_debug("App #{app} does not need xmpp receive functionality")
    end
  end

  # Stop the xmpp receiver for an application.
  #
  # Args:
  #   app: The application ID whose XMPPReceiver we should shut down.
  def stop_xmpp_for_app(app)
    Djinn.log_info("Shutting down xmpp receiver for app: #{app}")
    MonitInterface.stop("xmpp-#{app}")
    Djinn.log_info("Done shutting down xmpp receiver for app: #{app}")
  end

  def start_open()
    return
  end

  def stop_open()
    return
  end

  # Gathers App Controller and System Manager stats for this node.
  #
  # Args:
  #   secret: The secret of this deployment.
  # Returns:
  #   A hash in string format containing system and platform stats for this
  #     node.
  def get_node_stats_json(secret)
    return BAD_SECRET_MSG unless valid_secret?(secret)

    # Get stats from SystemManager.
    imc = InfrastructureManagerClient.new(secret)
    system_stats = JSON.load(imc.get_system_stats())
    Djinn.log_debug("get_node_stats_json: got system stats.")

    # Combine all useful stats and return.
    node_stats = system_stats
    node_stats["apps"] = {}
    if my_node.is_shadow?
      APPS_LOCK.synchronize {
        @versions_loaded.each { |version_key|
          project_id, service_id, version_id = version_key.split(
            VERSION_PATH_SEPARATOR)
          if @app_info_map[version_key].nil? ||
              @app_info_map[version_key]['appengine'].nil?
            Djinn.log_debug(
              "#{version_key} not setup yet: skipping getting stats.")
            next
          end

          begin
            version_details = ZKInterface.get_version_details(
              project_id, service_id, version_id)
          rescue VersionNotFound
            next
          end

          # Get HAProxy requests.
          Djinn.log_debug("Getting HAProxy stats for #{version_key}")
          haproxy_port = version_details['appscaleExtensions']['haproxyPort']
          total_reqs, reqs_enqueued, _, collection_time = HAProxy.get_haproxy_stats(
            version_key, my_node.private_ip, haproxy_port)
          # Create the apps hash with useful information containing HAProxy stats.
          begin
            appservers = 0
            pending = 0
            if collection_time == :no_backend
              total_reqs = 0
              reqs_enqueued = 0
            else

              @app_info_map[version_key]['appengine'].each { |location|
                host, port = location.split(":")
                if Integer(port) > 0
                  appservers += 1
                else
                  pending += 1
                end
              }
            end
            node_stats["apps"][version_key] = {
              "language" => version_details['runtime'].tr('^A-Za-z', ''),
              "appservers" => appservers,
              "pending_appservers" => pending,
              "http" => version_details['appscaleExtensions']['httpPort'],
              "https" => version_details['appscaleExtensions']['httpsPort'],
              "total_reqs" => total_reqs,
              "reqs_enqueued" => reqs_enqueued
            }
          rescue => exception
            backtrace = exception.backtrace.join("\n")
            message = "Unforseen exception: #{exception} \nBacktrace: #{backtrace}"
            Djinn.log_warn("Unable to get application stats: #{message}")
          end
        }
      }
    end

    node_stats["cloud"] = my_node.cloud
    node_stats["state"] = @state
    if @done_initializing
      node_stats["db_location"] = get_db_master.public_ip
    else
      node_stats["db_location"] = NOT_UP_YET
    end
    node_stats["is_initialized"] = @done_initializing
    node_stats["is_loaded"] = @done_loading
    node_stats["public_ip"] = my_node.public_ip
    node_stats["private_ip"] = my_node.private_ip
    node_stats["roles"] = my_node.jobs or ["none"]

    return JSON.dump(node_stats)
  end

  # Gets an application cron info.
  #
  # Args:
  #   app_name: The application ID.
  #   secret: The secret of this deployment.
  # Returns:
  #   An application cron info
  def get_application_cron_info(app_name, secret)
    return BAD_SECRET_MSG unless valid_secret?(secret)
    content = CronHelper.get_application_cron_info(app_name)
    return JSON.dump(content)
  end
end<|MERGE_RESOLUTION|>--- conflicted
+++ resolved
@@ -1675,29 +1675,7 @@
     end
   end
 
-<<<<<<< HEAD
-  # Removes an application and stops all AppServers hosting this application.
-=======
-  # Retrieve application metadata from the UAServer.
-  #
-  #  Args:
-  #    app_id: A string containing the application ID.
-  #  Returns:
-  #    A JSON-encoded string containing the application metadata.
-  def get_app_data(app_id, secret)
-    return BAD_SECRET_MSG unless valid_secret?(secret)
-
-    begin
-      uac = UserAppClient.new(my_node.private_ip, @@secret)
-      return uac.get_app_data(app_id)
-    rescue FailedNodeException
-      Djinn.log_warn("Failed to talk to the UserAppServer while getting the app " +
-        "admin for the application #{app_id}.")
-    end
-  end
-
   # Removes a version and stops all AppServers hosting it.
->>>>>>> 75852225
   #
   # Args:
   #   version_key: The version to stop
@@ -1730,26 +1708,7 @@
     # Since stopping an application can take some time, we do it in a
     # thread.
     Thread.new {
-<<<<<<< HEAD
-      # If this node has any information about AppServers for this app,
-=======
-      if service_id == DEFAULT_SERVICE && version_id == DEFAULT_VERSION
-        begin
-          uac = UserAppClient.new(my_node.private_ip, @@secret)
-          if not uac.does_app_exist?(project_id)
-            Djinn.log_info("(stop_version) #{project_id} does not exist.")
-          else
-            result = uac.delete_app(project_id)
-            Djinn.log_debug("(stop_version) delete_app returned: #{result}.")
-          end
-        rescue FailedNodeException
-          Djinn.log_warn("(stop_version) delete_app: failed to talk " +
-                         "to the UserAppServer.")
-        end
-      end
-
       # If this node has any information about AppServers for this version,
->>>>>>> 75852225
       # clear that information out.
       APPS_LOCK.synchronize {
         @app_info_map.delete(version_key)
@@ -1781,16 +1740,10 @@
           HelperFunctions.parse_static_data(version_key, true)
         rescue => except
           # This specific exception may be a JSON parse error.
-<<<<<<< HEAD
-          error_msg = "ERROR: Unable to parse app.yaml file for #{app}. "\
-                    "Exception of #{except.class} with message #{except.message}"
-          place_error_app(app, error_msg)
-=======
           error_msg = "ERROR: Unable to parse app.yaml file for " +
                       "#{version_key}. Exception of #{except.class} with " +
                       "message #{except.message}"
           place_error_app(version_key, error_msg)
->>>>>>> 75852225
         end
       }
     end
@@ -4288,16 +4241,10 @@
             version_key, false)
         rescue => except
           # This specific exception may be a JSON parse error.
-<<<<<<< HEAD
-          error_msg = "ERROR: Unable to parse app.yaml file for #{app}. "\
-            "Exception of #{except.class} with message #{except.message}"
-          place_error_app(app, error_msg)
-=======
           error_msg = "ERROR: Unable to parse app.yaml file for " +
                       "#{version_key}. Exception of #{except.class} with " +
                       "message #{except.message}"
           place_error_app(version_key, error_msg)
->>>>>>> 75852225
           static_handlers = []
         end
 
@@ -4309,28 +4256,9 @@
           next
         end
 
-<<<<<<< HEAD
         Nginx.write_fullproxy_app_config(
-          app, http_port, https_port, my_public, my_private, proxy_port,
-          static_handlers, login_ip, app_language)
-=======
-        # If nginx config files have been updated, we communicate the app's
-        # ports to the UserAppServer to make sure we have the latest info.
-        if Nginx.write_fullproxy_version_config(
           version_key, http_port, https_port, my_public, my_private,
           proxy_port, static_handlers, login_ip, app_language)
-          uac = UserAppClient.new(my_node.private_ip, @@secret)
-          begin
-            if uac.add_instance(project_id, my_public, http_port, https_port)
-              Djinn.log_info("Committed application info for #{project_id} " +
-                             "to user_app_server")
-            end
-          rescue FailedNodeException
-            Djinn.log_warn(
-              "Failed to talk to UAServer to add_instance for #{project_id}.")
-          end
-        end
->>>>>>> 75852225
       end
     }
     Djinn.log_debug("Done updating nginx and haproxy config files.")
@@ -4731,20 +4659,6 @@
   #   version_key: Name of version to construct an error application for
   #   err_msg: A String message that will be displayed as
   #            the reason why we couldn't start their application.
-<<<<<<< HEAD
-  def place_error_app(app_name, err_msg)
-    Djinn.log_error("Placing error application for #{app_name} because of: #{err_msg}")
-
-    begin
-      language = ZKInterface.get_version_details(
-        app_name, DEFAULT_SERVICE, DEFAULT_VERSION)['runtime']
-    rescue VersionNotFound
-      # If the version does not exist, just assume it's Python.
-      language = 'python27'
-    end
-
-    ea = ErrorApp.new(app_name, err_msg)
-=======
   def place_error_app(version_key, err_msg)
     Djinn.log_error(
       "Placing error application for #{version_key} because of: #{err_msg}")
@@ -4763,7 +4677,6 @@
       VERSION_PATH_SEPARATOR)
 
     ea = ErrorApp.new(revision_key, err_msg)
->>>>>>> 75852225
     ea.generate(language)
   end
 
@@ -4782,16 +4695,10 @@
     Djinn.log_debug("Checking applications that have been stopped.")
     version_list = HelperFunctions.get_loaded_versions
     version_list.each { |version_key|
-<<<<<<< HEAD
-      app = version_key.split('_')[0]
-      next if ZKInterface.get_app_names.include?(app)
-      next if RESERVED_APPS.include?(app)
-=======
       project_id, service_id, version_id = version_key.split(
         VERSION_PATH_SEPARATOR)
       next if ZKInterface.get_versions.include?(version_key)
       next if RESERVED_APPS.include?(project_id)
->>>>>>> 75852225
 
       Djinn.log_info(
         "#{version_key} is no longer running: removing old states.")
@@ -5858,11 +5765,7 @@
     end
     unless error_msg.empty?
       # Something went wrong: place the error applcation instead.
-<<<<<<< HEAD
-      place_error_app(app, error_msg)
-=======
       place_error_app(version_key, error_msg)
->>>>>>> 75852225
     end
   end
 
@@ -5918,28 +5821,14 @@
   # Returns:
   #   A Boolean indicating the success of the operation.
   def remove_appserver_process(version_key, port)
-    project_id = version_key.split(VERSION_PATH_SEPARATOR)[0]
     @state = "Stopping an AppServer to free unused resources"
     Djinn.log_debug("Deleting AppServer instance to free up unused resources")
 
     app_manager = AppManagerClient.new(my_node.private_ip)
 
-<<<<<<< HEAD
-    app_is_enabled = ZKInterface.get_app_names.include?(app_id)
-    Djinn.log_debug("is app #{app_id} enabled? #{app_is_enabled}")
-=======
-    begin
-      app_is_enabled = uac.is_app_enabled?(project_id)
-    rescue FailedNodeException
-      Djinn.log_warn("Failed to talk to the UserAppServer about " +
-        "application #{project_id}")
-      return false
-    end
-    Djinn.log_debug("is app #{project_id} enabled? #{app_is_enabled}")
->>>>>>> 75852225
-    if app_is_enabled == "false"
-      return false
-    end
+    version_is_enabled = ZKInterface.get_versions.include?(version_key)
+    Djinn.log_debug("is version #{version_key} enabled? #{version_is_enabled}")
+    return false unless version_is_enabled
 
     begin
       app_manager.stop_app_instance(version_key, port)
@@ -5976,28 +5865,6 @@
     return encoded_request_info
   end
 
-<<<<<<< HEAD
-  # Returns true on success, false otherwise
-  def copy_app_to_local(appname)
-    begin
-      version_details = ZKInterface.get_version_details(
-        appname, DEFAULT_SERVICE, DEFAULT_VERSION)
-    rescue VersionNotFound
-      Djinn.log_error("Unable to determine source location for #{appname}")
-      return false
-    end
-=======
-  def stop_appengine()
-    Djinn.log_info("Shutting down AppEngine")
-
-    erase_app_instance_info()
-    Nginx.reload()
-
-    APPS_LOCK.synchronize {
-      @versions_loaded = []
-    }
-  end
-
   # Copies a revision archive from a machine that has it.
   #
   # Args:
@@ -6006,7 +5873,6 @@
   #   AppScaleException if unable to fetch source archive.
   def fetch_revision(revision_key)
     app_path = "#{PERSISTENT_MOUNT_POINT}/apps/#{revision_key}.tar.gz"
->>>>>>> 75852225
 
     return if File.file?(app_path)
 
