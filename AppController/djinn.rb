#!/usr/bin/ruby -w

# Imports within Ruby's standard libraries
require 'monitor'
require 'net/http'
require 'openssl'
require 'socket'
require 'soap/rpc/driver'
require 'syslog'
require 'timeout'
require 'yaml'


# Imports for RubyGems
require 'rubygems'
require 'httparty'
require 'json'
require 'right_aws'
require 'zookeeper'


# Imports for AppController libraries
$:.unshift File.join(File.dirname(__FILE__), "lib")
require 'app_controller_client'
require 'app_manager_client'
require 'taskqueue_client'
require 'blobstore'
require 'custom_exceptions'
require 'ejabberd'
require 'error_app'
require 'collectd'
require 'cron_helper'
require 'godinterface'
require 'haproxy'
require 'helperfunctions'
require 'infrastructure_manager_client'
require 'neptune_manager_client'
require 'datastore_server'
require 'nginx'
require 'taskqueue'
require 'apichecker'
require 'user_app_client'
require 'zkinterface'

NO_OUTPUT = false

# Path to the appscale-tools installation.
APPSCALE_TOOLS_HOME = "/usr/local/appscale-tools/"

# This lock makes it so that global variables related to apps are not updated 
# concurrently, preventing race conditions. 
APPS_LOCK = Monitor.new()


$:.unshift File.join(File.dirname(__FILE__), "..", "AppDB", "zkappscale")
require "zookeeper_helper"

# A HTTP client that assumes that responses returned are JSON, and automatically
# loads them, returning the result. Raises a NoMethodError if the host/URL is 
# down or otherwise unreachable.
class JSONClient
  include HTTParty

  # Assume the response is JSON and load it accordingly.
  parser(
    Proc.new do |body, format|
      JSON.load(body)
    end
  )
end


# The string that should be returned to the caller if they call a publicly
# exposed SOAP method but provide an incorrect secret.
BAD_SECRET_MSG = "false: bad secret"

# Regular expression to determine if a file is a .tar.gz file.
TAR_GZ_REGEX = /tar.gz$/

# The location on the local file system where we store information about
# where ZooKeeper clients are located, used to backup and restore 
# AppController information.
ZK_LOCATIONS_FILE = "/etc/appscale/zookeeper_locations.json"


# Djinn (interchangeably known as 'the AppController') automatically
# configures and deploys all services for a single node. It relies on other
# Djinns or the AppScale Tools to tell it what services (roles) it should
# be hosting, and exposes these methods via a SOAP interface (as is provided
# in DjinnServer).
class Djinn
  # An Array of DjinnJobData objects, each of which containing information about
  # a node in the currently running AppScale deployment.
  attr_accessor :nodes
  

  # A Hash containing all the parameters needed to configure any service
  # on any node. At a minimum, this is all the information from the AppScale
  # Tools, including information about database parameters and the roles
  # for all nodes.
  attr_accessor :creds
  

  # An Array of Strings, each of which corresponding to the name of an App
  # Engine app that should be loaded.
  attr_accessor :app_names
  
  
  # An Array of Strings, each of which corresponding to the name of an App
  # Engine app that has been loaded on this node.
  attr_accessor :apps_loaded


  # An Array of Strings, each of which corresponding to the name of an App
  # Engine app that should be restarted on this node.
  attr_accessor :apps_to_restart


  # A boolean that is used to let remote callers know when this AppController
  # is done initializing itself, but not necessarily done starting or 
  # stopping roles.
  attr_accessor :done_initializing


  # A boolean that is used to let remote callers know when this AppController
  # is done starting all the services it is responsible for.
  attr_accessor :done_loading


  # The port that nginx will listen to for the next App Engine app that is
  # uploaded into the system.
  attr_accessor :nginx_port
  

  # The port that haproxy will listen to for the next App Engine app that is
  # uploaded into the system.
  attr_accessor :haproxy_port
  
  
  # The public IP address (or FQDN) that the UserAppServer can be found at,
  # initally set to a dummy value to tell callers not to use it until a real
  # value is set.
  attr_accessor :userappserver_public_ip 


  # The public IP address (or FQDN) that the UserAppServer can be found at,
  # initally set to a dummy value to tell callers not to use it until a real
  # value is set.
  attr_accessor :userappserver_private_ip
  
  
  # The human-readable state that this AppController is in.
  attr_accessor :state
  
 
  # A boolean that is used to let remote callers start the shutdown process
  # on this AppController, which will cleanly shut down and terminate all
  # services on this node.
  attr_accessor :kill_sig_received 


  # An Integer that indexes into @nodes, to return information about this node.
  attr_accessor :my_index
  
  
  # The number of dev_appservers that should run for every App Engine
  # application.
  attr_accessor :num_appengines
  
  
  # A boolean that indicates if we are done restoring state from a previously
  # running AppScale deployment.
  attr_accessor :restored


  # A Hash that maps information about each successfully completed Neptune
  # job to information about the job, that will one day be used to provide
  # hints to future jobs about how to schedule them optimally.
  attr_accessor :neptune_jobs
  
  
  # An Array of DjinnJobData objects that correspond to nodes used for
  # Neptune computation. Nodes are reclaimed every hour if they are not in
  # use (to avoid being charged for them for another hour).
  attr_accessor :neptune_nodes
  
  
  # A Hash that lists the status of each Google App Engine API made available
  # within AppScale. Keys are the names of the APIs (e.g., memcache), and
  # values are the statuses of those APIs (e.g., running).
  attr_accessor :api_status


  # For Babel jobs via Neptune, we keep a list of queues that may have tasks
  # stored for execution, as well as the parameters needed to execute them
  # (e.g., input location, output location, cloud credentials).
  attr_accessor :queues_to_read

  # An integer timestamp that corresponds to the last time this AppController
  # has updated @nodes, which we use to compare with a similar timestamp in
  # ZooKeeper to see when data in @nodes has changed on other nodes.
  attr_accessor :last_updated


  # A Hash that contains information about each Google App Engine application
  # running in this deployment. It includes information about the nginx and
  # haproxy ports the app uses, as well as the language the app is written
  # in.
  attr_accessor :app_info_map


  # A lock that should be used whenever we modify internal state that can be
  # modified by more than one thread at a time.
  attr_accessor :state_change_lock


  # The port that the AppController runs on by default
  SERVER_PORT = 17443


  # The port that SSH connections are hosted over, by default.
  SSH_PORT = 22


  # A boolean that should be used when we are waiting for a specific port
  # to open, and only if that port needs SSL to talk over it.
  USE_SSL = true


  # A boolean that indicates whether or not we should turn the firewall on,
  # and continuously keep it on. Should definitely be on for releases, and
  # on whenever possible.
  FIREWALL_IS_ON = true


  # The location on the local filesystem where AppScale-related configuration
  # files are written to.
  CONFIG_FILE_LOCATION = "/etc/appscale"


  # The location on the local filesystem where the AppController writes
  # information about Neptune jobs that have finished. One day this information
  # may be used to more intelligently schedule jobs on the fly.
  NEPTUNE_INFO = "#{CONFIG_FILE_LOCATION}/neptune_info.txt"


  # The location on the local filesystem where the AppController writes
  # information about the status of App Engine APIs, which the AppDashboard
  # will read and display to users.
  HEALTH_FILE = "#{CONFIG_FILE_LOCATION}/health.json"


  # The location on the local filesystem where the AppController periodically
  # writes its state to, and recovers its state from if it crashes.
  STATE_FILE = "#{CONFIG_FILE_LOCATION}/appcontroller-state.json"

  
  # The location on the local filesystem where the AppController writes
  # the location of all the nodes which are taskqueue nodes.
  TASKQUEUE_FILE = "#{CONFIG_FILE_LOCATION}/taskqueue_nodes"


  APPSCALE_HOME = ENV['APPSCALE_HOME']


  # The location where we can find the Python 2.7 executable, included because
  # it is not the default version of Python installed on AppScale VMs.
  PYTHON27 = "/usr/local/Python-2.7.3/python"


  # The message that we display to the user if they call a SOAP-accessible
  # function with a malformed input (e.g., of the wrong class or format).
  BAD_INPUT_MSG = JSON.dump({'success' => false, 'message' => 'bad input'})


  # The message to display to users if they try to add nodes to a one node
  # deployment, which currently is not supported.
  CANT_SCALE_FROM_ONE_NODE = JSON.dump({
    'success' => false, 
    'message' => "can't scale up from a one node deployment"
  })


  # The message that we display to the user if they want to scale up services
  # in an Xen/KVM deployment but don't have enough open nodes to do so.
  NOT_ENOUGH_OPEN_NODES = JSON.dump({'success' => false, 
    'message' => 'not enough open nodes'})


  # The options that should be used when invoking wget, so that the
  # AppController can automatically probe a site to see if it's up.
  WGET_OPTIONS = "--tries=1000 --no-check-certificate -q -O /dev/null"


  # How often we should attempt to increase the number of AppServers on a
  # given node.
  SCALEUP_TIME_THRESHOLD = 60  # seconds
  
  
  # How often we should attempt to decrease the number of AppServers on a
  # given node.
  SCALEDOWN_TIME_THRESHOLD = 300  # seconds


  # The size of the rotating buffers that we use to keep information on
  # the request rate and number of enqueued requests.
  NUM_DATA_POINTS = 10


  # The minimum number of AppServers (for all applications) that should be run
  # on this node.
  MIN_APPSERVERS_ON_THIS_NODE = 1


  # The maximum number of AppServers (for all applications) that should be run
  # on this node.
  MAX_APPSERVERS_ON_THIS_NODE = 10


  # The position in the haproxy profiling information where the name of
  # the service (e.g., the frontend or backend) is specified.
  SERVICE_NAME_INDEX = 1


  # The position in the haproxy profiling information where the number of
  # enqueued requests is specified.
  REQ_IN_QUEUE_INDEX = 2


  # The position in the haproxy profiling information where the request rate
  # is specified.
  REQ_RATE_INDEX = 46

  
  # Scales up the number of AppServers used to host an application if the
  # request rate rises above this value.
  SCALEUP_REQUEST_RATE_THRESHOLD = 5


  # Scales down the number of AppServers used to host an application if the
  # request rate falls below this value.
  SCALEDOWN_REQUEST_RATE_THRESHOLD = 2


  # The minimum number of requests that have to sit in haproxy's wait queue for
  # an App Engine application before we will scale up the number of AppServers 
  # that serve that application.
  SCALEUP_QUEUE_SIZE_THRESHOLD = 5


  # The path to the file where we will store information about AppServer
  # scaling decisions.
  AUTOSCALE_LOG_FILE = "/var/log/appscale/autoscale.log"
  

  # CPU limits that determine when to stop adding AppServers on a node. Because
  # AppServers in different languages consume different amounts of CPU, set
  # different limits per language.
  MAX_CPU_FOR_APPSERVERS = {'python' => 80.00, 'python27' => 90.00, 'java' => 75.00, 'go' => 70.00}


  # Memory limits that determine when to stop adding AppServers on a node. 
  # Because AppServers in different languages consume different amounts of 
  # memory, set different limits per language.
  MAX_MEM_FOR_APPSERVERS = {'python' => 90.00, 'python27' => 90.00, 'java' => 95.00, 'go' => 90.00}

  # Creates a new Djinn, which holds all the information needed to configure
  # and deploy all the services on this node.
  def initialize()
    # The password, or secret phrase, that is required for callers to access
    # methods exposed via SOAP.
    @@secret = HelperFunctions.get_secret()

    @nodes = []
    @my_index = nil
    @creds = {}
    @app_names = []
    @apps_loaded = []
    @apps_to_restart = []
    @kill_sig_received = false
    @done_initializing = false
    @done_loading = false
    @nginx_port = Nginx::START_PORT
    @haproxy_port = HAProxy::START_PORT
    @appengine_port = 20000
    @userappserver_public_ip = "not-up-yet"
    @userappserver_private_ip = "not-up-yet"
    @state = "AppController just started"
    @num_appengines = 1
    @restored = false
    @neptune_jobs = {}
    @neptune_nodes = []
    @api_status = {}
    @queues_to_read = []
    @last_updated = 0
    @state_change_lock = Monitor.new()
    @app_info_map = {}

    @scaling_in_progress = false
    @last_decision = {}
    @initialized_apps = {}
    @req_rate = {}
    @req_in_queue = {}
  end


  # A SOAP-exposed method that callers can use to determine if this node
  # has received information from another node and is starting up.
  def is_done_initializing(secret)
    if valid_secret?(secret)
      return @done_initializing
    else
      return BAD_SECRET_MSG
    end
  end


  # A SOAP-exposed method that callers use to determine if this node has
  # finished starting all the roles it should run when it initially starts.
  def is_done_loading(secret)
    if valid_secret?(secret)
      return @done_loading
    else
      return BAD_SECRET_MSG
    end
  end


  # A SOAP-exposed method that callers can use to get information about what
  # roles each node in the AppScale deployment are running.
  def get_role_info(secret)
    if !valid_secret?(secret)
      return BAD_SECRET_MSG
    end

    all_nodes = []
    @nodes.each { |node|
      all_nodes << node.to_hash()
    }

    return JSON.dump(all_nodes)
  end


  def kill(secret)
    if !valid_secret?(secret)
      return BAD_SECRET_MSG
    end
    @kill_sig_received = true
    
    if is_hybrid_cloud? 
      Thread.new {
        Kernel.sleep(5)
        HelperFunctions.terminate_hybrid_vms(creds)
      }
    elsif is_cloud?
      Thread.new {
        Kernel.sleep(5)
        infrastructure = creds["infrastructure"]
        keyname = creds["keyname"]
        HelperFunctions.terminate_all_vms(infrastructure, keyname)
      }
    else
      # in xen/kvm deployments we actually want to keep the boxes
      # turned on since that was the state they started in

      if my_node.is_login?
        stop_ejabberd 
      end

      if my_node.is_shadow? or my_node.is_appengine?
        ApiChecker.stop 
      end

      maybe_stop_taskqueue_worker("apichecker")

      jobs_to_run = my_node.jobs
      commands = {
        "load_balancer" => "stop_app_dashboard",
        "appengine" => "stop_appengine",
        "db_master" => "stop_db_master",
        "db_slave" => "stop_db_slave",
        "zookeeper" => "stop_zookeeper"
      }

      my_node.jobs.each { |job|
        if commands.include?(job)
          Djinn.log_debug("About to run [#{commands[job]}]")
          send(commands[job].to_sym)
        else
          Djinn.log_debug("Unable to find command for job #{job}. Skipping it.")
        end
      }

      if has_soap_server?(my_node)
        stop_soap_server
        stop_datastore_server
      end

      TaskQueue.stop if my_node.is_taskqueue_master?
      TaskQueue.stop if my_node.is_taskqueue_slave?

      stop_app_manager_server
      stop_neptune_manager
      stop_infrastructure_manager
    end

    GodInterface.shutdown
    FileUtils.rm_rf(STATE_FILE)
    return "OK"  
  end
 

  # Validates and sets the instance variables that Djinn needs before it can
  # begin configuring and deploying services on a given node (and if it is the
  # first Djinn, starting up the other Djinns).
  def set_parameters(djinn_locations, database_credentials, app_names, secret)
    if !valid_secret?(secret)
      return BAD_SECRET_MSG
    end

    if djinn_locations.class != Array
      msg = "Error: djinn_locations wasn't an Array, but was a " +
        djinn_locations.class.to_s
      Djinn.log_debug(msg)
      return msg
    end

    if database_credentials.class != Array
      msg = "Error: database_credentials wasn't an Array, but was a " +
        database_credentials.class.to_s
      Djinn.log_debug(msg)
      return msg
    end

    if app_names.class != Array
      msg = "Error: app_names wasn't an Array, but was a " + 
        app_names.class.to_s
      Djinn.log_debug(msg)
      return msg
    end

    # credentials is an array that we're converting to
    # hash tables, so we need to make sure that every key maps to a value
    # e.g., ['foo', 'bar'] becomes {'foo' => 'bar'}
    # so we need to make sure that the array has an even number of elements
        
    if database_credentials.length % 2 != 0
      error_msg = "Error: DB Credentials wasn't of even length: Len = " + \
        "#{database_credentials.length}"
      Djinn.log_debug(error_msg)
      return error_msg
    end
  
    possible_credentials = Hash[*database_credentials]
    if !valid_format_for_credentials(possible_credentials)
      return "Error: Credential format wrong"
    end

    keyname = possible_credentials["keyname"]
    @nodes = Djinn.convert_location_array_to_class(djinn_locations, keyname)
    @creds = possible_credentials
    @app_names = app_names
    
    convert_fqdns_to_ips
    @creds = sanitize_credentials

    find_me_in_locations
    if @my_index.nil?
      return "Error: Couldn't find me in the node map"
    end

    ENV['EC2_URL'] = @creds['ec2_url']

    if @creds['ec2_access_key'].nil?
      @creds['ec2_access_key'] = @creds['EC2_ACCESS_KEY']
      @creds['ec2_secret_key'] = @creds['EC2_SECRET_KEY']
      @creds['ec2_url'] = @creds['EC2_URL']
    end
    
    return "OK"
  end


  # Validates and sets the list of applications that should be loaded on this
  # node.
  def set_apps(app_names, secret)
    if !valid_secret?(secret)
      return BAD_SECRET_MSG
    end

    if app_names.class != Array
      return "app names was not an Array but was a #{app_names.class}"
    end

    @app_names = app_names
    return "App names is now #{@app_names.join(', ')}"
  end

  # Gets the status of the current node in the AppScale deployment
  # 
  # Args:
  #   secret: The shared key for authentication
  # Returns:
  #   A string with the current node's status
  # 
  def status(secret)
    if !valid_secret?(secret)
      return BAD_SECRET_MSG
    end

    stats = get_stats(secret)

    stats_str = <<-STATUS
    Currently using #{stats['cpu']} Percent CPU and #{stats['memory']} Percent Memory
    Hard disk is #{stats['disk']} Percent full
    Is currently: #{stats['roles'].join(', ')}
    Database is at #{stats['db_location']}
    Is in cloud: #{stats['cloud']}
    Current State: #{stats['state']}
    STATUS

    if my_node.is_appengine?
      app_names = []
      stats['apps'].each { |k, v|
        app_names << k
      }

      stats_str << "    Hosting the following apps: #{app_names.join(', ')}\n"

      stats['apps'].each { |app_name, is_loaded|
        next if !is_loaded
        next if app_name == "none"
        if !@app_info_map[app_name]['appengine'].nil?
          stats_str << "    The number of AppServers for app #{app_name} is: " +
            "#{@app_info_map[app_name]['appengine'].length}\n"
        end
      }
    end
 
    return stats_str
  end

  # Upload a app into the AppScale deployment.
  # 
  # Args:
<<<<<<< HEAD
  #   tgz_file: path to the tar.gz file containing the app.
  #   email: email address of the app owner
  #   secret: The shared key for authentication.
=======
  #   tgz_file: A str, with the path to the tar.gz file containing the app.
  #   email: A str, email address of the app owner
  #   secret: A Stre, with the shared key for authentication.
>>>>>>> e8c8e82c
  # Returns:
  #   A string containing the response.
  # 
  def upload_tgz_file(tgz_file, email, secret)
    if !valid_secret?(secret)
      return BAD_SECRET_MSG
    end

<<<<<<< HEAD
    if !tgz_file.match(/tar.gz$/)
=======
    if !tgz_file.match(TAR_GZ_REGEX)
>>>>>>> e8c8e82c
      tgz_file_old = tgz_file
      tgz_file = "#{tgz_file_old}.tar.gz"
      File.rename(tgz_file_old,tgz_file)
    end

    begin
      keyname = @creds['keyname']
      Timeout.timeout(180) do
        command = "#{APPSCALE_TOOLS_HOME}/bin/appscale-upload-app --file " +
                  "#{tgz_file} --email #{email} --keyname #{keyname} 2>&1;"
        Djinn.log_debug("upload_tgz_file() running command: #{command}")
<<<<<<< HEAD
        output = `#{command}`
        output.chomp!
        Djinn.log_debug("upload_tgz_file() output: #{output}")
        if output.include?("uploaded successfully")
          File.delete(tgz_file)
=======
        output = Djinn.log_run("#{command}")
        output.chomp!
        Djinn.log_debug("upload_tgz_file() output: #{output}")
        File.delete(tgz_file)
        if output.include?("uploaded successfully")
>>>>>>> e8c8e82c
          result = "true"
        else
          result = output
        end
      end
    rescue Timeout::Error
      Djinn.log_debug("upload_tgz_file() got Timeout: #{output}")
      result = "The request has timed out. Large applications should be uploaded using the appscale tools"
    end
    return result
  end    

  # Gets the status of all the nodes in the AppScale deployment.
  # 
  # Args:
<<<<<<< HEAD
  #   secret: The shared key for authentication.
=======
  #   secret: A string with the shared key for authentication.
>>>>>>> e8c8e82c
  # Returns:
  #   A JSON string with the status of the nodes.
  # 
  def get_stats_json(secret)
    if !valid_secret?(secret)
      return BAD_SECRET_MSG
    end

<<<<<<< HEAD
    result= []
=======
    result = []
>>>>>>> e8c8e82c
    @nodes.each { |node|
      ip = node.private_ip
      acc = AppControllerClient.new(ip, secret)
      result << acc.get_stats(secret)
    }
    return JSON.dump(result)
  end 

  # Gets the database information of the AppScale deployment.
  # 
  # Args:
<<<<<<< HEAD
  #   secret: The shared key for authentication.
=======
  #   secret: A string with the shared key for authentication.
>>>>>>> e8c8e82c
  # Returns:
  #   A JSON string with the database information.
  # 
  def get_database_information(secret)
    table = @creds["table"]
    replication = @creds["replication"]
    keyname = @creds["keyname"]
    tree = { :table => table, :replication => replication, :keyname => keyname }
    return JSON.dump(tree)
  end

  def get_stats(secret)
    if !valid_secret?(secret)
      return BAD_SECRET_MSG
    end

    usage = HelperFunctions.get_usage
    mem = sprintf("%3.2f", usage['mem'])

    jobs = my_node.jobs or ["none"]
    # don't use an actual % below, or it will cause a string format exception
    stats = {
      'ip' => my_node.public_ip,
      'cpu' => usage['cpu'],
      'memory' => mem,
      'disk' => usage['disk'],
      'roles' => jobs,
      'db_location' => @userappserver_public_ip,
      'cloud' => my_node.cloud,
      'state' => @state
    }

    stats['apps'] = {}
    APPS_LOCK.synchronize {
      @app_names.each { |name|
        stats['apps'][name] = @apps_loaded.include?(name)
      }
    }
    return stats
  end

  # Removes an application and stops all AppServers hosting this application.
  #
  # Args:
  #   app_name: The application to stop
  #   secret: Shared key for authentication
  #
  def stop_app(app_name, secret)
    if !valid_secret?(secret)
      return BAD_SECRET_MSG
    end

    app_name.gsub!(/[^\w\d\-]/, "")
    Djinn.log_debug("(stop_app): Shutting down app named [#{app_name}]")
    result = ""
    Djinn.log_run("rm -rf /var/apps/#{app_name}")
   
    # app shutdown process can take more than 30 seconds
    # so run it in a new thread to avoid 'execution expired'
    # error messages and have the tools poll it 
    Thread.new {
      # Tell other nodes to shutdown this application
      if @app_names.include?(app_name) and !my_node.is_appengine?
        @nodes.each { |node|
          next if node.private_ip == my_node.private_ip
          if node.is_appengine? or node.is_login?
            ip = node.private_ip
            acc = AppControllerClient.new(ip, @@secret)
            result = acc.stop_app(app_name)
            Djinn.log_debug("(stop_app): Removing application #{app_name} --- #{ip} returned #{result} (#{result.class})")
          end
        }
      end

      # Contact the soap server and remove the application
      if (@app_names.include?(app_name) and !my_node.is_appengine?) or @nodes.length == 1
        ip = HelperFunctions.read_file("#{CONFIG_FILE_LOCATION}/masters")
        uac = UserAppClient.new(ip, @@secret)
        result = uac.delete_app(app_name)
        Djinn.log_debug("(stop_app) Delete app: #{ip} returned #{result} (#{result.class})")
      end
     
      # may need to stop XMPP listener
      if my_node.is_login? 
        pid_files = HelperFunctions.shell("ls #{CONFIG_FILE_LOCATION}/xmpp-#{app_name}.pid").split
        unless pid_files.nil? # not an error here - XMPP is optional
          pid_files.each { |pid_file|
            pid = HelperFunctions.read_file(pid_file)
            Djinn.log_run("kill -9 #{pid}")
          }

          result = "true"
        end
        stop_xmpp_for_app(app_name)
      end

      Djinn.log_debug("(stop_app) Maybe stopping taskqueue worker")
      maybe_stop_taskqueue_worker(app_name)
      Djinn.log_debug("(stop_app) Done maybe stopping taskqueue worker")

      Djinn.log_debug("(stop_app) If we're appengine stop the app")
      APPS_LOCK.synchronize {
        if my_node.is_appengine?
          Djinn.log_debug("(stop_app) Calling AppManager for app #{app_name}")
          app_manager = AppManagerClient.new()
          if !app_manager.stop_app(app_name)
            Djinn.log_debug("(stop_app) ERROR: Unable to stop app #{app_name}")
          else
            Djinn.log_debug("(stop_app) AppManager shut down app #{app_name}")
          end

          Nginx.remove_app(app_name)
          Collectd.remove_app(app_name)
          HAProxy.remove_app(app_name)
          Nginx.reload
          Collectd.restart
          ZKInterface.remove_app_entry(app_name, my_node.serialize)

          # If this node has any information about AppServers for this app,
          # clear that information out.
          if !@app_info_map[app_name].nil?
            @app_info_map.delete(app_name)
          end

          result = "true"
        end

        @apps_loaded = @apps_loaded - [app_name]    
        @app_names = @app_names - [app_name]

        if @apps_loaded.empty?
          @apps_loaded << "none"
        end

        if @app_names.empty?
          @app_names << "none"
        end
      } # end of lock
    } # end of thread

    return "true"
  end

  # Stop taskqueue worker on this local machine.
  # 
  # Args:
  #   app: The application ID
  def maybe_stop_taskqueue_worker(app)
    if my_node.is_taskqueue_master? or my_node.is_taskqueue_slave?
      Djinn.log_debug("Stopping TaskQueue workers for app #{app}")
      tqc = TaskQueueClient.new()
      result = tqc.stop_worker(app) 
      Djinn.log_debug("Stopped TaskQueue workers for app #{app}: #{result}")
    end
  end

  # Start taskqueue worker on this local machine.
  # 
  # Args:
  #   app: The application ID
  def maybe_start_taskqueue_worker(app)
    if my_node.is_taskqueue_master? or my_node.is_taskqueue_slave?
      tqc = TaskQueueClient.new()
      result = tqc.start_worker(app) 
      Djinn.log_debug("Starting TaskQueue worker for app #{app}: #{result}")
    end
  end


  def update(app_names, secret)
    if !valid_secret?(secret)
      return BAD_SECRET_MSG
    end
    
    Djinn.log_debug("Received request to update with apps: [#{app_names.join(', ')}]")
    current_apps_uploaded = @apps_loaded
    apps = @app_names - app_names + app_names
    apps.uniq!
    Djinn.log_debug("Will set apps to: [#{apps.join(', ')}]")
    
    # Begin by starting any new App Engine apps.
    @nodes.each_index { |index|
      ip = @nodes[index].private_ip
      acc = AppControllerClient.new(ip, @@secret)
      result = acc.set_apps(apps)
      Djinn.log_debug("Set apps at #{ip} returned #{result} as class #{result.class}")
      @everyone_else_is_done = false if !result
    }

    # Next, restart any apps that have new code uploaded.
    apps_to_restart = current_apps_uploaded & app_names
    Djinn.log_debug("Apps to restart are #{apps_to_restart}")
    if !apps_to_restart.empty?
      apps_to_restart.each { |appid|
        ZKInterface.clear_app_hosters(appid)
        location = "/var/apps/#{appid}/app/#{appid}.tar.gz"
        ZKInterface.add_app_entry(appid, my_node.serialize, location)
      }

      @nodes.each_index { |index|
        ip = @nodes[index].private_ip
        acc = AppControllerClient.new(ip, @@secret)
        result = acc.set_apps_to_restart(apps_to_restart)
        Djinn.log_debug("Set apps to restart at #{ip} returned #{result} as class #{result.class}")
        @everyone_else_is_done = false if !result
      }
    end

    Djinn.log_debug("Done updating apps!")
    # now that another app is running we can take out 'none' from the list
    # if it was there (e.g., run-instances with no app given)
    @app_names = @app_names - ["none"]
    
    return "OK"
  end

  # Adds the list of apps that should be restarted to this node's list of apps
  # that should be restarted.
  #
  # Args:
  #   apps_to_restart: An Array of Strings, where each String is an appid
  #     corresponding to an application that should be restarted.
  #   secret: The String that authenticates the caller.
  # Returns:
  #   A String indicating that the SOAP call succeeded, or the reason why it
  #   did not.
  def set_apps_to_restart(apps_to_restart, secret)
    if !valid_secret?(secret)
      return BAD_SECRET_MSG
    end

    APPS_LOCK.synchronize {
      @apps_to_restart += apps_to_restart
      @apps_to_restart.uniq!
    }
    Djinn.log_debug("Apps to restart is now [#{@apps_to_restart.join(', ')}]")

    return "OK"
  end

  def get_all_public_ips(secret)
    if !valid_secret?(secret)
      return BAD_SECRET_MSG
    end

    public_ips = []
    @nodes.each { |node|
      public_ips << node.public_ip
    }
    return JSON.dump(public_ips)
  end

  def job_start(secret)
    if !valid_secret?(secret)
      return BAD_SECRET_MSG
    end

    start_infrastructure_manager

    if restore_appcontroller_state 
      parse_creds
    else
      erase_old_data
      wait_for_data
      parse_creds
      change_job
    end

    start_neptune_manager
    
    @done_loading = true
    write_our_node_info
    wait_for_nodes_to_finish_loading(@nodes)

    while !@kill_sig_received do
      @state = "Done starting up AppScale, now in heartbeat mode"
      write_database_info
      write_zookeeper_locations
      write_neptune_info 
      update_api_status

      update_local_nodes

      if my_node.is_shadow?
        # Since we now backup state to ZK, don't make everyone do it.
        # The Shadow has the most up-to-date info, so let it handle this
        backup_appcontroller_state
      end

      # Login nodes host the AppDashboard app, which has links to each
      # of the apps running in AppScale. Update the files it reads to
      # reflect the most up-to-date info.
      if my_node.is_login?
        @nodes.each { |node|
          get_status(node)
        }
      end

      #ensure_all_roles_are_running

      # TODO: consider only calling this if new apps are found
      start_appengine
      restart_appengine_apps
      scale_appservers
      Kernel.sleep(20)
    end
  end


  # Examines the list of applications that need to be updated, and restarts them
  # on the same ports that they were previously running on.
  def restart_appengine_apps
    # use a copy of @apps_to_restart here since we delete from it in
    # setup_appengine_application
    apps = @apps_to_restart
    Djinn.log_debug("Restarting these apps: [#{apps.join(', ')}]")
    apps.each { |app_name|
      if !my_node.is_login?  # this node has the new app - don't erase it here
        Djinn.log_debug("Removing old version of app #{app_name}")
        Djinn.log_run("rm -fv /var/apps/#{app_name}/app/#{app_name}.tar.gz")
      end
      Djinn.log_debug("About to restart app #{app_name}")
      APPS_LOCK.synchronize {
        setup_appengine_application(app_name, is_new_app=false)
      }
    }
  end


  # Starts the InfrastructureManager service on this machine, which exposes
  # a SOAP interface by which we can dynamically add and remove nodes in this
  # AppScale deployment.
  def start_infrastructure_manager
    if HelperFunctions.is_port_open?("localhost", 
      InfrastructureManagerClient::SERVER_PORT, HelperFunctions::USE_SSL)

      Djinn.log_debug("InfrastructureManager is already running locally - " +
        "don't start it again.")
      return
    end

    start_cmd = "python2.6 #{APPSCALE_HOME}/InfrastructureManager/infrastructure_manager_service.py"
    stop_cmd = "pkill -9 infrastructure_manager_service"
    port = [InfrastructureManagerClient::SERVER_PORT]
    env = {
      'APPSCALE_HOME' => APPSCALE_HOME,
      'EC2_HOME' => ENV['EC2_HOME'],
      'JAVA_HOME' => ENV['JAVA_HOME']
    }

    GodInterface.start(:iaas_manager, start_cmd, stop_cmd, port, env)
    Djinn.log_debug("Started InfrastructureManager successfully!")
  end


  def stop_infrastructure_manager
    Djinn.log_debug("Stopping InfrastructureManager")
    GodInterface.stop(:iaas_manager)
  end


  # Starts the NeptuneManager service on this machine, which exposes
  # a SOAP interface by which we can run programs in arbitrary languages 
  # in this AppScale deployment.
  def start_neptune_manager
    write_cloud_info()

    if HelperFunctions.is_port_open?("localhost", 
      NeptuneManagerClient::SERVER_PORT, HelperFunctions::USE_SSL)

      Djinn.log_debug("NeptuneManager is already running locally - " +
        "don't start it again.")
      return
    end

    start_cmd = "ruby #{APPSCALE_HOME}/Neptune/neptune_manager_server.rb"
    stop_cmd = "pkill -9 neptune_manager_server"
    port = [NeptuneManagerClient::SERVER_PORT]
    env_vars = {
      'APPSCALE_HOME' => APPSCALE_HOME,
      'DATABASE_USED' => @creds['table']
    }

    GodInterface.start(:neptune_manager, start_cmd, stop_cmd, port, env_vars)
    Djinn.log_debug("Started NeptuneManager successfully!")
  end


  def write_cloud_info()
    cloud_info = {
      'is_cloud?' => is_cloud?(), 
      'is_hybrid_cloud?' => is_hybrid_cloud?()
    }

    HelperFunctions.write_json_file("#{CONFIG_FILE_LOCATION}/cloud_info.json", cloud_info)
  end


  def stop_neptune_manager
    Djinn.log_debug("Stopping NeptuneManager")
    GodInterface.stop(:neptune_manager)
  end


  def get_online_users_list(secret)
    if !valid_secret?(secret)
      return BAD_SECRET_MSG
    end

    online_users = []

    login_node = get_login
    ip = login_node.public_ip
    key = login_node.ssh_key
    raw_list = `ssh -i #{key} -o StrictHostkeyChecking=no root@#{ip} 'ejabberdctl connected-users'`
    raw_list.split("\n").each { |userdata|
      online_users << userdata.split("/")[0]
    }

    return online_users
  end

  def done_uploading(appname, location, secret)
    if !valid_secret?(secret)
      return BAD_SECRET_MSG
    end

    if File.exists?(location)
      ZKInterface.add_app_entry(appname, my_node.serialize, location)
      result = "success"
    else
      result = "The #{appname} app was not found at #{location}."
    end

    Djinn.log_debug(result)
    return result
  end

  def is_app_running(appname, secret)
    if !valid_secret?(secret)
      return BAD_SECRET_MSG
    end

    hosters = ZKInterface.get_app_hosters(appname)
    hosters_w_appengine = []
    hosters.each { |node|
      hosters_w_appengine << node if node.is_appengine?
    }
 
    app_running = !hosters_w_appengine.empty?
    Djinn.log_debug("Is app #{appname} running? #{app_running}")
    return app_running
  end


  def add_role(new_role, secret)
    if !valid_secret?(secret)
      return BAD_SECRET_MSG
    end

    # new roles may run indefinitely in the background, so don't block
    # on them - just fire and forget
    Thread.new {
      start_roles = new_role.split(":")
      start_roles.each { |role|
        # only start roles that we aren't already running
        # e.g., don't start_appengine if we already are, as this
        # will create two threads loading apps
        if my_node.jobs.include?(role)
          Djinn.log_debug("Already running role #{role}, not invoking again")
        else
          Djinn.log_debug("Adding and starting role #{role}")
          my_node.add_roles(role)
          send("start_#{role}".to_sym)
        end
      }
    }

    return "OK"
  end

  def remove_role(old_role, secret)
    if !valid_secret?(secret)
      return BAD_SECRET_MSG
    end

    my_node.remove_roles(old_role)
    stop_roles = old_role.split(":")
    stop_roles.each { |role|
      Djinn.log_debug("Removing and stopping role #{role}")
      send("stop_#{role}".to_sym)
    }
    return "OK"
  end


  # This SOAP-exposed method dynamically scales up a currently running
  # AppScale deployment. For virtualized clusters, this assumes the
  # user has given us a list of IP addresses where AppScale has been
  # installed to, and for cloud deployments, we assume that the user
  # wants to use the same credentials as for their current deployment.
  # Args:
  #   ips_hash: A Hash that maps roles (e.g., appengine, database) to the
  #     IP address (in virtualized deployments) or unique identifier (in
  #     cloud deployments) that should run that role.
  #   secret: A String password that is used to authenticate the request
  #     to add nodes to the deployment.
  # Returns:
  #   BAD_SECRET_MSG: If the secret given does not match the secret for
  #     this AppScale deployment.
  #   BAD_INPUT_MSG: If ips_hash was not a Hash.
  #   Otherwise, returns a Hash that maps IP addresses to the roles that
  #     will be hosted on them (the inverse of ips_hash).
  def start_roles_on_nodes(ips_hash, secret)
    if !valid_secret?(secret)
      return BAD_SECRET_MSG
    end

    ips_hash = JSON.load(ips_hash)
    if ips_hash.class != Hash
      Djinn.log_debug("Was expecting ips_hash to be a Hash, not " +
        "a #{ips_hash.class}")
      return BAD_INPUT_MSG
    end

    if @nodes.length == 1
      Djinn.log_debug("Can't scale up in a one node deployment.")
      return CANT_SCALE_FROM_ONE_NODE
    end

    Djinn.log_debug("Received a request to start additional roles on " +
      "new machines, with the following placement strategy: " +
      "#{ips_hash.inspect}")

    # ips_hash maps roles to IPs, but the internal format here maps
    # IPs to roles, so convert to the right format
    ips_to_roles = {}
    ips_hash.each { |role, ip_or_ips|
      if ip_or_ips.class == String
        ips = [ip_or_ips]  # just one IP
      else
        ips = ip_or_ips  # a list of IPs
      end

      ips.each { |ip|
        if ips_to_roles[ip].nil?
          ips_to_roles[ip] = []
        end
        ips_to_roles[ip] << role
      }
    }

    Thread.new {
      if is_cloud?
        start_new_roles_on_nodes_in_cloud(ips_to_roles)
      else
        start_new_roles_on_nodes_in_xen(ips_to_roles)
      end
    }

    return ips_to_roles
  end


  # This method acquires virtual machines from a cloud IaaS and adds them
  # to the currently running AppScale deployment. The new machines are then
  # assigned the roles given to us by the caller.
  # Args:
  #   ips_to_roles: A Hash that maps machines to the roles that should be
  #     started on them. As we have not yet spawned the machines, we do not
  #     have IP addresses for them, so any unique identifier can be used in
  #     lieu of IP addresses.
  # Returns:
  #   An Array of Strings, where each String contains information about the
  #     public IP address, private IP address, and roles that the new machines
  #     have taken on.
  def start_new_roles_on_nodes_in_cloud(ips_to_roles)
    Djinn.log_debug("Starting new roles in cloud with following info: " +
      "#{ips_to_roles.inspect}")

    keyname = @creds['keyname']
    num_of_vms = ips_to_roles.keys.length
    roles = ips_to_roles.values
    Djinn.log_debug("Need to spawn up #{num_of_vms} VMs")
    imc = InfrastructureManagerClient.new(@@secret)
    new_nodes_info = imc.spawn_vms(num_of_vms, @creds, roles, "cloud1")

    # initialize them and wait for them to start up
    Djinn.log_debug("info about new nodes is " +
      "[#{new_nodes_info.join(', ')}]")

    add_nodes(new_nodes_info)
    update_hosts_info()

    if my_node.is_login?
      regenerate_nginx_config_files()
    end

    return new_nodes_info
  end


  # This method takes a list of IP addresses that correspond to machines
  # with AppScale installed on them, that have passwordless SSH already
  # set up (presumably by appscale-add-instances). The machines are added
  # to the currently running AppScale deployment, and are then assigned
  # the roles given to us by the caller.
  # Args:
  #   ips_to_roles: A Hash that maps machines to the roles that should be
  #     started on them. Machines are uniquely identified by their IP
  #     address, which is assumed to be reachable from any node in the
  #     AppScale deployment.
  # Returns:
  #   An Array of Strings, where each String contains information about the
  #     public IP address, private IP address, and roles that the new machines
  #     have taken on.
  def start_new_roles_on_nodes_in_xen(ips_to_roles)
    Djinn.log_debug("Starting new roles in virt with following info: " +
      "#{ips_to_roles.inspect}")

    nodes_info = []
    keyname = @creds['keyname']
    ips_to_roles.each { |ip, roles|
      Djinn.log_debug("Will add roles #{roles.join(', ')} to new " +
        "node at IP address #{ip}")
      nodes_info << "#{ip}:#{ip}:#{roles.join(':')}:#{keyname}:cloud1"
    }

    add_nodes(nodes_info)
    update_hosts_info()

    if my_node.is_login?
      regenerate_nginx_config_files()
    end

    return nodes_info
  end


  # Starts the given roles by using open nodes, spawning new nodes, or some
  # combination of the two. 'nodes_needed' should be an Array, where each 
  # item is an Array of the roles to start on each node.
  def start_new_roles_on_nodes(nodes_needed, instance_type, secret)
     if !valid_secret?(secret)
      return BAD_SECRET_MSG
    end

    if nodes_needed.class != Array
      Djinn.log_debug("Was expecting nodes_needed to be an Array, not " +
        "a #{nodes_needed.class}")
      return BAD_INPUT_MSG
    end

    Djinn.log_debug("Received a request to acquire nodes with roles " +
      "#{nodes_needed.join(', ')}, with instance type #{instance_type} for " +
      "new nodes")

    vms_to_use = []
    ZKInterface.lock_and_run {
      num_of_vms_needed = nodes_needed.length

      @nodes.each { |node|
        if node.is_open?
          Djinn.log_debug("Will use node #{node} to run new roles")
          vms_to_use << node

          if vms_to_use.length == nodes_needed.length
            Djinn.log_debug("Only using open nodes to run new roles")
            break
          end
        end
      }

      vms_to_spawn = nodes_needed.length - vms_to_use.length
    
      if vms_to_spawn > 0 and !is_cloud?
        Djinn.log_debug("Still need #{vms_to_spawn} more nodes, but we " +
        "aren't in a cloud environment, so we can't acquire more nodes - " +
        "failing the caller's request.")
        return NOT_ENOUGH_OPEN_NODES
      end

      if vms_to_spawn > 0
        Djinn.log_debug("Need to spawn up #{vms_to_spawn} VMs")
        # start up vms_to_spawn vms as open
        imc = InfrastructureManagerClient.new(@@secret)
        new_nodes_info = imc.spawn_vms(vms_to_spawn, @creds, "open", "cloud1")

        # initialize them and wait for them to start up
        Djinn.log_debug("info about new nodes is " +
          "[#{new_nodes_info.join(', ')}]")
        add_nodes(new_nodes_info) 

        # add information about the VMs we spawned to our list, which may
        # already have info about the open nodes we want to use
        new_nodes = Djinn.convert_location_array_to_class(new_nodes_info,
          @creds['keyname'])
        vms_to_use << new_nodes
        vms_to_use.flatten!
      end
    }

    wait_for_nodes_to_finish_loading(vms_to_use)
    
    nodes_needed.each_index { |i|
      Djinn.log_debug("Adding roles #{nodes_needed[i].join(', ')} " +
        "to virtual machine #{vms_to_use[i]}")
      ZKInterface.add_roles_to_node(nodes_needed[i], vms_to_use[i])
    }

    wait_for_nodes_to_finish_loading(vms_to_use)

    return "OK"
  end


  # Given an Array of Strings containing information about machines with
  # AppScale installed on them, copies over deployment-specific files
  # and starts the AppController on them. Each AppController is then
  # instructed to start a specific set of roles, and join the existing
  # AppScale deployment.
  # Args:
  #   node_info: An Array of Strings, where each String has information
  #     about a node to add to the current AppScale deployment (e.g.,
  #     IP addresses, roles to run).
  def add_nodes(node_info)
    keyname = @creds['keyname']
    new_nodes = Djinn.convert_location_array_to_class(node_info, keyname)

    # Since an external thread can modify @nodes, let's put a lock around
    # it to prevent race conditions.
    @state_change_lock.synchronize {
      @nodes.concat(new_nodes)
      Djinn.log_debug("Changed nodes to #{@nodes}")
    }

    initialize_nodes_in_parallel(new_nodes)
  end


  # Cleans out temporary files that may have been written by a previous
  # AppScale deployment.
  def erase_old_data()
    Djinn.log_run("rm -rf /tmp/h*")
    Djinn.log_run("rm -f ~/.appscale_cookies")
    Djinn.log_run("rm -f #{APPSCALE_HOME}/.appscale/status-*")
    Djinn.log_run("rm -f #{APPSCALE_HOME}/.appscale/database_info")
    Djinn.log_run("rm -f /tmp/mysql.sock")

    Nginx.clear_sites_enabled
    Collectd.clear_sites_enabled
    HAProxy.clear_sites_enabled
    Djinn.log_run("echo '' > /root/.ssh/known_hosts") # empty it out but leave the file there
    CronHelper.clear_crontab
  end


  def wait_for_nodes_to_finish_loading(nodes)
    Djinn.log_debug("Waiting for nodes to finish loading")

    nodes.each { |node|
      if ZKInterface.is_node_done_loading?(node.public_ip)
        Djinn.log_debug("Node at #{node.public_ip} has finished loading.")
        next
      else
        Djinn.log_debug("Node at #{node.public_ip} has not yet finished " +
          "loading - will wait for it to finish.")
        Kernel.sleep(30)
        retry
      end
    }

    Djinn.log_debug("Nodes have finished loading")
    return
  end


  # This method is the nexus of all AppController logging - all messages get
  # sent to stdout immediately (which god will send to 
  # /var/log/appscale/controller-17443.log for tailing)
  # Important: Definitely do not log within the following three methods, as
  # it would cause an infinite loop.
  def self.log_debug(msg)
    time = Time.now
    self.log_to_stdout(time, msg)
  end


  # Logs and timestamps the given message to standard out.
  # TODO(cgb): Examine the performance impact of flushing stdout on every puts,
  # which we do to ensure that a message can be seen immediately.
  def self.log_to_stdout(time, msg)
    Kernel.puts "[#{time}] #{msg}"
    STDOUT.flush
  end

  
  # Logs and runs the given command, which is assumed to be trusted and thus
  # needs no filtering on our part. Obviously this should not be executed by
  # anything that the user could inject input into. Returns the output of 
  # the command that was executed.
  def self.log_run(command)
    Djinn.log_debug(command)
    output = `#{command}`
    Djinn.log_debug(output)
    return output
  end


  # This method converts an Array of Strings (where each String contains all the
  # information about a single node) to an Array of DjinnJobData objects, which
  # provide convenience methods that make them easier to operate on than just
  # raw String objects.
  def self.convert_location_array_to_class(nodes, keyname)
    array_of_nodes = []
    nodes.each { |node|
      converted = DjinnJobData.new(node, keyname)
      array_of_nodes << converted
    }
    
    return array_of_nodes
  end


  # This method is the opposite of the previous method, and is needed when an
  # AppController wishes to pass node information to other AppControllers via
  # SOAP (as SOAP accepts Arrays and Strings but not DjinnJobData objects).
  def self.convert_location_class_to_array(djinn_locations)
    if djinn_locations.class != Array
      raise Exception, "Locations should be an array"
    end
    
    djinn_loc_array = []
    djinn_locations.each { |location|
      djinn_loc_array << location.serialize
    }
    
    return djinn_loc_array
  end
    
  def get_login
    @nodes.each { |node|
      return node if node.is_login?
    }

    abort("No login nodes found.")
  end

  def get_shadow
    @nodes.each { |node|
      return node if node.is_shadow?
    }

    Djinn.log_debug("Couldn't find a shadow node in the following nodes: " +
      "#{@nodes.join(', ')}")

    abort("No shadow nodes found.")
  end

  def get_db_master
    @nodes.each { |node|
      return node if node.is_db_master?
    }

    abort("No db master nodes found.")
  end

  def self.get_db_master_ip
    masters_file = File.expand_path("#{CONFIG_FILE_LOCATION}/masters")
    master_ip = HelperFunctions.read_file(masters_file)
    return master_ip
  end

  def self.get_db_slave_ips
    slaves_file = File.expand_path("#{CONFIG_FILE_LOCATION}/slaves")
    slave_ips = File.open(slaves_file).readlines.map { |f| f.chomp! }
    slave_ips = [] if slave_ips == [""]
    return slave_ips
  end

  def self.get_nearest_db_ip(is_mysql=false)
    db_ips = self.get_db_slave_ips
    # Unless this is mysql we include the master ip
    # Update, now mysql also has an API node
    db_ips << self.get_db_master_ip
    db_ips.compact!
    
    local_ip = HelperFunctions.local_ip
    Djinn.log_debug("DB IPs are [#{db_ips.join(', ')}]")
    if db_ips.include?(local_ip)
      # If there is a local database then use it
      local_ip
    else
      # Otherwise just select one randomly
      db_ips.sort_by { rand }[0]
    end
  end

  def get_all_appengine_nodes()
    ae_nodes = []
    @nodes.each { |node|
      if node.is_appengine?
        ae_nodes << node.private_ip
      end
    }
    return ae_nodes
  end

  def get_load_balancer_ip()
    @nodes.each { |node|
      if node.is_load_balancer?
        return node.public_ip
      end
    }
  end

  def valid_secret?(secret)
    @@secret = HelperFunctions.get_secret
    if secret != @@secret
      failed_match_msg = "Incoming secret [#{secret}] failed to match " + \
        " known secret [#{@@secret}]"
      Djinn.log_debug(failed_match_msg)
    end
    return secret == @@secret
  end

  def set_uaserver_ips()
    Djinn.log_debug("Setting uaserver public/private ips")

    Djinn.log_debug("My node is #{my_node}")
    # set it to this node if we run the uaserver
    if my_node.is_db_master? or my_node.is_db_slave?
      Djinn.log_debug("Running the UserAppServer locally - setting uaserver" +
        " IPs to (pub)#{my_node.public_ip}, (pri)#{my_node.private_ip}")
      @userappserver_public_ip = my_node.public_ip
      @userappserver_private_ip = my_node.private_ip
      return
    end

    # otherwise just set it to an arbitrary db node's ips
    @nodes.each { |node|
      Djinn.log_debug("looking at node #{node} as a possible uaserver")
      if node.is_db_master? or node.is_db_slave?
        Djinn.log_debug("Found a UserAppServer at (pub) #{node.public_ip}, " +
          "(pri) #{node.private_ip}")
        @userappserver_public_ip = node.public_ip
        @userappserver_private_ip = node.private_ip
        return
      end
    }

    unable_to_convert_msg = "[get uaserver ip] Couldn't find a UAServer."
    Djinn.log_debug(unable_to_convert_msg)
    abort(unable_to_convert_msg)
  end
  
  def get_public_ip(private_ip)
    return private_ip unless is_cloud?
    
    keyname = @creds["keyname"]
    infrastructure = @creds["infrastructure"]    

    Djinn.log_debug("Looking for #{private_ip}")
    private_ip = HelperFunctions.convert_fqdn_to_ip(private_ip)
    Djinn.log_debug("[converted] Looking for #{private_ip}")
    @nodes.each { |node|
      node_private_ip = HelperFunctions.convert_fqdn_to_ip(node.private_ip)
      node_public_ip = HelperFunctions.convert_fqdn_to_ip(node.public_ip)

      if node_private_ip == private_ip or node_public_ip == private_ip
        return node_public_ip
      end
    }

    unable_to_convert_msg = "[get public ip] Couldn't convert private IP " +
      "#{private_ip} to a public address."

    Djinn.log_debug(unable_to_convert_msg)
    abort(unable_to_convert_msg)  
  end

  def get_status(node)
    ip = node.private_ip
    ssh_key = node.ssh_key
    acc = AppControllerClient.new(ip, @@secret)

    if !acc.is_done_loading?()
      Djinn.log_debug("Node at #{ip} is not done loading yet - will try " +
        "again later.")
      return
    end

    result = acc.get_status(ok_to_fail=true)

    if !result
      Djinn.log_debug("#{ip} returned false - is it not running?")
      return
    end

    status_file = "#{CONFIG_FILE_LOCATION}/status-#{ip}.json"
    stats = acc.get_stats()
    json_state = JSON.dump(stats) 
    HelperFunctions.write_file(status_file, json_state)

    if !my_node.is_login?
      login_ip = get_login.private_ip
      HelperFunctions.scp_file(status_file, status_file, login_ip, ssh_key)
    end

    # copy remote log over - handy for debugging
    local_log = "#{CONFIG_FILE_LOCATION}/logs/#{ip}.log"
    remote_log = "/tmp/*.log"

    FileUtils.mkdir_p("#{CONFIG_FILE_LOCATION}/logs/")
    HelperFunctions.shell("scp -o StrictHostkeyChecking=no -i #{ssh_key} #{ip}:#{remote_log} #{local_log}")
  end

  # TODO: add neptune file, which will have this function
  def run_neptune_in_cloud?(neptune_info)
    Djinn.log_debug("Activecloud_info = #{neptune_info}")
    return true if is_cloud? && !neptune_info["nodes"].nil?
    return true if !is_cloud? && !neptune_info["nodes"].nil? && !neptune_info["machine"].nil?
    return false
  end


  def write_database_info()
    table = @creds["table"]
    replication = @creds["replication"]
    keyname = @creds["keyname"]
    
    tree = { :table => table, :replication => replication, :keyname => keyname }
    db_info_path = "#{CONFIG_FILE_LOCATION}/database_info.yaml"
    File.open(db_info_path, "w") { |file| YAML.dump(tree, file) }
    
    num_of_nodes = @nodes.length
    HelperFunctions.write_file("#{CONFIG_FILE_LOCATION}/num_of_nodes", "#{num_of_nodes}\n")
    
    all_ips = []
    @nodes.each { |node|
      Djinn.log_debug("Letting #{node.private_ip} through the firewall")
      all_ips << node.private_ip
    }
    all_ips << "\n"
    HelperFunctions.write_file("#{CONFIG_FILE_LOCATION}/all_ips", all_ips.join("\n"))

    # Re-run the filewall script here since we just wrote the all_ips file
    if FIREWALL_IS_ON
      Djinn.log_run("bash #{APPSCALE_HOME}/firewall.conf")
    end
  end

  # Dumps all the info about Neptune jobs that have executed into a file,
  # that can be recovered later via load_neptune_info.
  def write_neptune_info(file_to_write=NEPTUNE_INFO)
    info = { "num_jobs" => @neptune_jobs.length }
    @neptune_jobs.each_with_index { |job, index|
      info["job_#{index}"] = job.to_hash
    }

    json_info = JSON.dump(info)
    HelperFunctions.write_file(file_to_write, json_info)
    return json_info
  end

  # Loads Neptune data (stored in JSON format) into the instance variable
  # @neptune_info. Used to restore Neptune job data from a previously
  # running AppScale instance.
  def load_neptune_info(file_to_load=NEPTUNE_INFO)
    if !File.exists?(file_to_load)
      Djinn.log_debug("No neptune data found - no need to restore")
      return
    end

    Djinn.log_debug("Restoring neptune data!")
    jobs_info = (File.open(file_to_load) { |f| f.read }).chomp
    jobs = []

    json_data = JSON.load(jobs_info)
    return if json_data.nil?
    num_jobs = json_data["num_jobs"]

    num_jobs.times { |i|
      info = json_data["job_#{i}"]
      this_job = NeptuneJobData.from_hash(info)
      job_name = this_job.name

      if @neptune_jobs[job_name].nil?
        @neptune_jobs[job_name] = [this_job]
      else
        @neptune_jobs[job_name] = [this_job]
      end
    }
  end

  def backup_appcontroller_state()
    state = {'@@secret' => @@secret }

    instance_variables.each { |k|
      v = instance_variable_get(k)
      if k == "@nodes"
        v = Djinn.convert_location_class_to_array(@nodes)
      elsif k == "@my_index" or k == "@api_status"
        # Don't back up @my_index - it's a node-specific pointer that
        # indicates which node is "our node" and thus should be regenerated
        # via find_me_in_locations. Also don't worry about @api_status - it
        # can take up a lot of space and can easily be regenerated with new
        # data.
        next
      end

      state[k] = v
    }

    ZKInterface.write_appcontroller_state(state)
  end


 
  # Restores the state of each of the instance variables that the AppController
  # holds by pulling it from ZooKeeper (previously populated by the Shadow
  # node, who always has the most up-to-date version of this data).
  def restore_appcontroller_state()
    Djinn.log_debug("Restoring AppController state from local file")

    if !File.exists?(ZK_LOCATIONS_FILE)
      Djinn.log_debug("No recovery data found - skipping recovery process")
      return false
    end

    zookeeper_data = HelperFunctions.read_json_file(ZK_LOCATIONS_FILE)
    json_state = {}
    zookeeper_data['locations'].each { |ip|
      begin
        Djinn.log_debug("Restoring AppController state from ZK at #{ip}")
        ZKInterface.init_to_ip(HelperFunctions.local_ip(), ip)
        json_state = ZKInterface.get_appcontroller_state()
      rescue Exception => e
        Djinn.log_debug("Saw exception of class #{e.class} from #{ip}, " +
          "trying next ZooKeeper node")
        next
      end

      Djinn.log_debug("Got data #{json_state.inspect} successfully from #{ip}")
      break
    }

    @@secret = json_state['@@secret']
    keyname = json_state['@creds']['keyname']

    json_state.each { |k, v|
      next if k == "@@secret"
      if k == "@nodes"
        v = Djinn.convert_location_array_to_class(v, keyname)
      elsif k == "@neptune_nodes"
        new_v = []

        v.each { |data|
          new_v << NeptuneJobData.from_hash(data)
        }        

        v = new_v
      end

      instance_variable_set(k, v)
    }

    # Now that we've restored our state, update the pointer that indicates
    # which node in @nodes is ours
    find_me_in_locations

    return true
  end


  # Updates the file that says where all the ZooKeeper nodes are
  # located so that this node has the most up-to-date info if it needs to
  # restore the data down the line.
  def write_zookeeper_locations
    zookeeper_data = { 'last_updated_at' => @last_updated,
      'locations' => []
    }

    @nodes.each { |node|
      if node.is_zookeeper?
        zookeeper_data['locations'] << node.public_ip
      end
    }

    HelperFunctions.write_json_file(ZK_LOCATIONS_FILE, zookeeper_data)
  end

  # Gets the status of the APIs of the AppScale deployment.
  # 
  # Args:
<<<<<<< HEAD
  #   secret: The shared key for authentication.
=======
  #   secret: A string with the shared key for authentication.
>>>>>>> e8c8e82c
  # Returns:
  #   A JSON string with the status of the APIs.
  # 
  def get_api_status(secret)
    if !valid_secret?(secret)
      return BAD_SECRET_MSG
    end
    Djinn.log_debug("get_api_status() got called()\n")
<<<<<<< HEAD
    #return generate_api_status
=======
>>>>>>> e8c8e82c
    begin
      return HelperFunctions.read_file(HEALTH_FILE)
    rescue Errno::ENOENT
      update_api_status()
<<<<<<< HEAD
      return HelperFunctions.read_file(HEALTH_FILE)
=======
      begin
        return HelperFunctions.read_file(HEALTH_FILE)
      rescue Errno::ENOENT
        return ''
      end
>>>>>>> e8c8e82c
    end
  end

  # Request the current API status from the API checker.
  # 
  # Returns:
  #   A JSON string with the status of the APIs.
  # 
  def generate_api_status()
<<<<<<< HEAD
    Djinn.log_debug("generate_api_status() got called()\n")
=======
>>>>>>> e8c8e82c
    if my_node.is_appengine?
      apichecker_host = my_node.private_ip
    else
      apichecker_host = get_shadow.private_ip
    end

    apichecker_url = "http://#{apichecker_host}:#{ApiChecker::SERVER_PORT}/health/all"

    retries_left = 3
    begin
      Djinn.log_debug("get_api_status() starting Net::HTTP.get(#{apichecker_url}\n")
      response = Net::HTTP.get_response(URI.parse(apichecker_url))
      Djinn.log_debug("get_api_status() done Net::HTTP.get(#{apichecker_url}\n")
      data = JSON.load(response.body)
    rescue Exception => e
      Djinn.log_debug("get_api_status() got exception Net::HTTP.get(#{apichecker_url}\n")
      data = {}

      if retries_left > 0
        Kernel.sleep(5)
        retries_left -= 1
        retry
      else
        Djinn.log_debug("ApiChecker  at #{apichecker_host} appears to be down - will " +
          "try again later.")
        return
      end
    end

    majorities = {}

    data.each { |k, v|
      @api_status[k] = [] if @api_status[k].nil?
      @api_status[k] << v
      @api_status[k] = HelperFunctions.shorten_to_n_items(10, @api_status[k])
      majorities[k] = HelperFunctions.find_majority_item(@api_status[k])
    }

    json_state = JSON.dump(majorities)
    return json_state
  end

  def update_api_status()
<<<<<<< HEAD
    #HelperFunctions.write_file(HEALTH_FILE, get_api_status(@@secret) )
=======
>>>>>>> e8c8e82c
    HelperFunctions.write_file(HEALTH_FILE, generate_api_status )
  end

  # Backs up information about what this node is doing (roles, apps it is
  # running) to ZooKeeper, for later recovery or updates by other nodes.
  def write_our_node_info
    # Since more than one AppController could write its data at the same 
    # time, get a lock before we write to it.
    ZKInterface.lock_and_run {
      @last_updated = ZKInterface.add_ip_to_ip_list(my_node.public_ip)
      ZKInterface.write_node_information(my_node, @done_loading)
    }

    return
  end


  # Queries ZooKeeper to see if our local copy of @nodes is out of date and
  # should be regenerated with up to date data from ZooKeeper. If data on
  # our node has changed, this starts or stops the necessary roles.
  def update_local_nodes
    ZKInterface.lock_and_run {
      # See if the ZooKeeper data is newer than ours - if not, don't
      # update anything and return.
      zk_ips_info = ZKInterface.get_ip_info()
      if zk_ips_info["last_updated"] <= @last_updated
        return "NOT UPDATED"
      else
        Djinn.log_debug("Updating data from ZK. Our timestamp, " +
          "#{@last_updated}, was older than the ZK timestamp, " +
          "#{zk_ips_info['last_updated']}")
      end

      all_ips = zk_ips_info["ips"]
      new_nodes = []
      all_ips.each { |ip|
        new_nodes << DjinnJobData.deserialize(
          ZKInterface.get_job_data_for_ip(ip))
      }

      old_roles = my_node.jobs
      @nodes = new_nodes
      find_me_in_locations
      new_roles = my_node.jobs

      Djinn.log_debug("My new nodes are [#{@nodes.join(', ')}], and my new " +
        "node is #{my_node}")

      # Since we're about to possibly load and unload roles, set done_loading
      # for our node to false, so that other nodes don't erroneously send us
      # additional roles to do while we're in this state where lots of side
      # effects are happening.
      @done_loading = false
      ZKInterface.set_done_loading(my_node.public_ip, false)
   
      roles_to_start = new_roles - old_roles
      if !roles_to_start.empty?
        Djinn.log_debug("Need to start [#{roles_to_start.join(', ')}] " +
          "roles on this node")
        roles_to_start.each { |role|
          Djinn.log_debug("Starting role #{role}")
          send("start_#{role}".to_sym)
        }
      end

      roles_to_stop = old_roles - new_roles
      if !roles_to_stop.empty?
        Djinn.log_debug("Need to stop [#{roles_to_stop.join(', ')}] " +
          "roles on this node")
        roles_to_stop.each { |role|
          send("stop_#{role}".to_sym)
        }
      end

      # And now that we're done loading/unloading roles, set done_loading for
      # our node back to true.
      ZKInterface.set_done_loading(my_node.public_ip, true)
      @done_loading = true

      @last_updated = zk_ips_info['last_updated']
    }

    return "UPDATED"
  end


  # Each node has a responsibility to check up on other nodes and make sure
  # they are still running, and if not, to remedy it somehow.
  # Returns an Array of the roles that this process started.
  def ensure_all_roles_are_running
    roles_to_add = []
    ZKInterface.lock_and_run {
      ip_info = ZKInterface.get_ip_info()
      ip_info['ips'].each { |ip|
        if !ZKInterface.is_node_done_loading?(ip)
          next
        end

        if ZKInterface.is_node_live?(ip)
          next
        else
          failed_job_data = ZKInterface.get_job_data_for_ip(ip)
          failed_node = DjinnJobData.deserialize(failed_job_data)
          roles_to_add << failed_node.jobs

          instances_to_delete = ZKInterface.get_app_instances_for_ip(ip)
          uac = UserAppClient.new(@userappserver_private_ip, @@secret)
          instances_to_delete.each { |instance|
            Djinn.log_debug("Deleting app instance for app " +
              "#{instance['app_name']} located at #{instance['ip']}:" +
              "#{instance['port']}")
            uac.delete_instance(instance['app_name'], instance['ip'], 
              instance['port'])
          }

          remove_node_from_local_and_zookeeper(ip)
          Djinn.log_debug("Will recover [#{failed_node.jobs.join(', ')}] " +
            " roles that were being run by the failed node at #{ip}")
        end
      }

      if !roles_to_add.empty?
        start_new_roles_on_nodes(roles_to_add, @creds['instance_type'],
          @@secret)
      end
    }

    return roles_to_add
  end


  # Removes information associated with the given IP address from our local
  # cache (@nodes) as well as the remote node storage mechanism (in ZooKeeper).
  def remove_node_from_local_and_zookeeper(ip)
    # First, remove our local copy
    index_to_remove = nil
    @nodes.each_index { |i|
      if @nodes[i].public_ip == ip
        index_to_remove = i
        break
      end
    }
    @nodes.delete(@nodes[index_to_remove])

    # Then remove the remote copy
    ZKInterface.remove_node_information(ip)
    @last_updated = ZKInterface.remove_ip_from_ip_list(ip)
  end


  def wait_for_data()
    loop {
      break if got_all_data
      if @kill_sig_received
        msg = "Received kill signal, aborting startup"
        Djinn.log_debug(msg)
        abort(msg)
      else
        Djinn.log_debug("Waiting for data from the load balancer or cmdline tools")
        Kernel.sleep(5)
      end
    }

  end

  def parse_creds
    if @creds["appengine"]
      @num_appengines = Integer(@creds["appengine"])
    end

    keypath = @creds['keyname'] + ".key"
    Djinn.log_debug("Keypath is #{keypath}, keyname is #{@creds['keyname']}")
    my_key_dir = "#{CONFIG_FILE_LOCATION}/keys/#{my_node.cloud}"
    my_key_loc = "#{my_key_dir}/#{keypath}"
    Djinn.log_debug("Creating directory #{my_key_dir} for my ssh key #{my_key_loc}")
    FileUtils.mkdir_p(my_key_dir)
    Djinn.log_run("cp #{CONFIG_FILE_LOCATION}/ssh.key #{my_key_loc}")
        
    if is_cloud?
      # for euca
      ENV['EC2_ACCESS_KEY'] = @creds["ec2_access_key"]
      ENV['EC2_SECRET_KEY'] = @creds["ec2_secret_key"]
      ENV['EC2_URL'] = @creds["ec2_url"]

      # for ec2
      cloud_keys_dir = File.expand_path("#{CONFIG_FILE_LOCATION}/keys/cloud1")
      ENV['EC2_PRIVATE_KEY'] = "#{cloud_keys_dir}/mykey.pem"
      ENV['EC2_CERT'] = "#{cloud_keys_dir}/mycert.pem"
    end

    write_database_info
    load_neptune_info
    write_neptune_info
  end

  def got_all_data()
    return false if @nodes == []
    return false if @creds == {}
    return false if @app_names == []
    return true
  end
  

  # If running in a cloud environment, we may be dealing with public and
  # private FQDNs instead of IP addresses, which makes it hard to find out
  # which node is our node (since we find our node by IP). This method
  # looks through all the nodes we currently know of and converts any private
  # FQDNs we see to private IPs.
  def convert_fqdns_to_ips()
    if is_cloud?
      Djinn.log_debug("In a cloud deployment, so converting FQDNs -> IPs")
    else
      Djinn.log_debug("Not in a cloud deployment, so not converting FQDNs -> IPs")
      return
    end

    if @creds["hostname"] =~ /#{FQDN_REGEX}/
      begin
        @creds["hostname"] = HelperFunctions.convert_fqdn_to_ip(@creds["hostname"])
      rescue Exception => e
        Djinn.log_debug("Failed to convert main hostname #{@creds['hostname']} to public, might want to look into this?")
      end
    end
    
    @nodes.each { |node|
      # Resolve the private FQDN to a private IP, but don't resolve the public
      # FQDN, as that will just resolve to the private IP.

      pri = node.private_ip
      if pri =~ /#{FQDN_REGEX}/
        begin
          node.private_ip = HelperFunctions.convert_fqdn_to_ip(pri)
        rescue Exception => e
          node.private_ip = node.public_ip
        end
      end
    }
  end

 
  # Searches through @nodes to try to find out which node is ours. Strictly
  # speaking, we assume that our node is identifiable by private IP.
  def find_me_in_locations()
    @my_index = nil
    all_local_ips = HelperFunctions.get_all_local_ips()
    @nodes.each_index { |index|
      if all_local_ips.include?(@nodes[index].private_ip)
        @my_index = index
        HelperFunctions.set_local_ip(@nodes[index].private_ip)
        return
      end
    }
    Djinn.log_debug("I am lost, could not find my node") 
  end


  # Checks to see if the credentials given to us (a Hash) have all the keys that
  # other methods expect to see.
  def valid_format_for_credentials(possible_credentials)
    required_fields = ["table", "hostname", "ips", "keyname"]
    required_fields.each { |field|
      if !possible_credentials[field]
        return false
      end
    }

    return true
  end
  
  def sanitize_credentials()
    newcreds = {}
    @creds.each { |key, val|
      if key == 'ips'
        newcreds[key] = val
        next
      end

      next unless key.class == String
      newkey = key.gsub(/[^\w\d_@-]/, "") unless key.nil?
      if newkey.include? "_key"
        newval = val.gsub(/[^\w\d\.\+:\/_-]/, "") unless val.nil?
      else
        newval = val.gsub(/[^\w\d\.:\/_-]/, "") unless val.nil?
      end
      newcreds[newkey] = newval
    }
    return newcreds
  end
    
  def change_job()
    my_data = my_node
    jobs_to_run = my_data.jobs
    
    Djinn.log_debug("Pre-loop: #{@nodes.join('\n')}")
    if my_node.is_shadow?
      # TODO(cgb): Check to make sure the machines aren't already
      # initialized before attempting to start up AppScale on them.
      spawn_and_setup_appengine
      loop {
        @everyone_else_is_done = true
        @nodes.each_index { |index|
          unless index == @my_index
            ip = @nodes[index].private_ip
            acc = AppControllerClient.new(ip, @@secret)
            result = acc.is_done_initializing?()
            @everyone_else_is_done = false unless result
          end
        }
        break if @everyone_else_is_done
        Djinn.log_debug("Waiting on other nodes to come online")
        Kernel.sleep(5)
      }
    end

    initialize_server

    memcache_ips = []
    @nodes.each { |node|
      memcache_ips << node.private_ip if node.is_memcache?
    }
    Djinn.log_debug("Memcache servers will be at #{memcache_ips.join(', ')}")
    memcache_file = "#{CONFIG_FILE_LOCATION}/memcache_ips"
    memcache_contents = memcache_ips.join("\n")
    HelperFunctions.write_file(memcache_file, memcache_contents)

    write_apploadbalancer_location
    find_nearest_taskqueue
    write_taskqueue_nodes_file
    setup_config_files
    set_uaserver_ips 
    write_hypersoap
    start_api_services()

    # for neptune jobs, start a place where they can save output to
    # also, since apichecker does health checks on the app engine apis, 
    # start it up there too.

    apichecker_ip = get_shadow.public_ip
    apichecker_private_ip = get_shadow.private_ip
    apichecker_ip = my_node.public_ip if my_node.is_appengine?
    apichecker_private_ip = my_node.private_ip if my_node.is_appengine?
    ApiChecker.init(apichecker_ip, apichecker_private_ip,  @@secret)

    if my_node.is_shadow? or my_node.is_appengine?
      ApiChecker.start(get_login.public_ip, @userappserver_private_ip)
    end

<<<<<<< HEAD
     # new location to start load_balancer
    if my_node.is_load_balancer?
        Djinn.log_debug("change_job(): start_load_balancer(" +
          "#{get_login.public_ip}, #{@userappserver_private_ip})")
        start_load_balancer(get_login.public_ip, @userappserver_private_ip)
=======
    # New location to start AppDashboard.
    if my_node.is_load_balancer?
        Djinn.log_debug("change_job(): start_app_dashboard(" +
          "#{get_login.public_ip}, #{@userappserver_private_ip})")
        start_app_dashboard(get_login.public_ip, @userappserver_private_ip)
>>>>>>> e8c8e82c
    end

    maybe_start_taskqueue_worker("apichecker")
    
    # appengine is started elsewhere
  end


  # Starts all of the services that this node has been assigned to run.
  # Also starts all services that all nodes run in an AppScale deployment.
  def start_api_services()
    # ejabberd uses uaserver for authentication
    # so start it after we find out the uaserver's ip
    Djinn.log_debug("start_api_services()")

    threads = []
    if my_node.is_login?
      threads << Thread.new {
        start_ejabberd()
      }
    end

    @done_initializing = true

    # start zookeeper
    threads << Thread.new {
      if my_node.is_zookeeper?
        configure_zookeeper(@nodes, @my_index)
        init = !(@creds.include?("keep_zookeeper_data"))
        start_zookeeper(init)
      end

      ZKInterface.init(my_node, @nodes)
    }

    if my_node.is_memcache?
      threads << Thread.new {
        start_memcache()
      }
    end

    if my_node.is_db_master?
      threads << Thread.new {
        start_db_master()
        # create initial tables
        if (my_node.is_db_master? || (defined?(is_priming_needed?) && is_priming_needed?(my_node))) && !restore_from_db?
          table = @creds['table']
          prime_script = "#{APPSCALE_HOME}/AppDB/#{table}/prime_#{table}.py"
          retries = 10
          retval = 0
          while retries > 0
            replication = @creds["replication"]
            Djinn.log_run("APPSCALE_HOME='#{APPSCALE_HOME}' MASTER_IP='localhost' LOCAL_DB_IP='localhost' python2.6 #{prime_script} #{replication}; echo $? > /tmp/retval")
            retval = `cat /tmp/retval`.to_i
            break if retval == 0
            Djinn.log_debug("Fail to create initial table. Retry #{retries} times.")
            Kernel.sleep(5)
            retries -= 1
          end
          if retval != 0
            Djinn.log_debug("Fail to create initial table. Could not startup AppScale.")
            exit(1)
          end
        end

        # Currently we always run the Datastore Server (DatastoreServer) and SOAP
        # server on the same nodes.
        if has_soap_server?(my_node)
          @state = "Starting up SOAP Server and Datastore Server"
          start_datastore_server()
          start_soap_server()
          HelperFunctions.sleep_until_port_is_open(HelperFunctions.local_ip, UserAppClient::SERVER_PORT)
        end
      }
    end

    if my_node.is_db_slave?
      threads << Thread.new {
        start_db_slave()

        # Currently we always run the Datastore Server and SOAP
        # server on the same nodes.
        if has_soap_server?(my_node)
          @state = "Starting up SOAP Server and Datastore Server"
          start_datastore_server()
          start_soap_server()
          HelperFunctions.sleep_until_port_is_open(HelperFunctions.local_ip, UserAppClient::SERVER_PORT)
        end
      }
    end

    # All nodes have application managers
    threads << Thread.new {
      start_app_manager_server()
    }

    if my_node.is_appengine?
      threads << Thread.new {
        start_blobstore_server()
      }
    end

    if my_node.is_taskqueue_master?
      threads << Thread.new {
        start_taskqueue_master()
      }
    elsif my_node.is_taskqueue_slave?
      threads << Thread.new {
        start_taskqueue_slave()
      }
    end

    # App Engine apps rely on the above services to be started, so
    # join all our threads here
    Djinn.log_debug("Waiting for all services to finish starting up")
    threads.each { |t| t.join() }
    Djinn.log_debug("API services have started on this node")

  end


  def start_blobstore_server
    db_local_ip = @userappserver_private_ip
    BlobServer.start(db_local_ip, DatastoreServer::LISTEN_PORT_NO_SSL)
    BlobServer.is_running(db_local_ip)

    return true
  end


  def start_taskqueue_master
    TaskQueue.start_master()      
    return true
  end


  def start_taskqueue_slave
    # All slaves connect to the master to start
    master_ip = nil
    @nodes.each { |node|
      master_ip = node.private_ip if node.is_taskqueue_master?
    }

    TaskQueue.start_slave(master_ip)
    return true
  end

  # Starts the application manager which is a SOAP service in charge of 
  # starting and stopping applications.
  def start_app_manager_server
    @state = "Starting up AppManager"
    env_vars = {}
    start_cmd = ["/usr/bin/python2.6 #{APPSCALE_HOME}/AppManager/app_manager_server.py"]
    stop_cmd = "pkill -9 app_manager_server"
    port = [AppManagerClient::SERVER_PORT]
    GodInterface.start(:appmanagerserver, start_cmd, stop_cmd, port, env_vars)
  end

  def start_soap_server
    db_master_ip = nil
    @nodes.each { |node|
      db_master_ip = node.private_ip if node.is_db_master?
    }
    abort("db master ip was nil") if db_master_ip.nil?

    db_local_ip = @userappserver_private_ip
            
    table = @creds['table']

    env_vars = {}

    env_vars['APPSCALE_HOME'] = APPSCALE_HOME
    env_vars['MASTER_IP'] = db_master_ip
    env_vars['LOCAL_DB_IP'] = db_local_ip

    if table == "simpledb"
      env_vars['SIMPLEDB_ACCESS_KEY'] = @creds['SIMPLEDB_ACCESS_KEY']
      env_vars['SIMPLEDB_SECRET_KEY'] = @creds['SIMPLEDB_SECRET_KEY']
    end

    start_cmd = ["/usr/bin/python2.6 #{APPSCALE_HOME}/AppDB/soap_server.py",
            "-t #{table} -s #{HelperFunctions.get_secret}"].join(' ')
    stop_cmd = "pkill -9 soap_server"
    port = [4343]

    GodInterface.start(:uaserver, start_cmd, stop_cmd, port, env_vars)
  end 

  def start_datastore_server
    db_master_ip = nil
    my_ip = my_node.public_ip
    @nodes.each { |node|
      db_master_ip = node.private_ip if node.is_db_master?
    }
    abort("db master ip was nil") if db_master_ip.nil?

    table = @creds['table']
    zoo_connection = get_zk_connection_string(@nodes)
    DatastoreServer.start(db_master_ip, @userappserver_private_ip, my_ip, table, zoo_connection)
    HAProxy.create_datastore_server_config(my_node.private_ip, DatastoreServer::PROXY_PORT, table)
    Nginx.create_datastore_server_config(my_node.private_ip, DatastoreServer::PROXY_PORT)
    Nginx.restart()

    # TODO check the return value
    DatastoreServer.is_running(my_ip)
  end

  def stop_blob_server
    BlobServer.stop
    Djinn.log_run("pkill -f blobstore_server")
  end 

  def stop_soap_server
    GodInterface.stop(:uaserver)
  end 

  # Stops the AppManager service
  #
  def stop_app_manager_server
    GodInterface.stop(:appmanagerserver)
  end 

  def stop_datastore_server
    DatastoreServer.stop(@creds['table']) 
  end
  
  def is_hybrid_cloud?
    if @creds["infrastructure"].nil?
      false
    else
      @creds["infrastructure"] == "hybrid"
    end
  end

  def is_cloud?
    !@creds["infrastructure"].nil?
  end

  def restore_from_db?
    @creds['restore_from_tar'] || @creds['restore_from_ebs']
  end

  def spawn_and_setup_appengine()
    # should also make sure the tools are on the vm and the envvars are set

    table = @creds['table']

    nodes = HelperFunctions.deserialize_info_from_tools(@creds["ips"])
    appengine_info = spawn_appengine(nodes)

    @state = "Copying over needed files and starting the AppController on the other VMs"
    
    keyname = @creds["keyname"] 
    appengine_info = Djinn.convert_location_array_to_class(appengine_info, keyname)
    @nodes.concat(appengine_info)
    find_me_in_locations
    write_database_info
    
    creds = @creds.to_a.flatten
    initialize_nodes_in_parallel(appengine_info)
  end

  def spawn_appengine(nodes)
    appengine_info = []
    if nodes.length > 0
      if is_hybrid_cloud?
        num_of_vms_needed = nodes.length
        @state = "Spawning up hybrid virtual machines"
        appengine_info = HelperFunctions.spawn_hybrid_vms(@creds, nodes)
      elsif is_cloud?
        @state = "Spawning up #{nodes.length} virtual machines"
        roles = nodes.values

        # since there's only one cloud, call it cloud1 to tell us
        # to use the first ssh key (the only key)
        imc = InfrastructureManagerClient.new(@@secret)
        appengine_info = imc.spawn_vms(nodes.length, @creds, roles, "cloud1")
        Djinn.log_debug("Received appengine info: #{appengine_info}")
      else
        nodes.each_pair do |ip,roles|
          # for xen the public and private ips are the same
          # and we call it cloud1 since the first key (only key)
          # is the key to use

          info = "#{ip}:#{ip}:#{roles}:i-SGOOBARZ:cloud1"
          appengine_info << info
        end
      end
    end

    return appengine_info
  end

  def initialize_nodes_in_parallel(node_info)
    threads = []
    node_info.each { |slave|
      threads << Thread.new {
        initialize_node(slave)
      }
    }

    threads.each { |t| t.join }
  end

  def initialize_node(node)
    copy_encryption_keys(node)
    validate_image(node)
    restore_db_state_if_needed(node)
    rsync_files(node)
    start_appcontroller(node)
  end

  def validate_image(node)
    ip = node.public_ip
    key = node.ssh_key
    HelperFunctions.ensure_image_is_appscale(ip, key)
    HelperFunctions.ensure_version_is_supported(ip, key)
    HelperFunctions.ensure_db_is_supported(ip, @creds["table"], key)
  end

  def restore_db_state_if_needed(dest_node)
    return unless dest_node.is_db_master?
    return unless @creds["restore_from_tar"]

    ip = dest_node.private_ip
    ssh_key = dest_node.ssh_key
    Djinn.log_debug("Restoring DB, copying data to DB master at #{ip}")
    db_tar_loc = @creds["restore_from_tar"]
    HelperFunctions.scp_file(db_tar_loc, db_tar_loc, ip, ssh_key)
  end

  def copy_encryption_keys(dest_node)
    ip = dest_node.private_ip
    Djinn.log_debug("Copying SSH keys to node at IP address #{ip}")
    ssh_key = dest_node.ssh_key

    HelperFunctions.sleep_until_port_is_open(ip, SSH_PORT)
    Kernel.sleep(3)

    if @creds["infrastructure"] == "ec2" or @creds["infrastructure"] == "hybrid" or @creds["infrastructure"] == "euca"
      options = "-o StrictHostkeyChecking=no -o NumberOfPasswordPrompts=0"
      enable_root_login = "sudo cp /home/ubuntu/.ssh/authorized_keys /root/.ssh/"
      Djinn.log_run("ssh -i #{ssh_key} #{options} 2>&1 ubuntu@#{ip} '#{enable_root_login}'")
    end

    secret_key_loc = "#{CONFIG_FILE_LOCATION}/secret.key"
    cert_loc = "#{CONFIG_FILE_LOCATION}/certs/mycert.pem"
    key_loc = "#{CONFIG_FILE_LOCATION}/certs/mykey.pem"
    pub_key = File.expand_path("~/.ssh/id_rsa.pub")

    HelperFunctions.scp_file(secret_key_loc, secret_key_loc, ip, ssh_key)
    HelperFunctions.scp_file(cert_loc, cert_loc, ip, ssh_key)
    HelperFunctions.scp_file(key_loc, key_loc, ip, ssh_key)
    scp_ssh_key_to_ip(ip, ssh_key, pub_key)

    # TODO: should be able to merge these together
    if is_hybrid_cloud?
      cloud_num = 1
      loop {
        cloud_type = @creds["CLOUD_TYPE"]
        break if cloud_type.nil? or cloud_type == ""
        cloud_keys_dir = File.expand_path("#{CONFIG_FILE_LOCATION}/keys/cloud#{cloud_num}")
        make_dir = "mkdir -p #{cloud_keys_dir}"

        keyname = @creds["keyname"]
        cloud_ssh_key = "#{cloud_keys_dir}/#{keyname}.key"
        cloud_private_key = "#{cloud_keys_dir}/mykey.pem"
        cloud_cert = "#{cloud_keys_dir}/mycert.pem"

        HelperFunctions.run_remote_command(ip, make_dir, ssh_key, NO_OUTPUT)
        HelperFunctions.scp_file(cloud_ssh_key, cloud_ssh_key, ip, ssh_key)
        HelperFunctions.scp_file(cloud_private_key, cloud_private_key, ip, ssh_key)
        HelperFunctions.scp_file(cloud_cert, cloud_cert, ip, ssh_key)
        cloud_num += 1
      }
    else
      cloud_keys_dir = File.expand_path("#{CONFIG_FILE_LOCATION}/keys/cloud1")
      make_dir = "mkdir -p #{cloud_keys_dir}"

      cloud_private_key = "#{cloud_keys_dir}/mykey.pem"
      cloud_cert = "#{cloud_keys_dir}/mycert.pem"

      HelperFunctions.run_remote_command(ip, make_dir, ssh_key, NO_OUTPUT)
      HelperFunctions.scp_file(ssh_key, ssh_key, ip, ssh_key)
      HelperFunctions.scp_file(cloud_private_key, cloud_private_key, ip, ssh_key)
      HelperFunctions.scp_file(cloud_cert, cloud_cert, ip, ssh_key)
    end
  end

 
  # Copies over SSH keys to ~/.ssh on the given machine, enabling that
  # machine to log in to itself or any other AppScale VM without being
  # prompted for a password. Note that since this copies keys to ~./ssh,
  # it will overwrite any keys that already exist there.
  # Args:
  #   ip: The IP address to copy SSH keys to.
  #   private_key: The SSH private key that should be copied over.
  #   public_key: The SSH public key that should be copied over.
  def scp_ssh_key_to_ip(ip, private_key, public_key)
    HelperFunctions.scp_file(private_key, "~/.ssh/id_rsa", ip,
      private_key)
    # this is needed for EC2 integration.
    HelperFunctions.scp_file(private_key, "~/.ssh/id_dsa", ip,
      private_key)
    HelperFunctions.scp_file(public_key, "~/.ssh/id_rsa.pub", ip,
      private_key)
  end


  def rsync_files(dest_node)
    controller = "#{APPSCALE_HOME}/AppController"
    server = "#{APPSCALE_HOME}/AppServer"
    loadbalancer = "#{APPSCALE_HOME}/AppDashboard"
    appdb = "#{APPSCALE_HOME}/AppDB"
    neptune = "#{APPSCALE_HOME}/Neptune"
    loki = "#{APPSCALE_HOME}/Loki"
    app_manager = "#{APPSCALE_HOME}/AppManager"
    iaas_manager = "#{APPSCALE_HOME}/InfrastructureManager"
    xmpp_receiver = "#{APPSCALE_HOME}/XMPPReceiver"

    ssh_key = dest_node.ssh_key
    ip = dest_node.private_ip
    options = "-e 'ssh -i #{ssh_key}' -arv --filter '- *.pyc'"

    Djinn.log_run("rsync #{options} #{controller}/* root@#{ip}:#{controller}")
    Djinn.log_run("rsync #{options} #{server}/* root@#{ip}:#{server}")
    Djinn.log_run("rsync #{options} #{loadbalancer}/* root@#{ip}:#{loadbalancer}")
    Djinn.log_run("rsync #{options} --exclude='logs/*' --exclude='hadoop-*' --exclude='hbase/hbase-*' --exclude='voldemort/voldemort/*' --exclude='cassandra/cassandra/*' #{appdb}/* root@#{ip}:#{appdb}")
    Djinn.log_run("rsync #{options} #{neptune}/* root@#{ip}:#{neptune}")
    Djinn.log_run("rsync #{options} #{loki}/* root@#{ip}:#{loki}")
    Djinn.log_run("rsync #{options} #{app_manager}/* root@#{ip}:#{app_manager}")
    Djinn.log_run("rsync #{options} #{iaas_manager}/* root@#{ip}:#{iaas_manager}")
    Djinn.log_run("rsync #{options} #{xmpp_receiver}/* root@#{ip}:#{xmpp_receiver}")
  end

  def setup_config_files()
    @state = "Setting up database configuration files"

    master_ip = []
    slave_ips = []

    # load datastore helper
    # TODO: this should be the class or module
    table = @creds['table']
    # require db_file
    begin
      require "#{APPSCALE_HOME}/AppDB/#{table}/#{table}_helper"
    rescue Exception => e
      backtrace = e.backtrace.join("\n")
      bad_datastore_msg = "Unable to find #{table} helper." + \
        " Please verify datastore type: #{e}\n#{backtrace}"
      Djinn.log_debug(bad_datastore_msg)
      abort(bad_datastore_msg)
    end
    FileUtils.mkdir_p("#{APPSCALE_HOME}/AppDB/logs")

    @nodes.each { |node| 
      master_ip = node.private_ip if node.jobs.include?("db_master")
      slave_ips << node.private_ip if node.jobs.include?("db_slave")
    }

    Djinn.log_debug("Master is at #{master_ip}, slaves are at #{slave_ips.join(', ')}")

    my_public = my_node.public_ip
    HelperFunctions.write_file("#{CONFIG_FILE_LOCATION}/my_public_ip", "#{my_public}\n")

    my_private = my_node.private_ip
    HelperFunctions.write_file("#{CONFIG_FILE_LOCATION}/my_private_ip", "#{my_private}\n")
   
    head_node_ip = get_public_ip(@creds['hostname'])
    HelperFunctions.write_file("#{CONFIG_FILE_LOCATION}/head_node_ip", "#{head_node_ip}\n")

    login_ip = get_login.public_ip
    HelperFunctions.write_file("#{CONFIG_FILE_LOCATION}/login_ip", "#{login_ip}\n")
    
    masters_file = "#{CONFIG_FILE_LOCATION}/masters"
    HelperFunctions.write_file(masters_file, "#{master_ip}\n")

    if @nodes.length  == 1
      Djinn.log_debug("Only saw one machine, therefore my node is " +
        "also a slave node")
      slave_ips = [ my_private ]
    end
    
    slave_ips_newlined = slave_ips.join("\n")
    HelperFunctions.write_file("#{CONFIG_FILE_LOCATION}/slaves", "#{slave_ips_newlined}\n")

    # Invoke datastore helper function
    setup_db_config_files(master_ip, slave_ips, @creds)

    update_hosts_info()

    # use iptables to lock down outside traffic
    # nodes can talk to each other on any port
    # but only the outside world on certain ports
    #`iptables --flush`
    if FIREWALL_IS_ON
      Djinn.log_run("bash #{APPSCALE_HOME}/firewall.conf")
    end
  end

  # Writes a file to the local filesystem that contains the IP address
  # of a machine that runs the AppDashboard. AppServers use this file
  # to know where to send users to log in. Because users have to be able
  # to access this IP address, we use the public IP here instead of the
  # private IP.
  def write_apploadbalancer_location()
    login_file = "#{CONFIG_FILE_LOCATION}/appdashboard_public_ip"
    login_ip = get_login.public_ip()
    HelperFunctions.write_file(login_file, login_ip)
  end


  # Writes a file to the local filesystem that contains the IP
  # address of the 'nearest' machine running the TaskQueue service.
  # 'Nearest' is defined as being this node's IP if our node runs TQ,
  # or a random node that runs TQ otherwise.
  def find_nearest_taskqueue()
    rabbitmq_ip = nil
    if my_node.is_taskqueue_master? or my_node.is_taskqueue_slave?
      rabbitmq_ip = my_node.private_ip
    end

    if rabbitmq_ip.nil?
      rabbitmq_ips = []
      @nodes.each { |node|
        if node.is_taskqueue_master? or node.is_taskqueue_slave?
          rabbitmq_ips << node.private_ip
        end
      }
      Djinn.log_debug("TaskQueue servers are at #{rabbitmq_ips.join(', ')}")

      # pick one at random
      rabbitmq_ip = rabbitmq_ips.sort_by { rand }[0]
    end

    Djinn.log_debug("AppServers on this node will connect to TaskQueue " +
      "at #{rabbitmq_ip}")
    rabbitmq_file = "#{CONFIG_FILE_LOCATION}/rabbitmq_ip"
    rabbitmq_contents = rabbitmq_ip
    HelperFunctions.write_file(rabbitmq_file, rabbitmq_contents)
  end
 
  # Writes a file to the local file system that tells the taskqueue master
  # all nodes which are taskqueue nodes. 
  def write_taskqueue_nodes_file
    taskqueue_ips = []
    @nodes.each { |node|
      taskqueue_ips << node.private_ip if node.is_taskqueue_master? or node.is_taskqueue_slave?
    }
    taskqueue_contents = taskqueue_ips.join("\n")
    HelperFunctions.write_file(TASKQUEUE_FILE,  taskqueue_contents)
  end

  # Updates files on this machine with information about our hostname
  # and a mapping of where other machines are located.
  def update_hosts_info()
    all_nodes = ""
    @nodes.each_with_index { |node, index|
      all_nodes << "#{HelperFunctions.convert_fqdn_to_ip(node.private_ip)} appscale-image#{index}\n"
    }
    
    new_etc_hosts = <<HOSTS
127.0.0.1 localhost.localdomain localhost
127.0.1.1 localhost
::1     ip6-localhost ip6-loopback
fe00::0 ip6-localnet
ff00::0 ip6-mcastprefix
ff02::1 ip6-allnodes
ff02::2 ip6-allrouters
ff02::3 ip6-allhosts
#{all_nodes}
HOSTS

    etc_hosts = "/etc/hosts"
    File.open(etc_hosts, "w+") { |file| file.write(new_etc_hosts) }    

    etc_hostname = "/etc/hostname"
    my_hostname = "appscale-image#{@my_index}"
    File.open(etc_hostname, "w+") { |file| file.write(my_hostname) }

    Djinn.log_run("/bin/hostname #{my_hostname}")
  end


  # Writes new nginx configuration files for the App Engine applications
  # hosted in this deployment. Callers should invoke this method whenever
  # there is a change in the number of machines hosting App Engine apps.
  def regenerate_nginx_config_files()
    Djinn.log_debug("Regenerating nginx config files for App Engine apps")
    my_public = my_node.public_ip
    my_private = my_node.private_ip
    login_ip = get_login.private_ip

    Djinn.log_debug("@app_info_map is #{@app_info_map.inspect}")
    @apps_loaded.each { |app|  
      Djinn.log_debug("Regenerating nginx config for app #{app}")
      app_number = @app_info_map[app]['nginx'] - Nginx::START_PORT
      proxy_port = HAProxy.app_listen_port(app_number)
      Nginx.write_fullproxy_app_config(app, app_number, my_public,
        my_private, proxy_port, login_ip, get_all_appengine_nodes())
    }
    Djinn.log_debug("Done writing new nginx config files!")
    Nginx.reload()
  end


  def write_hypersoap()
    HelperFunctions.write_file("#{CONFIG_FILE_LOCATION}/hypersoap", @userappserver_private_ip)
  end

  def my_node()
    if @my_index.nil?
      find_me_in_locations
    end

    if @my_index.nil?
      Djinn.log_debug("My index is nil - is nodes nil? #{@nodes.nil?}")
      if @nodes.nil?
        Djinn.log_debug("My nodes is nil also, timing error? race condition?")
      else
        Djinn.log_debug("Setting it to 0 position, even though it was not found")
        # pray its in the 0 position
        return @nodes[0]
      end
    end

    @nodes[@my_index]
  end
  
  # Perform any necessary initialization steps before we begin starting up services
  def initialize_server
    my_public_ip = my_node.public_ip
    head_node_ip = get_public_ip(@creds['hostname'])

    HAProxy.initialize_config
    Nginx.initialize_config
    Collectd.initialize_config(my_public_ip, head_node_ip)
    Monitoring.reset
  end

  def start_appcontroller(node)
    ip = node.private_ip
    ssh_key = node.ssh_key

    remote_home = HelperFunctions.get_remote_appscale_home(ip, ssh_key)
    env = {
      'APPSCALE_HOME' => APPSCALE_HOME,
      'EC2_HOME' => ENV['EC2_HOME'],
      'JAVA_HOME' => ENV['JAVA_HOME']
    }
    start = "ruby #{remote_home}/AppController/djinnServer.rb"
    stop = "ruby #{remote_home}/AppController/terminate.rb"

    # remove any possible appcontroller state that may not have been
    # properly removed in non-cloud runs
    remove_state = "rm -rf #{CONFIG_FILE_LOCATION}/appcontroller-state.json"
    HelperFunctions.run_remote_command(ip, remove_state, ssh_key, NO_OUTPUT)

    GodInterface.start_god(ip, ssh_key)
    Kernel.sleep(1)

    begin
      GodInterface.start(:controller, start, stop, SERVER_PORT, env, ip, ssh_key)
      HelperFunctions.sleep_until_port_is_open(ip, SERVER_PORT, USE_SSL, 60)
    rescue Exception => except
      backtrace = except.backtrace.join("\n")
      remote_start_msg = "[remote_start] Unforeseen exception when " + \
        "talking to #{ip}: #{except}\nBacktrace: #{backtrace}"
      Djinn.log_debug(remote_start_msg)
      retry
    end

    Djinn.log_debug("Sending data to #{ip}")
    acc = AppControllerClient.new(ip, @@secret)

    loc_array = Djinn.convert_location_class_to_array(@nodes)
    credentials = @creds.to_a.flatten

    result = acc.set_parameters(loc_array, credentials, @app_names)
    Djinn.log_debug("#{ip} responded with #{result}")
  end

  def is_running?(name)
    !`ps ax | grep #{name} | grep -v grep`.empty?
  end

  def start_memcache()
    @state = "Starting up memcache"
    Djinn.log_debug("Starting up memcache")
    start_cmd = "/usr/bin/memcached -d -m 32 -p 11211 -u root"
    stop_cmd = "pkill memcached"
    GodInterface.start(:memcached, start_cmd, stop_cmd, [11211])
  end

  def stop_memcache()
    GodInterface.stop(:memcached)
  end

  def start_ejabberd()
    @state = "Starting up XMPP server"
    my_public = my_node.public_ip
    Ejabberd.stop
    Djinn.log_run("rm -f /var/lib/ejabberd/*")
    Ejabberd.write_auth_script(my_public, get_db_master.private_ip, @@secret)
    Ejabberd.write_config_file(my_public)
    Ejabberd.start
  end

  def stop_ejabberd()
    Ejabberd.stop
  end

<<<<<<< HEAD
  def start_load_balancer(login_ip, uaserver_ip)
=======
  # Start the AppDashboard.
  #
  # Args:
  #  login_ip: A string wth the ip of the login node.
  #  uaserver_ip: A string with the ip of the UserAppServer.
  def start_app_dashboard(login_ip, uaserver_ip)
>>>>>>> e8c8e82c
    @state = "Starting up Load Balancer"
    Djinn.log_debug("Starting up Load Balancer")

    my_public = my_node.public_ip
    my_private = my_node.private_ip
    HAProxy.create_app_load_balancer_config(my_public, my_private, 
      AppDashboard.proxy_port)
    Nginx.create_app_load_balancer_config(my_public, my_private, 
<<<<<<< HEAD
      LoadBalancer.proxy_port)
    Djinn.log_debug("Calling LoadBalancer.start")
    LoadBalancer.start(login_ip, uaserver_ip, my_public, my_private, @@secret)
=======
      AppDashboard.proxy_port)
    Djinn.log_debug("Calling AppDashboard.start")
    AppDashboard.start(login_ip, uaserver_ip, my_public, my_private, @@secret)
>>>>>>> e8c8e82c
    Djinn.log_debug("Starting HAproxy")
    HAProxy.start
    Djinn.log_debug("Restarting Nginx")
    Nginx.restart
    Djinn.log_debug("Restarting collectd")
    Collectd.restart

    if my_node.is_login?
      Djinn.log_debug("Starting AppMonitoring on this machine")
      HAProxy.create_app_monitoring_config(my_public, my_private, 
        Monitoring.proxy_port)
      Nginx.create_app_monitoring_config(my_public, my_private, 
        Monitoring.proxy_port)
      Monitoring.start
      HAProxy.reload
      Nginx.restart
      Collectd.restart
    else
      Djinn.log_debug("Not starting AppMonitoring on this machine")
    end

<<<<<<< HEAD
    LoadBalancer.server_ports.each do |port|
      Djinn.log_debug("Waiting for LoadBalancer to open port #{port}")
      HelperFunctions.sleep_until_port_is_open(my_public, port)
      begin
        Djinn.log_debug("Asking for response from LoadBalancer on port #{port}")
        Net::HTTP.get_response("#{my_public}:#{port}", '/')
        Djinn.log_debug("Got for response from LoadBalancer on port #{port}")
=======
    AppDashboard.server_ports.each do |port|
      Djinn.log_debug("Waiting for AppDashboard to open port #{port}")
      HelperFunctions.sleep_until_port_is_open(my_public, port)
      begin
        Djinn.log_debug("Asking for response from AppDashboard on port #{port}")
        Net::HTTP.get_response("#{my_public}:#{port}", '/')
        Djinn.log_debug("Got for response from AppDashboard on port #{port}")
>>>>>>> e8c8e82c
      rescue SocketError
      end
    end
  end

  # Stop the AppDashboard
  def stop_app_dashboard()
    Djinn.log_debug("Shutting down AppDashboard")
    AppDashboard.stop
  end

  def start_shadow()
    Djinn.log_debug("Starting Shadow role")
  end

  def stop_shadow()
    Djinn.log_debug("Stopping Shadow role")
  end

  #
  # Swaps out an application with one that relays an error message to the 
  # developer. It will take the application that currently exists in the 
  # application folder, deletes it, and places a templated app that prints out the 
  # given error message. 
  #
  # Args: 
  #   app_name: Name of application to construct an error application for
  #   err_msg: A String message that will be displayed as 
  #            the reason why we couldn't start their application.
  #
  # Returns: 
  #   Returns: Nothing
  #
  def place_error_app(app_name, err_msg)
    Djinn.log_debug("Placing error application for #{app_name} because of: #{err_msg}")
    ea = ErrorApp.new(app_name, err_msg)
    ea.generate() 
  end

  def start_appengine()
    @state = "Preparing to run AppEngine apps if needed"
    db_private_ip = nil
    @nodes.each { |node|
      if node.is_db_master? or node.is_db_slave?
        if HelperFunctions.is_port_open?(node.private_ip, 4343,
          HelperFunctions::USE_SSL)
          Djinn.log_debug("UAServer port open on #{node.private_ip} - using it!")
          db_private_ip = node.private_ip
          break
        else
          Djinn.log_debug("UAServer port not open on #{node.private_ip} - skipping!")
          next
        end
      end
    }
    if db_private_ip.nil?
      Djinn.log_debug("Couldn't find a live db node - falling back to UAServer IP")
      db_private_ip = @userappserver_private_ip
    end

    Djinn.log_debug("Starting appengine - pbserver is at [#{db_private_ip}]")

    uac = UserAppClient.new(db_private_ip, @@secret)
    if @restored == false #and restore_from_db?
      Djinn.log_debug("Need to restore")
      app_list = uac.get_all_apps()
      app_list.each { |app|
        if uac.does_app_exist?(app)
          Djinn.log_debug("App #{app} is enabled, so restoring it")
          @app_names = @app_names + [app]
        else
          Djinn.log_debug("App #{app} is not enabled, moving on")
        end
      }

      @app_names.uniq!
      Djinn.log_debug("Decided to restore these apps: [#{@app_names.join(', ')}]")
      @restored = true
    end

    APPS_LOCK.synchronize {
      apps_to_load = @app_names - @apps_loaded - ["none"]
      apps_to_load.each { |app|
        setup_appengine_application(app, is_new_app=true)
      }
    } # end of synchronize
  end


  # Performs all of the preprocessing needed to start an App Engine application
  # on this node. This method then starts the actual app by calling the AppManager.
  #
  # Args:
  #   app: A String containing the appid for the app to start.
  #   is_new_app: true if the application to start has never run on this node
  #     before, and false if it has (e.g., we're loading new code for this app).
  def setup_appengine_application(app, is_new_app)
    uac = UserAppClient.new(@userappserver_private_ip, @@secret)
    app_data = uac.get_app_data(app)
    loop {
      Djinn.log_debug("Waiting for app data to have instance info for app named #{app}: #{app_data}")

      app_data = uac.get_app_data(app)
      if app_data[0..4] != "Error"
        break
      end
      Kernel.sleep(5)
    }

    my_public = my_node.public_ip
    my_private = my_node.private_ip
    app_language = app_data.scan(/language:(\w+)/).flatten.to_s
    
    if is_new_app
      @app_info_map[app] = {}
      @app_info_map[app]['language'] = app_language
    end

    shadow = get_shadow
    shadow_ip = shadow.private_ip
    ssh_key = shadow.ssh_key
    app_dir = "/var/apps/#{app}/app"
    app_path = "#{app_dir}/#{app}.tar.gz"
    FileUtils.mkdir_p(app_dir)
     
    if !copy_app_to_local(app)
      place_error_app(app, "ERROR: Failed to copy app: #{app}")
    end
    HelperFunctions.setup_app(app)

    if is_new_app
      maybe_start_taskqueue_worker(app)
    end

    if is_new_app
      nginx_port = @nginx_port
    else
      nginx_port = @app_info_map[app]['nginx']
    end
    app_number = nginx_port - Nginx::START_PORT

    # TODO(cgb): Make sure we don't add the same cron lines in twice for the same
    # app, and only start xmpp if it isn't already started
    if my_node.is_shadow?
      CronHelper.update_cron(my_public, nginx_port, app_language, app)
      start_xmpp_for_app(app, app_language)
    end

    # We only need a new full proxy config file for new apps, on the machine
    # that runs the login service (but not in a one node deploy, where we don't
    # do a full proxy config).
    if is_new_app and my_node.is_login? and !my_node.is_appengine?
      write_full_proxy_nginx_file(app)
    end

    if my_node.is_appengine?
      begin
        static_handlers = HelperFunctions.parse_static_data(app)
      rescue Exception => e
        # This specific exception may be a json parse error
        error_msg = "ERROR: Unable to parse app.yaml file for #{app}." + \
                    " Exception of #{e.class} with message #{e.message}" 
        place_error_app(app, error_msg)
        static_handlers = []
      end

      proxy_port = HAProxy.app_listen_port(app_number)
      login_ip = get_login.private_ip
      success = Nginx.write_app_config(app, app_number, my_public, my_private,
        proxy_port, static_handlers, login_ip)
      if !success
        error_msg = "ERROR: Failure to create valid nginx config file " + \
                    "for application #{app}."
        place_error_app(app, error_msg)
      end
      Collectd.write_app_config(app)

      # send a warmup request to the app to get it loaded - can shave a
      # number of seconds off the initial request if it's java or go
      # go provides a default warmup route
      # TODO: if the user specifies a warmup route, call it instead of /
      warmup_url = "/"

      app_manager = AppManagerClient.new()
      # TODO(cgb): What happens if the user updates their env vars between app
      # deploys?
      if is_new_app
        @app_info_map[app]['appengine'] = []
        @num_appengines.times { |index|
          Djinn.log_debug("Starting #{app_language} app #{app} on " +
            "#{HelperFunctions.local_ip}:#{@appengine_port}")
          @app_info_map[app]['appengine'] << @appengine_port

          xmpp_ip = get_login.public_ip

          pid = app_manager.start_app(app, @appengine_port, 
            get_load_balancer_ip(), @nginx_port, app_language, 
            xmpp_ip, [Djinn.get_nearest_db_ip(false)],
            HelperFunctions.get_app_env_vars(app))

          if pid == -1
            place_error_app(app, "ERROR: Unable to start application " + \
                "#{app}. Please check the application logs.")
          end

          pid_file_name = "#{CONFIG_FILE_LOCATION}/#{app}-#{@appengine_port}.pid"
          HelperFunctions.write_file(pid_file_name, pid)

          @appengine_port += 1
        }
      else
        Djinn.log_debug("Killing all AppServers hosting old version of application #{app}")
        result = app_manager.kill_app_instances_for_app(app)
      end

      HAProxy.update_app_config(app, app_number,
        @app_info_map[app]['appengine'], my_private)
      Nginx.reload
      HAProxy.reload
      Collectd.restart

      if is_new_app
        loop {
          Kernel.sleep(5)
          success = uac.add_instance(app, my_public, @nginx_port)
          Djinn.log_debug("Add instance returned #{success}")
          if success
            # tell ZK that we are hosting the app in case we die, so that
            # other nodes can update the UserAppServer on its behalf
            ZKInterface.add_app_instance(app, my_public, @nginx_port)
            break
          end
        }

        nginx = @nginx_port
        haproxy = @haproxy_port

        # Update our local information so that we know later what ports
        # we're using to host this app on for nginx and haproxy
        @app_info_map[app]['nginx'] = @nginx_port
        @app_info_map[app]['haproxy'] = @haproxy_port

        login_ip = get_login.public_ip

        Thread.new {
          haproxy_location = "http://#{my_private}:#{haproxy}#{warmup_url}"
          nginx_location = "http://#{my_public}:#{nginx}#{warmup_url}"

          wget_haproxy = "wget #{WGET_OPTIONS} #{haproxy_location}"
          wget_nginx = "wget #{WGET_OPTIONS} #{nginx_location}"

          Djinn.log_run(wget_haproxy)
          Djinn.log_run(wget_nginx)
        }

        @nginx_port += 1
        @haproxy_port += 1

        # now doing this at the real end so that the tools will
        # wait for the app to actually be running before returning
        done_uploading(app, app_path, @@secret)
      end
    end

    Monitoring.restart if my_node.is_shadow?
    APPS_LOCK.synchronize {
      if @app_names.include?("none")
        @apps_loaded = @apps_loaded - ["none"]
        @app_names = @app_names - ["none"]
      end

      if is_new_app
        @apps_loaded << app
      else
        @apps_to_restart.delete(app)
      end
    }
  end


  # Writes a nginx configuration file that tells nginx to act as a full proxy,
  # to one or more machines that host app servers.
  #
  # Args:
  #   app: A String representing the appid of the app to write an nginx config
  #     file for.
  def write_full_proxy_nginx_file(app)
    app_number = @nginx_port - Nginx::START_PORT
    proxy_port = HAProxy.app_listen_port(app_number)
    login_ip = get_login.private_ip

    success = Nginx.write_fullproxy_app_config(app, app_number, my_node.public_ip,
      my_node.private_ip, proxy_port, login_ip, get_all_appengine_nodes())
    if success
      Nginx.reload
    else
      err_msg = "ERROR: Failure to create valid nginx config file" + \
                " for application #{app} full proxy."
      place_error_app(app, err_msg)
    end

    @app_info_map[app]['nginx'] = @nginx_port
    @app_info_map[app]['haproxy'] = @haproxy_port

    @nginx_port += 1
    @haproxy_port += 1
  end


  # This method guards access to perform_scaling_for_appservers so that only 
  # one thread call it at a time. We also only perform scaling if the user 
  # wants us to, and simply return otherwise.
  #
  def scale_appservers
    if !my_node.is_appengine?
      return
    end

    if @creds["autoscale"].downcase == "true"
      perform_scaling_for_appservers()
    end
  end


  # Adds or removes AppServers within a node based on the number of requests
  # that each application has received as well as the number of requests that
  # are sitting in haproxy's queue, waiting to be served.
  #
  # TODO: Accessing global state should use a lock. Failure to do so causes 
  #   race conditions where arrays are accessed using indexes that are no 
  #   longer valid. 
  #
  def perform_scaling_for_appservers()
    APPS_LOCK.synchronize {
      @apps_loaded.each { |app_name|

        next if app_name == "none"  
        initialize_scaling_info_for_app(app_name)

        if is_cpu_or_mem_maxed_out?(@app_info_map[app_name]['language'])
          return
        end

        case get_scaling_info_for_app(app_name)
        when :scale_up
          try_to_scale_up(app_name)
        when :scale_down
          try_to_scale_down(app_name)
        end
      }
    }
  end


  # Sets up information about the request rate and number of requests in
  # haproxy's queue for the given application.
  #
  # Args:
  #   app_name: The name of the application to set up scaling info
  #
  def initialize_scaling_info_for_app(app_name)
    return if @initialized_apps[app_name]

    @req_rate[app_name] = []
    @req_in_queue[app_name] = []

    # Fill in req_rate and req_in_queue with dummy info for now
    NUM_DATA_POINTS.times { |i|
      @req_rate[app_name][i] = 0
      @req_in_queue[app_name][i] = 0
    }

    if !@last_decision.has_key?(app_name)
      @last_decision[app_name] = 0
    end

    @initialized_apps[app_name] = true
  end
  

  # Looks at how much CPU and memory is being used system-wide, to determine
  # if a new AppServer should be added. As AppServers in different languages
  # consume different amounts of CPU and memory, we consult the global
  # variables that indicate what the maximum CPU and memory limits are for
  # a new AppServer in the given language.
  def is_cpu_or_mem_maxed_out?(language)
    stats = get_stats(@@secret)
    Djinn.log_debug("CPU used: #{stats['cpu']}, mem used: #{stats['memory']}")

    current_cpu = stats['cpu']
    max_cpu = MAX_CPU_FOR_APPSERVERS[language]

    if current_cpu > max_cpu
      Djinn.log_debug("Not enough CPU is free to spawn up a new #{language} " +
        "AppServer (#{current_cpu} CPU used > #{max_cpu} maximum)")
      return true
    end

    current_mem = Float(stats['memory'])
    max_mem = MAX_MEM_FOR_APPSERVERS[language]

    if current_mem > max_mem
      Djinn.log_debug("Not enough memory is free to spawn up a new " +
        "#{language} AppServer (#{current_mem} memory used > #{max_mem} " +
        "maximum)")
      return true
    end
    return false
  end


  # Queries haproxy to see how many requests are queued for a given application
  # and how many requests are served at a given time. Based on this information,
  # this method reports whether or not AppServers should be added, removed, or
  # if no changes are needed.
  def get_scaling_info_for_app(app_name)
    autoscale_log = File.open(AUTOSCALE_LOG_FILE, "a+")
    autoscale_log.puts("Getting scaling info for application #{app_name}")
  
    # Average Request rates and queued requests set to 0
    avg_req_rate = 0
    avg_req_in_queue = 0
  
    # Move all the old data over one spot in our arrays (basically making
    # these rotating buffers) and see the average number of requests received
    # and enqueued from the old data
    (NUM_DATA_POINTS-1).times { |i|
      @req_rate[app_name][i] = @req_rate[app_name][i+1]
      @req_in_queue[app_name][i] = @req_in_queue[app_name][i+1]
      avg_req_rate += @req_rate[app_name][i+1].to_i
      avg_req_in_queue += @req_in_queue[app_name][i+1].to_i
    }

    # Now see how many requests came in for our app and how many are enqueued
    monitor_cmd = "echo \"show info;show stat\" | " +
      "socat stdio unix-connect:/etc/haproxy/stats | grep #{app_name}"

    `#{monitor_cmd}`.each { |line|
      parsed_info = line.split(',')
      if parsed_info.length < REQ_RATE_INDEX  # not a line with request info
        next
      end

      service_name = parsed_info[SERVICE_NAME_INDEX]
      req_in_queue_present = parsed_info[REQ_IN_QUEUE_INDEX]
      req_rate_present = parsed_info[REQ_RATE_INDEX]
      
      if service_name == "FRONTEND"
        autoscale_log.puts("#{service_name} Request Rate #{req_rate_present}")
        req_rate_present = parsed_info[REQ_RATE_INDEX]
        avg_req_rate += req_rate_present.to_i
        @req_rate[app_name][NUM_DATA_POINTS-1] = req_rate_present
      end
      
      if service_name == "BACKEND"
        autoscale_log.puts("#{service_name} Queued Currently " +
          "#{req_in_queue_present}")
        req_in_queue_present = parsed_info[REQ_IN_QUEUE_INDEX]
        avg_req_in_queue += req_in_queue_present.to_i
        @req_in_queue[app_name][NUM_DATA_POINTS-1] = req_in_queue_present
      end
    }
      
    total_req_in_queue = avg_req_in_queue

    avg_req_rate /= NUM_DATA_POINTS
    avg_req_in_queue /= NUM_DATA_POINTS

    autoscale_log.puts("[#{app_name}] Average Request rate: #{avg_req_rate}")
    autoscale_log.puts("[#{app_name}] Average Queued requests: " +
      "#{avg_req_in_queue}")

    if avg_req_rate <= SCALEDOWN_REQUEST_RATE_THRESHOLD and 
      total_req_in_queue.zero?
      return :scale_down
    end

    if avg_req_rate > SCALEUP_REQUEST_RATE_THRESHOLD and 
      avg_req_in_queue > SCALEUP_QUEUE_SIZE_THRESHOLD
      return :scale_up
    end

    return :no_change
  end


  def try_to_scale_up(app_name)
    time_since_last_decision = Time.now.to_i - @last_decision[app_name]
    if @app_info_map[app_name].nil?
      Djinn.log_debug("Not scaling up app #{app_name}, since we aren't " +
        "hosting it anymore.")
      return
    end

    appservers_running = @app_info_map[app_name]['appengine'].length
          
    if time_since_last_decision > SCALEUP_TIME_THRESHOLD and 
      !@app_info_map[app_name]['appengine'].nil? and
      appservers_running < MAX_APPSERVERS_ON_THIS_NODE

      Djinn.log_debug("Adding a new AppServer on this node for #{app_name}")
      add_appserver_process(app_name)
      @last_decision[app_name] = Time.now.to_i
    elsif time_since_last_decision <= SCALEUP_TIME_THRESHOLD
      return 
    elsif !@app_info_map[app_name]['appengine'].nil? and
      appservers_running > MAX_APPSERVERS_ON_THIS_NODE

      Djinn.log_debug("The maximum number of AppServers for this app " +
        "are already running, so don't add any more")
    end
  end


  def try_to_scale_down(app_name)
    time_since_last_decision = Time.now.to_i - @last_decision[app_name]
    if @app_info_map[app_name].nil?
      Djinn.log_debug("Not scaling down app #{app_name}, since we aren't " +
        "hosting it anymore.")
      return
    end

    appservers_running = @app_info_map[app_name]['appengine'].length

    if time_since_last_decision > SCALEDOWN_TIME_THRESHOLD and
      !@app_info_map[app_name]['appengine'].nil? and
      appservers_running > MIN_APPSERVERS_ON_THIS_NODE

      Djinn.log_debug("Removing an AppServer on this node for #{app_name}")
      remove_appserver_process(app_name)
      @last_decision[app_name] = Time.now.to_i
    elsif !@app_info_map[app_name]['appengine'].nil? and
      appservers_running <= MIN_APPSERVERS_ON_THIS_NODE
    elsif time_since_last_decision <= SCALEDOWN_TIME_THRESHOLD 
      return
    end
  end


  # Starts a new AppServer for the given application.
  # TODO(cgb): This is mostly copy-pasta'd from start_appengine - consolidate
  # this somehow
  #
  # Args:
  #   app: Name of the application for which we're adding a process instance
  #
  def add_appserver_process(app)
    # Starting a appserver instance on request to scale the application 
    @state = "Adding an AppServer for #{app}"

    uac = UserAppClient.new(@userappserver_private_ip, @@secret)
    app_manager = AppManagerClient.new()

    warmup_url = "/"

    app_data = uac.get_app_data(app)
    
    Djinn.log_debug("Get app data for #{app} said [#{app_data}]")

    loop {
        Djinn.log_debug("Waiting for app data to have instance info for app named #{app}: #{app_data}")

        app_data = uac.get_app_data(app)
        if app_data[0..4] != "Error"
          break
        end
        sleep(5)
     }
    
    app_language = app_data.scan(/language:(\w+)/).flatten.to_s
    my_public = my_node.public_ip
    my_private = my_node.private_ip

    app_is_enabled = uac.does_app_exist?(app)
    Djinn.log_debug("is app #{app} enabled? #{app_is_enabled}")
    if app_is_enabled == "false"
      return  
    end

    nginx_port = @app_info_map[app]['nginx']
    haproxy_port = @app_info_map[app]['haproxy']
    @app_info_map[app]['appengine'] << @appengine_port

    app_number = nginx_port - Nginx::START_PORT

    my_private = my_node.private_ip
    Djinn.log_debug("port apps error contains - #{@app_info_map[app]['appengine']}")
    HAProxy.update_app_config(app, app_number, @app_info_map[app]['appengine'],
      my_private)     

    Djinn.log_debug("Adding #{app_language} app #{app} on #{HelperFunctions.local_ip}:#{@appengine_port} ")

    xmpp_ip = get_login.public_ip

    pid = app_manager.start_app(app, @appengine_port, 
            get_load_balancer_ip(), nginx_port, app_language, 
            xmpp_ip, [Djinn.get_nearest_db_ip(false)],
            HelperFunctions.get_app_env_vars(app))

    if pid == -1
      Djinn.log_debug("ERROR: Unable to start application #{app} on port #{@appengine_port}.") 
      next
    end
    pid_file_name = "#{CONFIG_FILE_LOCATION}/#{app}-#{@appengine_port}.pid"
    HelperFunctions.write_file(pid_file_name, pid)

    @appengine_port += 1

    # Nginx.reload 
    HAProxy.reload
    Collectd.restart

    # add_instance_info = uac.add_instance(app, my_public, @nginx_port)
   
    Thread.new {
      haproxy_location = "http://#{my_private}:#{haproxy_port}#{warmup_url}"
      nginx_location = "http://#{my_public}:#{nginx_port}#{warmup_url}"

      wget_haproxy = "wget #{WGET_OPTIONS} #{haproxy_location}"
      wget_nginx = "wget #{WGET_OPTIONS} #{nginx_location}"
 
      Djinn.log_run(wget_haproxy)
      Djinn.log_run(wget_nginx)
    }
  end


  # Terminates a random AppServer that hosts the specified App Engine app.
  #
  # Args:
  #   app: The name of the application for which we're removing a 
  #        process instance
  #
  def remove_appserver_process(app)
    @state = "Stopping an AppServer to free unused resources"
    Djinn.log_debug("Deleting appserver instance to free up unused resources")

    uac = UserAppClient.new(@userappserver_private_ip, @@secret)
    app_manager = AppManagerClient.new()
    warmup_url = "/"

    my_public = my_node.public_ip
    my_private = my_node.private_ip
    app_number = @app_info_map[app]['nginx'] - Nginx::START_PORT

    app_data = uac.get_app_data(app)

    Djinn.log_debug("Get app data for #{app} said [#{app_data}]")

    app_is_enabled = uac.does_app_exist?(app)
    Djinn.log_debug("is app #{app} enabled? #{app_is_enabled}")
    if app_is_enabled == "false"
      return
    end

    # Select a random AppServer to kill.
    ports = @app_info_map[app]['appengine']
    port = ports[rand(ports.length)]

    if !app_manager.stop_app_instance(app, port)
      Djinn.log_debug("Unable to stop instance on port #{port} app #{app_name}") 
    end

    # Delete the port number from the app_info_map
    @app_info_map[app]['appengine'].delete(port)

    HAProxy.update_app_config(app, app_number, @app_info_map[app]['appengine'],
      my_private)
    HAProxy.reload
  end 
 

  def stop_appengine()
    Djinn.log_debug("Shutting down AppEngine")

    uac = UserAppClient.new(@userappserver_private_ip, @@secret)
    app_list = uac.get_all_apps()
    my_public = my_node.public_ip

    Djinn.log_debug("All apps are [#{app_list.join(', ')}]")
    app_list.each { |app|
      if uac.does_app_exist?(app)
        Djinn.log_debug("App #{app} is enabled, so stopping it.")
        hosts = uac.get_hosts_for_app(app)
        Djinn.log_debug("[Stop appengine] hosts for #{app} is [#{hosts.join(', ')}]")
        hosts.each { |host|
          Djinn.log_debug("[Stop appengine] deleting instance for app #{app} at #{host}")
          ip, port = host.split(":")
          uac.delete_instance(app, ip, port)
        }

        Djinn.log_debug("Finished deleting instances for app #{app}")
        Nginx.reload
      else
        Djinn.log_debug("App #{app} wasnt enabled, skipping it")
      end
    }

    APPS_LOCK.synchronize { 
      @app_names = []
      @apps_loaded = []
      @restored = false
    }
  
    Djinn.log_run("pkill -f dev_appserver")
    Djinn.log_run("pkill -f DevAppServerMain")
  end

  # Returns true on success, false otherwise
  def copy_app_to_local(appname)
    app_dir = "/var/apps/#{appname}/app"
    app_path = "#{app_dir}/#{appname}.tar.gz"

    if File.exists?(app_path)
      Djinn.log_debug("I already have a copy of app #{appname} - won't grab it remotely")
      return true
    else
      Djinn.log_debug("I don't have a copy of app #{appname} - will grab it remotely")
    end

    nodes_with_app = []
    loop {
      nodes_with_app = ZKInterface.get_app_hosters(appname)
      break if !nodes_with_app.empty?
      Djinn.log_debug("Waiting for a node to have a copy of app #{appname}")
      Kernel.sleep(5)
    }

    # Try 3 times on each node known to have this application
    nodes_with_app.each { |node|
      ssh_key = node.ssh_key
      ip = node.public_ip
      tries = 3
      loop {
        Djinn.log_debug("Trying #{ip}:#{app_path} for the application")
        Djinn.log_run("scp -o StrictHostkeyChecking=no -i #{ssh_key} #{ip}:#{app_path} #{app_path}")
        if File.exist?("#{app_path}") == true
          Djinn.log_debug("Got a copy of #{appname} from #{ip}")
          return true 
        end
        Djinn.log_debug("ERROR: Unable to get the application from #{ip}:#{app_path}! scp failed.") 
        if tries > 0
          Djinn.log_debug("Trying again in 5 seconds") 
          tries = tries - 1
          Kernel.sleep(5)
        else
          Djinn.log_debug("Giving up on node #{ip} for the application")
          break
        end
      }
    }
    Djinn.log_debug("Unable to get the application from any node")
    return false 
  end

  def start_xmpp_for_app(app, app_language)
    # create xmpp account for the app
    # for app named baz, this translates to baz@login_ip

    login_ip = get_login.public_ip
    uac = UserAppClient.new(@userappserver_public_ip, @@secret)
    xmpp_user = "#{app}@#{login_ip}"
    xmpp_pass = HelperFunctions.encrypt_password(xmpp_user, @@secret)
    uac.commit_new_user(xmpp_user, xmpp_pass, "app")

    Djinn.log_debug("Created user [#{xmpp_user}] with password [#{@@secret}] and hashed password [#{xmpp_pass}]")

    if Ejabberd.does_app_need_receive?(app, app_language)
      start_cmd = "#{PYTHON27} #{APPSCALE_HOME}/XMPPReceiver/xmpp_receiver.py #{app} #{login_ip} #{@@secret}"
      stop_cmd = "ps ax | grep '#{start_cmd}' | grep -v grep | awk '{print $1}' | xargs -d '\n' kill -9"
      watch_name = "xmpp-#{app}"
      GodInterface.start(watch_name, start_cmd, stop_cmd, 9999)
      Djinn.log_debug("App #{app} does need xmpp receive functionality")
    else
      Djinn.log_debug("App #{app} does not need xmpp receive functionality")
    end
  end

  # Stop the xmpp receiver for an applicaiton.
  # 
  # Args:
  #   app: The application ID whose XMPPReceiver we should shut down.
  def stop_xmpp_for_app(app)
    Djinn.log_debug("Shutting down xmpp receiver for app: #{app}")
    watch_name = "xmpp-#{app}"
    GodInterface.remove(watch_name)
    stop_cmd = "ps ax | grep 'xmpp_receiver.py #{app}' | grep -v grep | awk '{print $1}' | xargs -d '\n' kill -9"
    Djinn.log_run(stop_cmd)
    Djinn.log_debug("Done shutting down xmpp receiver for app: #{app}")
  end

  def self.neptune_parse_creds(storage, job_data)
    creds = {}

    if storage == "s3"
      ['EC2_ACCESS_KEY', 'EC2_SECRET_KEY', 'S3_URL'].each { |item|
        creds[item] = job_data["@#{item}"]
      }
    end

    return creds
  end

  def start_open
    return
  end

  def stop_open
    return
  end
end<|MERGE_RESOLUTION|>--- conflicted
+++ resolved
@@ -644,15 +644,9 @@
   # Upload a app into the AppScale deployment.
   # 
   # Args:
-<<<<<<< HEAD
-  #   tgz_file: path to the tar.gz file containing the app.
-  #   email: email address of the app owner
-  #   secret: The shared key for authentication.
-=======
   #   tgz_file: A str, with the path to the tar.gz file containing the app.
   #   email: A str, email address of the app owner
   #   secret: A Stre, with the shared key for authentication.
->>>>>>> e8c8e82c
   # Returns:
   #   A string containing the response.
   # 
@@ -661,11 +655,7 @@
       return BAD_SECRET_MSG
     end
 
-<<<<<<< HEAD
-    if !tgz_file.match(/tar.gz$/)
-=======
     if !tgz_file.match(TAR_GZ_REGEX)
->>>>>>> e8c8e82c
       tgz_file_old = tgz_file
       tgz_file = "#{tgz_file_old}.tar.gz"
       File.rename(tgz_file_old,tgz_file)
@@ -677,19 +667,11 @@
         command = "#{APPSCALE_TOOLS_HOME}/bin/appscale-upload-app --file " +
                   "#{tgz_file} --email #{email} --keyname #{keyname} 2>&1;"
         Djinn.log_debug("upload_tgz_file() running command: #{command}")
-<<<<<<< HEAD
-        output = `#{command}`
-        output.chomp!
-        Djinn.log_debug("upload_tgz_file() output: #{output}")
-        if output.include?("uploaded successfully")
-          File.delete(tgz_file)
-=======
         output = Djinn.log_run("#{command}")
         output.chomp!
         Djinn.log_debug("upload_tgz_file() output: #{output}")
         File.delete(tgz_file)
         if output.include?("uploaded successfully")
->>>>>>> e8c8e82c
           result = "true"
         else
           result = output
@@ -705,11 +687,7 @@
   # Gets the status of all the nodes in the AppScale deployment.
   # 
   # Args:
-<<<<<<< HEAD
-  #   secret: The shared key for authentication.
-=======
   #   secret: A string with the shared key for authentication.
->>>>>>> e8c8e82c
   # Returns:
   #   A JSON string with the status of the nodes.
   # 
@@ -718,11 +696,7 @@
       return BAD_SECRET_MSG
     end
 
-<<<<<<< HEAD
-    result= []
-=======
     result = []
->>>>>>> e8c8e82c
     @nodes.each { |node|
       ip = node.private_ip
       acc = AppControllerClient.new(ip, secret)
@@ -734,11 +708,7 @@
   # Gets the database information of the AppScale deployment.
   # 
   # Args:
-<<<<<<< HEAD
-  #   secret: The shared key for authentication.
-=======
   #   secret: A string with the shared key for authentication.
->>>>>>> e8c8e82c
   # Returns:
   #   A JSON string with the database information.
   # 
@@ -1934,11 +1904,7 @@
   # Gets the status of the APIs of the AppScale deployment.
   # 
   # Args:
-<<<<<<< HEAD
-  #   secret: The shared key for authentication.
-=======
   #   secret: A string with the shared key for authentication.
->>>>>>> e8c8e82c
   # Returns:
   #   A JSON string with the status of the APIs.
   # 
@@ -1947,23 +1913,15 @@
       return BAD_SECRET_MSG
     end
     Djinn.log_debug("get_api_status() got called()\n")
-<<<<<<< HEAD
-    #return generate_api_status
-=======
->>>>>>> e8c8e82c
     begin
       return HelperFunctions.read_file(HEALTH_FILE)
     rescue Errno::ENOENT
       update_api_status()
-<<<<<<< HEAD
-      return HelperFunctions.read_file(HEALTH_FILE)
-=======
       begin
         return HelperFunctions.read_file(HEALTH_FILE)
       rescue Errno::ENOENT
         return ''
       end
->>>>>>> e8c8e82c
     end
   end
 
@@ -1973,10 +1931,6 @@
   #   A JSON string with the status of the APIs.
   # 
   def generate_api_status()
-<<<<<<< HEAD
-    Djinn.log_debug("generate_api_status() got called()\n")
-=======
->>>>>>> e8c8e82c
     if my_node.is_appengine?
       apichecker_host = my_node.private_ip
     else
@@ -1987,9 +1941,7 @@
 
     retries_left = 3
     begin
-      Djinn.log_debug("get_api_status() starting Net::HTTP.get(#{apichecker_url}\n")
       response = Net::HTTP.get_response(URI.parse(apichecker_url))
-      Djinn.log_debug("get_api_status() done Net::HTTP.get(#{apichecker_url}\n")
       data = JSON.load(response.body)
     rescue Exception => e
       Djinn.log_debug("get_api_status() got exception Net::HTTP.get(#{apichecker_url}\n")
@@ -2020,10 +1972,6 @@
   end
 
   def update_api_status()
-<<<<<<< HEAD
-    #HelperFunctions.write_file(HEALTH_FILE, get_api_status(@@secret) )
-=======
->>>>>>> e8c8e82c
     HelperFunctions.write_file(HEALTH_FILE, generate_api_status )
   end
 
@@ -2371,20 +2319,19 @@
       ApiChecker.start(get_login.public_ip, @userappserver_private_ip)
     end
 
-<<<<<<< HEAD
-     # new location to start load_balancer
-    if my_node.is_load_balancer?
-        Djinn.log_debug("change_job(): start_load_balancer(" +
-          "#{get_login.public_ip}, #{@userappserver_private_ip})")
-        start_load_balancer(get_login.public_ip, @userappserver_private_ip)
-=======
     # New location to start AppDashboard.
     if my_node.is_load_balancer?
         Djinn.log_debug("change_job(): start_app_dashboard(" +
           "#{get_login.public_ip}, #{@userappserver_private_ip})")
         start_app_dashboard(get_login.public_ip, @userappserver_private_ip)
->>>>>>> e8c8e82c
-    end
+    end
+
+    Djinn.log_debug("Starting taskqueue worker for #{AppDashboard::APP_NAME}")
+    maybe_start_taskqueue_worker(AppDashboard::APP_NAME)
+
+    Djinn.log_debug("Starting cron service for #{AppDashboard::APP_NAME}")
+    CronHelper.update_cron(get_login.public_ip, AppDashboard::PROXY_PORT,
+      AppDashboard::APP_LANGUAGE, AppDashboard::APP_NAME)
 
     maybe_start_taskqueue_worker("apichecker")
     
@@ -3097,16 +3044,12 @@
     Ejabberd.stop
   end
 
-<<<<<<< HEAD
-  def start_load_balancer(login_ip, uaserver_ip)
-=======
   # Start the AppDashboard.
   #
   # Args:
   #  login_ip: A string wth the ip of the login node.
   #  uaserver_ip: A string with the ip of the UserAppServer.
   def start_app_dashboard(login_ip, uaserver_ip)
->>>>>>> e8c8e82c
     @state = "Starting up Load Balancer"
     Djinn.log_debug("Starting up Load Balancer")
 
@@ -3115,15 +3058,9 @@
     HAProxy.create_app_load_balancer_config(my_public, my_private, 
       AppDashboard.proxy_port)
     Nginx.create_app_load_balancer_config(my_public, my_private, 
-<<<<<<< HEAD
-      LoadBalancer.proxy_port)
-    Djinn.log_debug("Calling LoadBalancer.start")
-    LoadBalancer.start(login_ip, uaserver_ip, my_public, my_private, @@secret)
-=======
       AppDashboard.proxy_port)
     Djinn.log_debug("Calling AppDashboard.start")
     AppDashboard.start(login_ip, uaserver_ip, my_public, my_private, @@secret)
->>>>>>> e8c8e82c
     Djinn.log_debug("Starting HAproxy")
     HAProxy.start
     Djinn.log_debug("Restarting Nginx")
@@ -3145,15 +3082,6 @@
       Djinn.log_debug("Not starting AppMonitoring on this machine")
     end
 
-<<<<<<< HEAD
-    LoadBalancer.server_ports.each do |port|
-      Djinn.log_debug("Waiting for LoadBalancer to open port #{port}")
-      HelperFunctions.sleep_until_port_is_open(my_public, port)
-      begin
-        Djinn.log_debug("Asking for response from LoadBalancer on port #{port}")
-        Net::HTTP.get_response("#{my_public}:#{port}", '/')
-        Djinn.log_debug("Got for response from LoadBalancer on port #{port}")
-=======
     AppDashboard.server_ports.each do |port|
       Djinn.log_debug("Waiting for AppDashboard to open port #{port}")
       HelperFunctions.sleep_until_port_is_open(my_public, port)
@@ -3161,7 +3089,6 @@
         Djinn.log_debug("Asking for response from AppDashboard on port #{port}")
         Net::HTTP.get_response("#{my_public}:#{port}", '/')
         Djinn.log_debug("Got for response from AppDashboard on port #{port}")
->>>>>>> e8c8e82c
       rescue SocketError
       end
     end
