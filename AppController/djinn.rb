--- conflicted
+++ resolved
@@ -1011,21 +1011,6 @@
         @options['ec2_url'] = @options['EC2_URL']
       end
 
-<<<<<<< HEAD
-=======
-      @nodes.each { |node|
-        if node.jobs.include? 'compute'
-          if node.instance_type.nil?
-            @options['compute_instance_type'] = @options['instance_type']
-          else
-            @options['compute_instance_type'] = node.instance_type
-          end
-          break
-        end
-      }
-    }
-
->>>>>>> 807a05dc
     'OK'
   end
 
