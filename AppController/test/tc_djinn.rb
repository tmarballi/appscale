
$:.unshift File.join(File.dirname(__FILE__), "..")
require 'djinn'

require 'rubygems'
require 'flexmock/test_unit'


class TestDjinn < Test::Unit::TestCase
  def setup
    kernel = flexmock(Kernel)
    kernel.should_receive(:puts).and_return()
    kernel.should_receive(:shell).with("").and_return()
    kernel.should_receive(:sleep).and_return()
    kernel.should_receive(:system).with("").and_return()

    flexmock(Logger).new_instances { |instance|
      instance.should_receive(:debug).and_return()
      instance.should_receive(:info).and_return()
      instance.should_receive(:warn).and_return()
      instance.should_receive(:error).and_return()
      instance.should_receive(:fatal).and_return()
    }

    djinn = flexmock(Djinn)
    djinn.should_receive(:log_run).with("").and_return()
    djinn.should_receive(:log_run).with("service monit start").and_return()

    flexmock(HelperFunctions).should_receive(:shell).with("").and_return()
    flexmock(HelperFunctions).should_receive(:log_and_crash).and_raise(
      Exception)

    @secret = "baz"
    flexmock(HelperFunctions).should_receive(:read_file).
      with("/etc/appscale/secret.key").and_return(@secret)
    flexmock(HelperFunctions).should_receive(:shell).
      with("").and_return()
    @app = "app"
  end

  # Every function that is accessible via SOAP should check for the secret
  # and return a certain message if a bad secret is given.
  def test_functions_w_bad_secret
    flexmock(Djinn).new_instances { |instance|
      instance.should_receive(:valid_secret?).and_return(false)
    }
    djinn = Djinn.new

    assert_equal(BAD_SECRET_MSG, djinn.is_done_initializing(@secret))
    assert_equal(BAD_SECRET_MSG, djinn.is_done_loading(@secret))
    assert_equal(BAD_SECRET_MSG, djinn.get_role_info(@secret))
    assert_equal(BAD_SECRET_MSG, djinn.get_app_info_map(@secret))
    assert_equal(BAD_SECRET_MSG, djinn.kill(false, @secret))
    assert_equal(BAD_SECRET_MSG, djinn.set_parameters("", "", @secret))
    assert_equal(BAD_SECRET_MSG, djinn.get_node_stats_json(@secret))
    assert_equal(BAD_SECRET_MSG, djinn.get_cluster_stats_json(@secret))
    assert_equal(BAD_SECRET_MSG, djinn.stop_version(@app, @secret))
    assert_equal(BAD_SECRET_MSG, djinn.update([@app], @secret))
    assert_equal(BAD_SECRET_MSG, djinn.get_all_public_ips(@secret))
    assert_equal(BAD_SECRET_MSG, djinn.get_all_private_ips(@secret))
    assert_equal(BAD_SECRET_MSG, djinn.job_start(@secret))
    assert_equal(BAD_SECRET_MSG, djinn.get_online_users_list(@secret))
    assert_equal(BAD_SECRET_MSG, djinn.start_roles_on_nodes({}, @secret))
    assert_equal(BAD_SECRET_MSG, djinn.add_routing_for_appserver(@app, 'baz',
      'baz', @secret))
    assert_equal(BAD_SECRET_MSG, djinn.run_groomer(@secret))
    assert_equal(BAD_SECRET_MSG, djinn.get_property('baz', @secret))
    assert_equal(BAD_SECRET_MSG, djinn.set_property('baz', 'qux', @secret))
  end


  def test_get_role_info
    role1 = {
      "public_ip" => "public_ip",
      "private_ip" => "private_ip",
      "roles" => ["shadow"],
      "instance_id" => "instance_id"
    }

    role2 = {
      "public_ip" => "public_ip2",
      "private_ip" => "private_ip2",
<<<<<<< HEAD
      "roles" => ["appengine"],
=======
      "jobs" => ["compute"],
>>>>>>> 0f891dd2
      "instance_id" => "instance_id2"
    }

    keyname = "appscale"

    node1 = NodeInfo.new(role1, keyname)
    node2 = NodeInfo.new(role2, keyname)

    # Instead of mocking out "valid_secret?" like we do elsewhere, let's
    # mock out the read_file function, which provides the same effect but
    # tests out a little bit more of the codebase.
    @secret = "baz"
    flexmock(HelperFunctions).should_receive(:read_file).
      with("/etc/appscale/secret.key", true).and_return(@secret)

    djinn = Djinn.new
    djinn.nodes = [node1, node2]

    role1_to_hash, role2_to_hash = JSON.load(djinn.get_role_info(@secret))

    # make sure role1 got hashed fine
    assert_equal("public_ip", role1_to_hash['public_ip'])
    assert_equal("private_ip", role1_to_hash['private_ip'])
    assert_equal(["shadow"], role1_to_hash['roles'])
    assert_equal("instance_id", role1_to_hash['instance_id'])
    assert_equal("cloud1", role1_to_hash['cloud'])

    # and make sure role2 got hashed fine
    assert_equal("public_ip2", role2_to_hash['public_ip'])
    assert_equal("private_ip2", role2_to_hash['private_ip'])
<<<<<<< HEAD
    assert_equal(["appengine"], role2_to_hash['roles'])
=======
    assert_equal(["compute"], role2_to_hash['jobs'])
>>>>>>> 0f891dd2
    assert_equal("instance_id2", role2_to_hash['instance_id'])
    assert_equal("cloud1", role2_to_hash['cloud'])
  end


  def test_set_params_w_bad_params
    flexmock(HelperFunctions).should_receive(:get_all_local_ips).
      and_return(["127.0.0.1"])

    djinn = Djinn.new
    flexmock(djinn).should_receive(:valid_secret?).and_return(true)
    flexmock(djinn).should_receive(:find_me_in_locations)

    one_node_info = JSON.dump([{
      'public_ip' => 'public_ip',
      'private_ip' => 'private_ip',
      'roles' => ['some_role'],
      'instance_id' => 'instance_id'
    }])

    # Try passing in params that aren't the required type
    result_1 = djinn.set_parameters([], [], @secret)
    assert_equal(true, result_1.include?("Error: options wasn't a String"))

    better_credentials = JSON.dump({'keyname' => '0123', 'login' =>
      '1.1.1.1', 'table' => 'cassandra'})
    result_2 = djinn.set_parameters("", better_credentials,  @secret)
    # Depending on the JSON library used, "" can either throw an exception
    # or be interpreted as nil.
    assert_equal(true, result_2.include?("Error"))

    # Now try credentials with an even number of items, but not all the
    # required parameters
    better_credentials = JSON.dump({'a' => 'b'})
    result_5 = djinn.set_parameters(one_node_info, better_credentials, @secret)
    assert_equal(true, result_5.include?("Error: cannot find"))

    # Now try good credentials, but with bad node info
    credentials = JSON.dump({
      'table' => 'cassandra',
      'login' => '127.0.0.1',
      'keyname' => 'appscale'
    })
    bad_node_info = "[1]"
    result_6 = djinn.set_parameters(bad_node_info, credentials, @secret)
    assert_equal(true, result_6.include?("Error: node structure is not"))

    # Finally, try credentials with info in the right format, but where it
    # refers to nodes that aren't in our deployment
    one_node_info = JSON.dump([{
      'public_ip' => 'public_ip',
      'private_ip' => 'private_ip',
<<<<<<< HEAD
      'roles' => ['appengine', 'shadow', 'taskqueue_master', 'db_master',
=======
      'jobs' => ['compute', 'shadow', 'taskqueue_master', 'db_master',
>>>>>>> 0f891dd2
        'load_balancer', 'login', 'zookeeper', 'memcache'],
      'instance_id' => 'instance_id'
    }])

    djinn = Djinn.new
    flexmock(djinn).should_receive(:find_me_in_locations).and_raise(Exception)
    flexmock(djinn).should_receive(:enforce_options).and_return()
    assert_raises(Exception) {
      djinn.set_parameters(one_node_info, credentials, @secret)
    }
  end

  def test_set_params_w_good_params
    flexmock(Djinn).should_receive(:log_run).with(
      "mkdir -p /opt/appscale/apps")

    flexmock(Djinn).new_instances { |instance|
      instance.should_receive(:valid_secret?).and_return(true)
      instance.should_receive("enforce_options").and_return()
    }
    djinn = Djinn.new

    credentials = JSON.dump({
      'table' => 'cassandra',
      'login' => 'public_ip',
      'keyname' => 'appscale',
      'verbose' => 'False'
    })
    one_node_info = JSON.dump([{
      'public_ip' => 'public_ip',
      'private_ip' => '1.2.3.4',
<<<<<<< HEAD
      'roles' => ['appengine', 'shadow', 'taskqueue_master', 'db_master',
=======
      'jobs' => ['compute', 'shadow', 'taskqueue_master', 'db_master',
>>>>>>> 0f891dd2
        'load_balancer', 'login', 'zookeeper', 'memcache'],
      'instance_id' => 'instance_id'
    }])

    flexmock(HelperFunctions).should_receive(:shell).with("ifconfig").
      and_return("inet addr:1.2.3.4 ")
    flexmock(djinn).should_receive("get_db_master").and_return
    flexmock(djinn).should_receive("get_shadow").and_return

    expected = "OK"
    actual = djinn.set_parameters(one_node_info, credentials, @secret)
    assert_equal(expected, actual)
  end

  def test_taskqueue_master
    # TaskQueue master nodes should configure and deploy RabbitMQ/celery on their node

    # Set up some dummy data that points to our master role as the
    # taskqueue_master
    master_role = {
      "public_ip" => "public_ip",
      "private_ip" => "private_ip",
      "roles" => ["taskqueue_master"],
      "instance_id" => "instance_id"
    }

    djinn = Djinn.new
    djinn.my_index = 0
    djinn.nodes = [NodeInfo.new(master_role, "appscale")]

    # Set the clear_datastore option.
    djinn.options = {'clear_datastore' => 'false',
                     'verbose' => 'false'}

    # make sure we write the secret to the cookie file
    # throw in Proc as the last arg to the mock since we don't care about what
    # the block actually contains
    helperfunctions = flexmock(HelperFunctions)
    helperfunctions.should_receive(:get_secret).and_return(@secret)
    flexmock(MonitInterface).should_receive(:start_daemon).and_return()
    flexmock(MonitInterface).should_receive(:start).and_return()

    file = flexmock(File)
    file.should_receive(:open).and_return()
    file.should_receive(:log_run).and_return()
    flexmock(Djinn).should_receive(:log_run).and_return()
    flexmock(HAProxy).should_receive(:create_tq_server_config).and_return()
    flexmock(HelperFunctions).should_receive(:shell).and_return()
    flexmock(HelperFunctions).should_receive(:sleep_until_port_is_open).
      and_return()
    assert_equal(true, djinn.start_taskqueue_master())
  end

  def test_taskqueue_slave
    # Taskqueue slave nodes should wait for RabbitMQ/celery to come up on the master
    # node, and then start RabbitMQ on their own node
    master_role = {
      "public_ip" => "public_ip1",
      "private_ip" => "private_ip1",
      "roles" => ["taskqueue_master"],
      "instance_id" => "instance_id1"
    }

    slave_role = {
      "public_ip" => "public_ip2",
      "private_ip" => "private_ip2",
      "roles" => ["taskqueue_slave"],
      "instance_id" => "instance_id2"
    }

    djinn = Djinn.new
    djinn.my_index = 1
    djinn.nodes = [NodeInfo.new(master_role, "appscale"), NodeInfo.new(slave_role, "appscale")]

    # Set the clear_datastore option.
    djinn.options = {'clear_datastore' => 'false',
                     'verbose' => 'false'}

    # make sure we write the secret to the cookie file
    # throw in Proc as the last arg to the mock since we don't care about what
    # the block actually contains
    helperfunctions = flexmock(HelperFunctions)
    helperfunctions.should_receive(:get_secret).and_return(@secret)
    helperfunctions.should_receive(:is_port_open?).
      with("private_ip1", TaskQueue::SERVER_PORT, HelperFunctions::DONT_USE_SSL).
      and_return(true)
    helperfunctions.should_receive(:is_port_open?).
      with("localhost", TaskQueue::SERVER_PORT, HelperFunctions::DONT_USE_SSL).
      and_return(true)

    file = flexmock(File)
    file.should_receive(:open).with(TaskQueue::COOKIE_FILE, "w+", Proc).and_return()

    # mock out and commands
    flexmock(Djinn).should_receive(:log_run).and_return()
    flexmock(HAProxy).should_receive(:create_tq_server_config).and_return()
    flexmock(MonitInterface).should_receive(:start_daemon).and_return()
    flexmock(MonitInterface).should_receive(:start).and_return()
    flexmock(Resolv).should_receive("getname").with("private_ip1").and_return("")

    flexmock(HelperFunctions).should_receive(:sleep_until_port_is_open).
      and_return()
    assert_equal(true, djinn.start_taskqueue_slave())
  end


  def test_write_our_node_info
    role = {
      "public_ip" => "public_ip",
      "private_ip" => "private_ip",
      "roles" => ["shadow"],
      "instance_id" => "instance_id"
    }

    djinn = Djinn.new
    djinn.my_index = 0
    djinn.done_loading = true
    my_node = NodeInfo.new(role, "appscale")
    djinn.nodes = [my_node]

    baz = flexmock("baz")
    baz.should_receive(:connected?).and_return(false)
    baz.should_receive(:close!)
    all_ok = {:rc => 0}

    # Mocks for lock acquire / release
    baz.should_receive(:create).and_return(all_ok)
    baz.should_receive(:delete).and_return(all_ok)

    # Mocks for the AppController root node
    baz.should_receive(:get).with(:path => ZKInterface::APPCONTROLLER_PATH).
      and_return({:rc => 0, :data => ZKInterface::DUMMY_DATA,
        :stat => flexmock(:exists => true)})

    # Mocks for writing the IP list
    json_data = '{"ips":[],"last_updated":1331849005}'
    baz.should_receive(:get).
      with(:path => ZKInterface::IP_LIST).
      and_return({:rc => 0, :data => json_data,
          :stat => flexmock(:exists => true)})

    baz.should_receive(:set).and_return(all_ok)

    # Mocks for the appcontroller lock
    baz.should_receive(:get).with(
      :path => ZKInterface::APPCONTROLLER_LOCK_PATH).
      and_return({:rc => 0, :data => JSON.dump("private_ip")})

    # Mocks for writing node information
    baz.should_receive(:get).with(
      :path => ZKInterface::APPCONTROLLER_NODE_PATH).
      and_return({:stat => flexmock(:exists => false)})
    baz.should_receive(:create).with(
      :path => ZKInterface::APPCONTROLLER_NODE_PATH,
      :ephemeral => ZKInterface::NOT_EPHEMERAL,
      :data => ZKInterface::DUMMY_DATA).and_return(all_ok)

    node_path = "#{ZKInterface::APPCONTROLLER_NODE_PATH}/private_ip"
    baz.should_receive(:create).with(
      :path => node_path,
      :ephemeral => ZKInterface::NOT_EPHEMERAL,
      :data => ZKInterface::DUMMY_DATA).and_return(all_ok)

    baz.should_receive(:create).with(
      :path => node_path + "/live",
      :ephemeral => ZKInterface::EPHEMERAL,
      :data => ZKInterface::DUMMY_DATA).and_return(all_ok)

    baz.should_receive(:get).with(
      :path => node_path + "/job_data").and_return({
        :rc => 0, :stat => flexmock(:exists => false)})

<<<<<<< HEAD
    flexmock(JSON).should_receive(:dump).with(Hash).
      and_return('"{\"disk\":null,\"public_ip\":\"public_ip\",\"private_ip\":\"private_ip\",\"cloud\":\"cloud1\",\"instance_id\":\"instance_id\",\"ssh_key\":\"/etc/appscale/keys/cloud1/appscale.key\",\"roles\":\"shadow\"}"')
=======
>>>>>>> 0f891dd2
    baz.should_receive(:set).with(
      :path => node_path + "/job_data",
      :data => JSON.dump(my_node.to_hash())).and_return(all_ok)

    baz.should_receive(:get).with(
      :path => node_path + "/done_loading").and_return({
        :rc => 0, :stat => flexmock(:exists => true)})

    baz.should_receive(:set).with(
      :path => node_path + "/done_loading",
      :data => JSON.dump(true)).and_return(all_ok)

    flexmock(HelperFunctions).should_receive(:sleep_until_port_is_open).
      and_return()
    flexmock(Zookeeper).should_receive(:new).with("private_ip:2181",
      ZKInterface::TIMEOUT).and_return(baz)
    ZKInterface.init_to_ip("private_ip", "private_ip")
    assert_equal(nil, djinn.write_our_node_info)
  end


  def test_get_lock_when_somebody_else_has_it
    # this test ensures that if we don't initially have the lock, we
    # wait for it and try again

    boo = 1

    mocked_zk = flexmock("zk")
    mocked_zk.should_receive(:connected?).and_return(false)
    mocked_zk.should_receive(:close!)

    # Mocks for Appcontroller root node
    file_exists = {:rc => 0, :data => ZKInterface::DUMMY_DATA,
      :stat => flexmock(:exists => true)}
    mocked_zk.should_receive(:get).with(
      :path => ZKInterface::APPCONTROLLER_PATH).and_return(file_exists)

    # Mocks for AppController lock file - the create should fail the first
    # time since the file already exists, and the second time, it should
    # succeed because the file doesn't exist (they've released the lock)
    does_not_exist = {:rc => -1}
    all_ok = {:rc => 0}
    mocked_zk.should_receive(:create).times(2).with(
      :path => ZKInterface::APPCONTROLLER_LOCK_PATH,
      :ephemeral => ZKInterface::EPHEMERAL, :data => "private_ip").
      and_return(does_not_exist, all_ok)

    # On the first get, the file exists (user2 has it)
    get_response = {:rc => 0, :data => "private_ip2"}
    mocked_zk.should_receive(:get).with(
      :path => ZKInterface::APPCONTROLLER_LOCK_PATH).
      and_return(get_response)

    # Finally, we should get rid of the lock once we're done with it
    mocked_zk.should_receive(:delete).with(
      :path => ZKInterface::APPCONTROLLER_LOCK_PATH).
      and_return(all_ok)

    # mock out ZooKeeper's init stuff
    flexmock(HelperFunctions).should_receive(:sleep_until_port_is_open).
      and_return()
    flexmock(Zookeeper).should_receive(:new).with("private_ip:2181",
      ZKInterface::TIMEOUT).and_return(mocked_zk)

    ZKInterface.init_to_ip("private_ip", "private_ip")
    ZKInterface.lock_and_run {
      boo = 2
    }

    assert_equal(2, boo)
  end

  def test_start_roles_on_nodes_bad_input
    # Calling start_roles_on_nodes with something other than a Hash
    # isn't acceptable
    flexmock(Djinn).new_instances { |instance|
      instance.should_receive(:valid_secret?).and_return(true)
    }

    djinn = Djinn.new()
    expected = Djinn::BAD_INPUT_MSG
    actual = djinn.start_roles_on_nodes("", @secret)
    assert_equal(expected, actual)
  end


  def test_relocate_app_but_port_in_use_by_nginx
    flexmock(Djinn).new_instances { |instance|
      instance.should_receive(:valid_secret?).and_return(true)
    }
    role = {
      "public_ip" => "1.2.3.4",
      "private_ip" => "1.2.3.4",
      "roles" => ["login","shadow"],
      "instance_id" => "instance_id"
    }

    djinn = Djinn.new
    djinn.my_index = 0
    djinn.done_loading = true
    my_node = NodeInfo.new(role, "appscale")
    djinn.nodes = [my_node]
    djinn.app_info_map = {
      'myapp' => {
        'compute' => ["1.2.3.4:20001"]
      },
      'another-app' => {
        'compute' => ["1.2.3.4:20000"]
      }
    }

    admin_server_error = 'httpPort not available'
    flexmock(ZKInterface).should_receive(:get_version_details).
      and_return(djinn.app_info_map['myapp'])
    flexmock(Net::HTTP).should_receive(:start).and_return(
      flexmock(:request => nil, :code => 400, :body => admin_server_error))

    assert_equal("false: #{admin_server_error}",
                 djinn.relocate_version('myapp_default_v1', 80, 4380, @secret))
  end


  def test_relocate_version_but_port_in_use_by_nginx_https
    flexmock(Djinn).new_instances { |instance|
      instance.should_receive(:valid_secret?).and_return(true)
    }
    role = {
      "public_ip" => "1.2.3.4",
      "private_ip" => "1.2.3.4",
      "roles" => ["login","shadow"],
      "instance_id" => "instance_id"
    }

    djinn = Djinn.new
    djinn.my_index = 0
    djinn.done_loading = true
    my_node = NodeInfo.new(role, "appscale")
    djinn.nodes = [my_node]
    djinn.app_info_map = {
      'myapp' => {
        'compute' => ["1.2.3.4:20001"]
      },
      'another-app' => {
        'compute' => ["1.2.3.4:20000"]
      }
    }

    admin_server_error = 'httpPort not available'
    flexmock(ZKInterface).should_receive(:get_version_details).
      and_return(djinn.app_info_map['myapp'])
    flexmock(Net::HTTP).should_receive(:start).and_return(
      flexmock(:request => nil, :code => 400, :body => admin_server_error))

    assert_equal(
      "false: #{admin_server_error}",
      djinn.relocate_version('myapp_default_v1', 8080, 443, @secret))
  end


  def test_relocate_version_but_port_in_use_by_haproxy
    flexmock(Djinn).new_instances { |instance|
      instance.should_receive(:valid_secret?).and_return(true)
    }
    role = {
      "public_ip" => "1.2.3.4",
      "private_ip" => "1.2.3.4",
      "roles" => ["login","shadow"],
      "instance_id" => "instance_id"
    }

    djinn = Djinn.new
    djinn.my_index = 0
    djinn.done_loading = true
    my_node = NodeInfo.new(role, "appscale")
    djinn.nodes = [my_node]
    djinn.app_info_map = {
      'myapp' => {
        'compute' => ["1.2.3.4:20001"]
      },
      'another-app' => {
        'compute' => ["1.2.3.4:20000"]
      }
    }

    admin_server_error = 'httpPort not available'
    flexmock(ZKInterface).should_receive(:get_version_details).
      and_return(djinn.app_info_map['myapp'])
    flexmock(Net::HTTP).should_receive(:start).and_return(
      flexmock(:request => nil, :code => 400, :body => admin_server_error))

    assert_equal(
      "false: #{admin_server_error}",
      djinn.relocate_version('myapp_default_v1', 8080, 4380, @secret))
  end


  def test_relocate_version_but_port_in_use_by_appserver
    flexmock(Djinn).new_instances { |instance|
      instance.should_receive(:valid_secret?).and_return(true)
    }
    role = {
      "public_ip" => "1.2.3.4",
      "private_ip" => "1.2.3.4",
      "roles" => ["login","shadow"],
      "instance_id" => "instance_id"
    }

    djinn = Djinn.new
    djinn.my_index = 0
    djinn.done_loading = true
    my_node = NodeInfo.new(role, "appscale")
    djinn.nodes = [my_node]
    djinn.app_info_map = {
      'myapp' => {
        'compute' => ["1.2.3.4:20000"]
      },
      'another-app' => {
        'compute' => ["1.2.3.4:8080"]
      }
    }

    admin_server_error = 'httpPort not available'
    flexmock(ZKInterface).should_receive(:get_version_details).
      and_return(djinn.app_info_map['myapp'])
    flexmock(Net::HTTP).should_receive(:start).and_return(
      flexmock(:request => nil, :code => 400, :body => admin_server_error))

    assert_equal(
      "false: #{admin_server_error}",
      djinn.relocate_version('myapp_default_v1', 8080, 4380, @secret))
  end


  def test_get_property
    flexmock(Djinn).new_instances { |instance|
      instance.should_receive(:valid_secret?).and_return(true)
      instance.should_receive("enforce_options").and_return()
    }
    djinn = Djinn.new()

    # Let's populate the djinn first with some property.
    credentials = JSON.dump({
      'table' => 'cassandra',
      'login' => 'public_ip',
      'keyname' => 'appscale',
      'verbose' => 'True'
    })
    one_node_info = JSON.dump([{
      'public_ip' => 'public_ip',
      'private_ip' => '1.2.3.4',
<<<<<<< HEAD
      'roles' => ['appengine', 'shadow', 'taskqueue_master', 'db_master',
=======
      'jobs' => ['compute', 'shadow', 'taskqueue_master', 'db_master',
>>>>>>> 0f891dd2
        'load_balancer', 'login', 'zookeeper', 'memcache'],
      'instance_id' => 'instance_id'
    }])
    flexmock(Djinn).should_receive(:log_run).with(
      "mkdir -p /opt/appscale/apps")
    flexmock(HelperFunctions).should_receive(:shell).with("ifconfig").
      and_return("inet addr:1.2.3.4 ")
    flexmock(djinn).should_receive("get_db_master").and_return
    flexmock(djinn).should_receive("get_shadow").and_return
    djinn.set_parameters(one_node_info, credentials, @secret)

    # First, make sure that using a regex that matches nothing returns an empty
    # Hash, then test with a good property.
    empty_hash = JSON.dump({})
    assert_equal(empty_hash, djinn.get_property("not-a-variable-name", @secret))
    expected_result = JSON.dump({'verbose' => 'True'})
    assert_equal(expected_result, djinn.get_property('verbose', @secret))
  end


  def test_set_property
    flexmock(Djinn).new_instances { |instance|
      instance.should_receive(:valid_secret?).and_return(true)
      instance.should_receive("enforce_options").and_return()
    }
    djinn = Djinn.new()

    # Let's populate the djinn first with some property.
    credentials = JSON.dump({
      'table' => 'cassandra',
      'login' => 'public_ip',
      'keyname' => 'appscale',
      'verbose' => 'False'
    })
    one_node_info = JSON.dump([{
      'public_ip' => 'public_ip',
      'private_ip' => '1.2.3.4',
<<<<<<< HEAD
      'roles' => ['appengine', 'shadow', 'taskqueue_master', 'db_master',
=======
      'jobs' => ['compute', 'shadow', 'taskqueue_master', 'db_master',
>>>>>>> 0f891dd2
        'load_balancer', 'login', 'zookeeper', 'memcache'],
      'instance_id' => 'instance_id'
    }])
    flexmock(Djinn).should_receive(:log_run).with(
      "mkdir -p /opt/appscale/apps")
    flexmock(HelperFunctions).should_receive(:shell).with("ifconfig").
      and_return("inet addr:1.2.3.4 ")
    flexmock(djinn).should_receive("get_db_master").and_return
    flexmock(djinn).should_receive("get_shadow").and_return
    djinn.set_parameters(one_node_info, credentials, @secret)

    # Verify that setting a property that doesn't exist returns an error.
    assert_equal(Djinn::KEY_NOT_FOUND, djinn.set_property('not-a-real-key',
      'value', @secret))

    # Verify that setting a property that we allow users to set
    # results in subsequent get calls seeing the correct value.
    assert_equal('OK', djinn.set_property('verbose', 'True', @secret))
    expected_result = JSON.dump({'verbose' => 'True'})
    assert_equal(expected_result, djinn.get_property('verbose', @secret))
  end


  def test_deployment_id_exists
    deployment_id_exists = true
    bad_secret = 'boo'
    good_secret = 'blarg'
    djinn = flexmock(Djinn.new())
    flexmock(ZKInterface).should_receive(:exists?).
      and_return(deployment_id_exists)

    # If the secret is invalid, djinn should return BAD_SECRET_MSG.
    djinn.should_receive(:valid_secret?).with(bad_secret).and_return(false)
    assert_equal(BAD_SECRET_MSG, djinn.deployment_id_exists(bad_secret))

    # If the secret is valid, djinn should return the deployment ID.
    djinn.should_receive(:valid_secret?).with(good_secret).and_return(true)
    assert_equal(deployment_id_exists, djinn.deployment_id_exists(good_secret))
  end


  def test_get_deployment_id
    good_secret = 'boo'
    bad_secret = 'blarg'
    deployment_id = 'baz'
    djinn = flexmock(Djinn.new())
    flexmock(ZKInterface).should_receive(:get).
        and_return(deployment_id)

    # If the secret is invalid, djinn should return BAD_SECRET_MSG.
    djinn.should_receive(:valid_secret?).with(bad_secret).and_return(false)
    assert_equal(BAD_SECRET_MSG, djinn.get_deployment_id(bad_secret))

    # If the secret is valid, djinn should return the deployment ID.
    djinn.should_receive(:valid_secret?).with(good_secret).and_return(true)
    assert_equal(deployment_id, djinn.get_deployment_id(good_secret))
  end


  def test_set_deployment_id
    good_secret = 'boo'
    bad_secret = 'blarg'
    deployment_id = 'baz'
    djinn = flexmock(Djinn.new())
    flexmock(ZKInterface).should_receive(:set).and_return()

    # If the secret is invalid, djinn should return BAD_SECRET_MSG.
    djinn.should_receive(:valid_secret?).with(bad_secret).and_return(false)
    assert_equal(BAD_SECRET_MSG,
      djinn.set_deployment_id(bad_secret, deployment_id))

    # If the secret is valid, djinn should return successfully.
    djinn.should_receive(:valid_secret?).with(good_secret).and_return(true)
    djinn.set_deployment_id(good_secret, deployment_id)
  end


  def get_djinn_mock
    role = {
        "public_ip" => "my public ip",
        "private_ip" => "my private ip",
        "roles" => ["login"]
    }
    djinn = flexmock(Djinn.new())
    djinn.my_index = 0
    djinn.nodes = [NodeInfo.new(role, "appscale")]
    djinn.last_updated = 0
    djinn.done_loading = true
    djinn
  end


  def test_reset_password
    good_secret = 'good_secret'
    bad_secret = 'bad_secret'
    username = 'user'
    password = 'password'
    change_pwd_success = true

    flexmock(UserAppClient).new_instances.should_receive(:change_password => true)

    djinn = get_djinn_mock
    djinn.should_receive(:valid_secret?).with(bad_secret).and_return(false)
    assert_equal(BAD_SECRET_MSG, djinn.reset_password(username, password, bad_secret))

    djinn.should_receive(:valid_secret?).with(good_secret).and_return(true)
    assert_equal(change_pwd_success, djinn.reset_password(username, password, good_secret))
  end


  def test_does_user_exist
    good_secret = 'good_secret'
    bad_secret = 'bad_secret'
    username = 'user'
    user_exists = true

    flexmock(UserAppClient).new_instances.should_receive(:does_user_exist? => true)

    djinn = get_djinn_mock
    djinn.should_receive(:valid_secret?).with(bad_secret).and_return(false)
    assert_equal(BAD_SECRET_MSG, djinn.does_user_exist(username, bad_secret))

    djinn.should_receive(:valid_secret?).with(good_secret).and_return(true)
    assert_equal(user_exists, djinn.does_user_exist(username, good_secret))
  end


  def test_create_user
    good_secret = 'good_secret'
    bad_secret = 'bad_secret'
    username = 'user'
    password = 'password'
    account_type = 'account_type'
    create_user_success = true

    flexmock(UserAppClient).new_instances.should_receive(:commit_new_user => true)

    djinn = get_djinn_mock
    djinn.should_receive(:valid_secret?).with(bad_secret).and_return(false)
    assert_equal(BAD_SECRET_MSG, djinn.create_user(username, password, account_type, bad_secret))

    djinn.should_receive(:valid_secret?).with(good_secret).and_return(true)
    assert_equal(create_user_success, djinn.create_user(username, password, account_type, good_secret))
  end


  def test_set_admin_role
    good_secret = 'good_secret'
    bad_secret = 'bad_secret'
    username = 'user'
    is_cloud_admin = 'true'
    capabilities = 'admin_capabilties'
    set_admin_role_success = true

    flexmock(UserAppClient).new_instances.should_receive(:set_admin_role => true)

    djinn = get_djinn_mock
    djinn.should_receive(:valid_secret?).with(bad_secret).and_return(false)
    assert_equal(BAD_SECRET_MSG, djinn.set_admin_role(username, is_cloud_admin, capabilities, bad_secret))

    djinn.should_receive(:valid_secret?).with(good_secret).and_return(true)
    assert_equal(set_admin_role_success, djinn.set_admin_role(username, is_cloud_admin, capabilities, good_secret))
  end
end<|MERGE_RESOLUTION|>--- conflicted
+++ resolved
@@ -80,11 +80,7 @@
     role2 = {
       "public_ip" => "public_ip2",
       "private_ip" => "private_ip2",
-<<<<<<< HEAD
-      "roles" => ["appengine"],
-=======
-      "jobs" => ["compute"],
->>>>>>> 0f891dd2
+      "roles" => ["compute"],
       "instance_id" => "instance_id2"
     }
 
@@ -115,11 +111,7 @@
     # and make sure role2 got hashed fine
     assert_equal("public_ip2", role2_to_hash['public_ip'])
     assert_equal("private_ip2", role2_to_hash['private_ip'])
-<<<<<<< HEAD
-    assert_equal(["appengine"], role2_to_hash['roles'])
-=======
-    assert_equal(["compute"], role2_to_hash['jobs'])
->>>>>>> 0f891dd2
+    assert_equal(["compute"], role2_to_hash['roles'])
     assert_equal("instance_id2", role2_to_hash['instance_id'])
     assert_equal("cloud1", role2_to_hash['cloud'])
   end
@@ -172,11 +164,7 @@
     one_node_info = JSON.dump([{
       'public_ip' => 'public_ip',
       'private_ip' => 'private_ip',
-<<<<<<< HEAD
-      'roles' => ['appengine', 'shadow', 'taskqueue_master', 'db_master',
-=======
-      'jobs' => ['compute', 'shadow', 'taskqueue_master', 'db_master',
->>>>>>> 0f891dd2
+      'roles' => ['compute', 'shadow', 'taskqueue_master', 'db_master',
         'load_balancer', 'login', 'zookeeper', 'memcache'],
       'instance_id' => 'instance_id'
     }])
@@ -208,11 +196,7 @@
     one_node_info = JSON.dump([{
       'public_ip' => 'public_ip',
       'private_ip' => '1.2.3.4',
-<<<<<<< HEAD
-      'roles' => ['appengine', 'shadow', 'taskqueue_master', 'db_master',
-=======
-      'jobs' => ['compute', 'shadow', 'taskqueue_master', 'db_master',
->>>>>>> 0f891dd2
+      'roles' => ['compute', 'shadow', 'taskqueue_master', 'db_master',
         'load_balancer', 'login', 'zookeeper', 'memcache'],
       'instance_id' => 'instance_id'
     }])
@@ -385,11 +369,6 @@
       :path => node_path + "/job_data").and_return({
         :rc => 0, :stat => flexmock(:exists => false)})
 
-<<<<<<< HEAD
-    flexmock(JSON).should_receive(:dump).with(Hash).
-      and_return('"{\"disk\":null,\"public_ip\":\"public_ip\",\"private_ip\":\"private_ip\",\"cloud\":\"cloud1\",\"instance_id\":\"instance_id\",\"ssh_key\":\"/etc/appscale/keys/cloud1/appscale.key\",\"roles\":\"shadow\"}"')
-=======
->>>>>>> 0f891dd2
     baz.should_receive(:set).with(
       :path => node_path + "/job_data",
       :data => JSON.dump(my_node.to_hash())).and_return(all_ok)
@@ -640,11 +619,7 @@
     one_node_info = JSON.dump([{
       'public_ip' => 'public_ip',
       'private_ip' => '1.2.3.4',
-<<<<<<< HEAD
-      'roles' => ['appengine', 'shadow', 'taskqueue_master', 'db_master',
-=======
-      'jobs' => ['compute', 'shadow', 'taskqueue_master', 'db_master',
->>>>>>> 0f891dd2
+      'roles' => ['compute', 'shadow', 'taskqueue_master', 'db_master',
         'load_balancer', 'login', 'zookeeper', 'memcache'],
       'instance_id' => 'instance_id'
     }])
@@ -682,11 +657,7 @@
     one_node_info = JSON.dump([{
       'public_ip' => 'public_ip',
       'private_ip' => '1.2.3.4',
-<<<<<<< HEAD
-      'roles' => ['appengine', 'shadow', 'taskqueue_master', 'db_master',
-=======
-      'jobs' => ['compute', 'shadow', 'taskqueue_master', 'db_master',
->>>>>>> 0f891dd2
+      'roles' => ['compute', 'shadow', 'taskqueue_master', 'db_master',
         'load_balancer', 'login', 'zookeeper', 'memcache'],
       'instance_id' => 'instance_id'
     }])
