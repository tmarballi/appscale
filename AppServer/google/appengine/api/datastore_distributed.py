--- conflicted
+++ resolved
@@ -450,10 +450,6 @@
     clone.clear_hint()
     clone.clear_limit()
     clone.clear_offset()
-<<<<<<< HEAD
-=======
-
->>>>>>> 3b583aad
     results = [r._ToPb() for r in results]
     for result in results:
       datastore_stub_util.PrepareSpecialPropertiesForLoad(result)
